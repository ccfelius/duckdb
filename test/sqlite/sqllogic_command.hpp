//===----------------------------------------------------------------------===//
//                         DuckDB
//
// sqllogic_command.hpp
//
//
//===----------------------------------------------------------------------===//

#pragma once

#include "duckdb.hpp"
#include "duckdb/common/virtual_file_system.hpp"
#include "test_config.hpp"

namespace duckdb {
class SQLLogicTestRunner;

<<<<<<< HEAD
enum class SortStyle : uint8_t { NO_SORT, ROW_SORT, VALUE_SORT };
enum class ExpectedResult : uint8_t { RESULT_SUCCESS, RESULT_ERROR, RESULT_UNKNOWN, RESULT_DONT_CARE };
=======
enum class ExpectedResult : uint8_t { RESULT_SUCCESS, RESULT_ERROR, RESULT_UNKNOWN };
>>>>>>> ecc3cc9f

struct LoopDefinition {
	string loop_iterator_name;
	int loop_idx;
	int loop_start;
	int loop_end;
	bool is_parallel;
	vector<string> tokens;
};

struct ExecuteContext {
	ExecuteContext() : con(nullptr), is_parallel(false) {
	}
	ExecuteContext(Connection *con, vector<LoopDefinition> running_loops_p)
	    : con(con), running_loops(std::move(running_loops_p)), is_parallel(true) {
	}

	Connection *con;
	vector<LoopDefinition> running_loops;
	bool is_parallel;
	string sql_query;
	string error_file;
	int error_line;
};

struct Condition {
	string keyword;
	string value;
	ExpressionType comparison;
	bool skip_if;
};

class Command {
public:
	Command(SQLLogicTestRunner &runner);
	virtual ~Command();

	SQLLogicTestRunner &runner;
	string connection_name;
	int query_line;
	string base_sql_query;
	string file_name;
	vector<Condition> conditions;

public:
	Connection *CommandConnection(ExecuteContext &context) const;

	duckdb::unique_ptr<MaterializedQueryResult> ExecuteQuery(ExecuteContext &context, Connection *connection,
	                                                         string file_name, idx_t query_line) const;

	virtual void ExecuteInternal(ExecuteContext &context) const = 0;
	void Execute(ExecuteContext &context) const;

	virtual bool SupportsConcurrent() const {
		return false;
	}

private:
	void RestartDatabase(ExecuteContext &context, Connection *&connection, string sql_query) const;
};

class Statement : public Command {
public:
	Statement(SQLLogicTestRunner &runner);

	ExpectedResult expected_result;
	string expected_error;

public:
	void ExecuteInternal(ExecuteContext &context) const override;

	bool SupportsConcurrent() const override {
		return true;
	}
};

class ResetLabel : public Command {
public:
	ResetLabel(SQLLogicTestRunner &runner);

public:
	void ExecuteInternal(ExecuteContext &context) const override;

	bool SupportsConcurrent() const override {
		return true;
	}

public:
	string query_label;
};

class Query : public Command {
public:
	Query(SQLLogicTestRunner &runner);

	idx_t expected_column_count = 0;
	SortStyle sort_style = SortStyle::NO_SORT;
	vector<string> values;
	bool query_has_label = false;
	string query_label;

public:
	void ExecuteInternal(ExecuteContext &context) const override;

	bool SupportsConcurrent() const override {
		return true;
	}
};

class RestartCommand : public Command {
public:
	bool load_extensions;
	RestartCommand(SQLLogicTestRunner &runner, bool load_extensions);

public:
	void ExecuteInternal(ExecuteContext &context) const override;
};

class ReconnectCommand : public Command {
public:
	ReconnectCommand(SQLLogicTestRunner &runner);

public:
	void ExecuteInternal(ExecuteContext &context) const override;
};

class LoopCommand : public Command {
public:
	LoopCommand(SQLLogicTestRunner &runner, LoopDefinition definition_p);

public:
	LoopDefinition definition;
	vector<duckdb::unique_ptr<Command>> loop_commands;

	void ExecuteInternal(ExecuteContext &context) const override;

	bool SupportsConcurrent() const override;
};

class ModeCommand : public Command {
public:
	ModeCommand(SQLLogicTestRunner &runner, string parameter);

public:
	string parameter;

	void ExecuteInternal(ExecuteContext &context) const override;
};

enum class SleepUnit : uint8_t { NANOSECOND, MICROSECOND, MILLISECOND, SECOND };

class SleepCommand : public Command {
public:
	SleepCommand(SQLLogicTestRunner &runner, idx_t duration, SleepUnit unit);

public:
	void ExecuteInternal(ExecuteContext &context) const override;

	static SleepUnit ParseUnit(const string &unit);

private:
	idx_t duration;
	SleepUnit unit;
};

class UnzipCommand : public Command {
public:
	// 1 MB
	static constexpr const int64_t BUFFER_SIZE = 1u << 20;

public:
	UnzipCommand(SQLLogicTestRunner &runner, string &input, string &output);

	void ExecuteInternal(ExecuteContext &context) const override;

private:
	string input_path;
	string extraction_path;
};

class LoadCommand : public Command {
public:
	LoadCommand(SQLLogicTestRunner &runner, string dbpath, bool readonly, const string &version = "");

	string dbpath;
	bool readonly;
	string version;

public:
	void ExecuteInternal(ExecuteContext &context) const override;
};

} // namespace duckdb<|MERGE_RESOLUTION|>--- conflicted
+++ resolved
@@ -15,12 +15,7 @@
 namespace duckdb {
 class SQLLogicTestRunner;
 
-<<<<<<< HEAD
-enum class SortStyle : uint8_t { NO_SORT, ROW_SORT, VALUE_SORT };
 enum class ExpectedResult : uint8_t { RESULT_SUCCESS, RESULT_ERROR, RESULT_UNKNOWN, RESULT_DONT_CARE };
-=======
-enum class ExpectedResult : uint8_t { RESULT_SUCCESS, RESULT_ERROR, RESULT_UNKNOWN };
->>>>>>> ecc3cc9f
 
 struct LoopDefinition {
 	string loop_iterator_name;
