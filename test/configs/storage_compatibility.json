{
  "description": "Storage compatibility test.",
  "initial_db": "bwc_storage_test.db",
  "settings": [
    {
      "name": "storage_compatibility_version",
      "value": "v1.0.0"
    }
  ],
  "skip_compiled": "true",
  "skip_tests": [
    {
      "reason": "Contains explicit use of the memory catalog.",
      "paths": [
        "test/sql/show_select/test_describe_all.test",
        "test/sql/catalog/function/attached_macro.test",
        "test/sql/catalog/test_temporary.test",
        "test/sql/pragma/test_show_tables_temp_views.test",
        "test/sql/pg_catalog/system_functions.test",
        "test/sql/pg_catalog/sqlalchemy.test",
        "test/sql/attach/attach_table_info.test",
        "test/sql/attach/attach_defaults.test",
        "test/sql/attach/attach_did_you_mean.test",
        "test/sql/attach/attach_default_table.test",
        "test/sql/attach/attach_show_all_tables.test",
        "test/sql/attach/attach_issue7711.test",
        "test/sql/attach/attach_issue_7660.test",
        "test/sql/attach/show_databases.test",
        "test/sql/attach/attach_views.test",
        "test/sql/copy_database/copy_table_with_sequence.test"
      ]
    },
    {
      "reason": "Stringification too slow",
      "paths": [
        "test/sql/types/bignum/test_bignum_sum.test"
      ]
    },
    {
      "reason": "Time (NS) not supported (new type).",
      "paths": [
        "test/parquet/timens_parquet.test",
        "test/sql/types/time/test_time_ns.test"
      ]
    },
    {
      "reason": "Expected forwards compatibility failure.",
      "paths": [
        "test/fuzzer/pedro/view_not_rebound_error_no_view_dependencies.test",
        "test/issues/rigger/assertion_scale.test",
        "test/issues/general/test_16662.test",
        "test/sql/copy/csv/test_null_padding_projection.test",
        "test/sql/types/geo/geometry.test",
        "test/sql/types/geo/geometry_stats.test",
        "test/sql/types/geo/geometry_wkb.test",
        "test/geoparquet/disabled.test",
        "test/geoparquet/geoarrow.test",
        "test/geoparquet/mixed.test",
        "test/geoparquet/no_spatial.test",
        "test/geoparquet/roundtrip.test",
        "test/geoparquet/unsupported.test",
        "test/geoparquet/versions.text",
        "test/sql/types/variant/variant_distinct.test",
<<<<<<< HEAD
        "test/sql/function/variant/variant_typeof.test",
        "test/sql/storage/types/variant/append_shredded.test",
        "test/sql/storage/types/variant/big_table.test",
        "test/sql/storage/types/variant/extension_types.test",
        "test/sql/storage/types/variant/index_fetch.test",
        "test/sql/storage/types/variant/null_tests.test",
        "test/sql/storage/types/variant/test_all_types.test",
        "test/sql/storage/types/variant/test_all_types_single_table.test",
        "test/sql/storage/types/variant/test_all_types_variant.test",
        "test/sql/storage/types/variant/tpcds_sf1.test_slow",
        "test/sql/storage/types/variant/tpch_sf1.test_slow",
        "test/sql/storage/types/variant/update.test",
        "test/sql/storage/types/variant/variant_index.test",
        "test/sql/storage/types/variant/variant_shredding.test",
        "test/sql/storage/types/variant/variant_stats_merging.test",
        "test/sql/types/variant/tpch_test.test"
=======
        "test/sql/storage/compression/roaring/roaring_bool_array_simple.test",
        "test/sql/storage/compression/roaring/roaring_bool_array_simple_w_null.test",
        "test/sql/storage/compression/roaring/roaring_bool_bitset_simple.test",
        "test/sql/storage/compression/roaring/roaring_bool_bitset_simple_w_null.test",
        "test/sql/storage/compression/roaring/roaring_bool_fetch_row.test",
        "test/sql/storage/compression/roaring/roaring_bool_first_is_null.test",
        "test/sql/storage/compression/roaring/roaring_bool_inverted_array_simple.test",
        "test/sql/storage/compression/roaring/roaring_bool_inverted_run_simple.test",
        "test/sql/storage/compression/roaring/roaring_bool_run_simple.test",
        "test/sql/storage/compression/roaring/roaring_bool_run_simple_w_null.test",
        "test/sql/storage/compression/roaring/roaring_bool_smaller_than_vector.test",
        "test/sql/storage/compression/roaring/roaring_bool_uncompressed_under_v1_5_0.test"
      ]
    },
    {
      "reason": "Use of load that fails when the path is replaced",
      "paths": [
        "test/fuzzer/sqlsmith/nullif_map_with_config.test",
        "test/sql/alter/add_pk/test_add_pk_attach.test",
        "test/sql/catalog/comment_on_column.test",
        "test/sql/catalog/function/test_table_macro_copy.test",
        "test/sql/copy_database/copy_database_gen_col.test",
        "test/sql/storage/temp_directory/max_swap_space_persistent.test",
        "test/sql/storage/test_index_checkpoint.test",
        "test/sql/create/create_objects_readonly.test",
        "test/sql/index/art/storage/test_art_readonly.test",
        "test/sql/pragma/pragma_database_size_readonly.test",
        "test/sql/index/art/storage/test_art_duckdb_versions.test",
        "test/sql/attach/attach_read_only.test",
        "test/sql/function/list/lambdas/test_lambda_storage.test"
>>>>>>> e260fb6e
      ]
    }
  ]
}<|MERGE_RESOLUTION|>--- conflicted
+++ resolved
@@ -61,7 +61,6 @@
         "test/geoparquet/unsupported.test",
         "test/geoparquet/versions.text",
         "test/sql/types/variant/variant_distinct.test",
-<<<<<<< HEAD
         "test/sql/function/variant/variant_typeof.test",
         "test/sql/storage/types/variant/append_shredded.test",
         "test/sql/storage/types/variant/big_table.test",
@@ -77,8 +76,7 @@
         "test/sql/storage/types/variant/variant_index.test",
         "test/sql/storage/types/variant/variant_shredding.test",
         "test/sql/storage/types/variant/variant_stats_merging.test",
-        "test/sql/types/variant/tpch_test.test"
-=======
+        "test/sql/types/variant/tpch_test.test",
         "test/sql/storage/compression/roaring/roaring_bool_array_simple.test",
         "test/sql/storage/compression/roaring/roaring_bool_array_simple_w_null.test",
         "test/sql/storage/compression/roaring/roaring_bool_bitset_simple.test",
@@ -109,7 +107,6 @@
         "test/sql/index/art/storage/test_art_duckdb_versions.test",
         "test/sql/attach/attach_read_only.test",
         "test/sql/function/list/lambdas/test_lambda_storage.test"
->>>>>>> e260fb6e
       ]
     }
   ]
