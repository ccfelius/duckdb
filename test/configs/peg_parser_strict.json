{
  "description": "Test PEG Parser + transformer in strict mode",
  "skip_compiled": "true",
  "on_init": "set allow_parser_override_extension=strict_when_supported;",
  "statically_loaded_extensions": [
    "core_functions",
    "autocomplete"
  ],
  "skip_tests": [
    {
      "reason": "Multi-statement containing unimplemented statementType",
      "paths": [
        "test/sql/delete/test_segment_deletes.test",
        "test/sql/types/union/union_join.test",
        "test/sql/catalog/did_you_mean.test",
        "test/sql/storage/wal/wal_view_storage.test"
      ]
    },
    {
      "reason": "Requires implementing SelectStatement",
      "paths": [
        "test/fuzzer/pedro/segment_tree_index_issue.test",
        "test/fuzzer/pedro/delete_using_bindings.test",
        "test/issues/general/test_3997.test",
        "test/issues/fuzz/sqlite_wrapper_crash.test",
        "test/sql/returning/no_crash_when_no_returning_columns.test",
        "test/sql/returning/returning_delete.test",
        "test/sql/returning/returning_delete_list.test",
        "test/sql/update/test_big_string_update.test",
        "test/sql/delete/test_using_delete.test",
        "test/sql/optimizer/test_rowid_pushdown_deletes.test",
        "test/sql/subquery/lateral/pg_lateral.test",
        "test/sql/subquery/scalar/test_delete_subquery.test",
        "test/sql/index/art/constraints/test_art_eager_constraint_checking.test",
        "test/sql/index/art/scan/test_art_scan_coverage.test",
        "test/sql/index/art/storage/test_art_storage.test",
        "test/sql/cte/materialized/dml_materialized_cte.test",
<<<<<<< HEAD
        "test/issues/general/test_15432.test",
        "test/sql/types/list/unnest_aggregate.test",
        "test/sql/generated_columns/virtual/create_table.test",
        "test/sql/binder/function_chaining_19035.test",
        "test/sql/subquery/complex/correlated_internal_issue_5975.test",
        "test/sql/subquery/scalar/test_issue_7079.test",
        "test/sql/aggregate/qualify/test_qualify_macro.test",
        "test/sql/catalog/function/test_complex_macro.test",
        "test/sql/catalog/function/macro_query_table.test",
        "test/sql/catalog/function/test_cte_macro.test",
        "test/sql/catalog/function/test_subquery_macro.test",
        "test/sql/catalog/function/test_macro_with_unknown_types.test",
        "test/sql/catalog/function/test_sequence_macro.test",
        "test/sql/catalog/function/test_simple_macro.test",
        "test/sql/function/list/lambdas/arrow/test_lambda_arrow_storage_deprecated.test",
        "test/sql/function/list/lambdas/arrow/expression_iterator_cases_deprecated.test",
        "test/sql/function/list/lambdas/arrow/lambdas_and_macros_deprecated.test",
        "test/sql/function/list/lambdas/incorrect.test",
        "test/sql/function/list/lambdas/lambdas_and_macros.test",
        "test/sql/function/list/lambdas/expression_iterator_cases.test",
        "test/sql/export/export_macros.test",
        "test/sql/catalog/function/test_recursive_macro.test",
        "test/sql/catalog/function/test_recursive_macro_no_dependency.test",
        "test/sql/catalog/function/test_macro_default_arg_with_dependencies.test",
        "test/sql/attach/reattach_schema.test",
        "test/sql/pivot/pivot_enum.test",
        "test/sql/types/enum/test_5983.test"
=======
        "test/sql/storage/wal/wal_index_delete_gen.test"
>>>>>>> 0c7cd32d
      ]
    },
    {
      "reason": "Conversion Error",
      "paths": [
        "test/sql/storage/types/struct/wal_struct_storage.test",
        "test/sql/storage/types/struct/struct_storage.test"
      ]
    },
    {
      "reason": "Case insensitive preservation",
      "paths": [
        "test/sql/settings/setting_preserve_identifier_case.test"
      ]
    },
    {
      "reason": "Create Table Statement",
      "paths": [
        "test/sql/export/parquet/export_parquet_enum.test",
        "test/sql/export/export_generated_columns.test",
        "test/sql/export/export_database.test"
      ]
    },
    {
      "reason": "Parser exception because of dollar-quoted strings",
      "paths": [
        "test/sql/peg_parser/parser/create_macro.test",
        "test/sql/peg_parser/parser/show_table.test",
        "test/sql/peg_parser/parser/prepare_statement.test",
        "test/sql/peg_parser/parser/support_try.test",
        "test/sql/peg_parser/parser/nested_join.test",
        "test/sql/peg_parser/parser/pivot_statement.test",
        "test/sql/peg_parser/parser/on_conflict.test",
        "test/sql/peg_parser/parser/select_star.test",
        "test/sql/peg_parser/parser/invisible_space.test",
        "test/sql/peg_parser/parser/array_subquery.test",
        "test/sql/peg_parser/parser/update_statement.test",
        "test/sql/peg_parser/parser/use_statement.test",
        "test/sql/peg_parser/parser/dotted_functions.test",
        "test/sql/peg_parser/parser/attach_or_replace.test",
        "test/sql/peg_parser/parser/load_extension.test",
        "test/sql/peg_parser/parser/delete_from.test",
        "test/sql/peg_parser/parser/create_type.test",
        "test/sql/peg_parser/parser/alter.test",
        "test/sql/peg_parser/parser/with_ordinality.test",
        "test/sql/peg_parser/parser/recursive.test",
        "test/sql/peg_parser/parser/analyze_vacuum.test",
        "test/sql/peg_parser/parser/scientific_notation.test",
        "test/sql/peg_parser/parser/index.test",
        "test/sql/peg_parser/parser/type.test",
        "test/sql/peg_parser/parser/empty_map.test",
        "test/sql/peg_parser/parser/copy_expression.test",
        "test/sql/peg_parser/parser/colon_alias.test",
        "test/sql/peg_parser/parser/lambda_functions.test",
        "test/sql/peg_parser/parser/collate.test",
        "test/sql/peg_parser/parser/support_unreserved_keywords.test",
        "test/sql/peg_parser/parser/list_slices.test",
        "test/sql/peg_parser/parser/struct_identifier.test",
        "test/sql/peg_parser/parser/map.test",
        "test/sql/peg_parser/parser/ignore_nulls.test",
        "test/sql/peg_parser/parser/insert.test",
        "test/sql/peg_parser/parser/dollar_quoted.test",
        "test/sql/peg_parser/parser/support_optional_not_null_constraint.test",
        "test/sql/peg_parser/parser/window_function.test",
        "test/sql/peg_parser/parser/create_table.test",
        "test/sql/peg_parser/parser/sample.test",
        "test/sql/peg_parser/parser/merge_into.test",
        "test/sql/peg_parser/parser/custom_operator.test"
      ]
    },
    {
      "reason": "Quotations",
      "paths": [
        "test/sql/pragma/test_show_tables_from.test",
        "test/sql/attach/attach_dbname_quotes.test",
        "test/sql/table_function/sqlite_master_quotes.test",
        "test/sql/keywords/escaped_quotes_expressions.test",
        "test/sql/keywords/keywords_in_expressions.test",
        "test/sql/show_select/test_describe_quoted.test",
        "test/sql/show_select/test_summarize_quoted.test",
        "test/sql/pragma/test_show_tables.test",
        "test/sql/export/export_quoted_enum.test"
      ]
    },
    {
      "reason": "Parser error",
      "paths": [
        "test/sql/catalog/issue_9459.test"
      ]
    },
    {
      "reason": "Timeout",
      "paths": [
        "test/sql/storage/encryption/temp_files/encrypted_offloading_block_files.test_slow",
        "test/sql/storage/temp_directory/offloading_block_files.test_slow"
      ]
    },
    {
      "reason": "Setting option to 'strict' changes behavior of first tests",
      "paths": [
        "test/extension/loadable_parser_override.test",
        "test/sql/peg_parser/transformer/peg_transformer.test"
      ]
    }
  ]
}<|MERGE_RESOLUTION|>--- conflicted
+++ resolved
@@ -35,7 +35,8 @@
         "test/sql/index/art/scan/test_art_scan_coverage.test",
         "test/sql/index/art/storage/test_art_storage.test",
         "test/sql/cte/materialized/dml_materialized_cte.test",
-<<<<<<< HEAD
+        "test/sql/storage/wal/wal_index_delete_gen.test",
+        "test/sql/cte/materialized/dml_materialized_cte.test",
         "test/issues/general/test_15432.test",
         "test/sql/types/list/unnest_aggregate.test",
         "test/sql/generated_columns/virtual/create_table.test",
@@ -63,9 +64,6 @@
         "test/sql/attach/reattach_schema.test",
         "test/sql/pivot/pivot_enum.test",
         "test/sql/types/enum/test_5983.test"
-=======
-        "test/sql/storage/wal/wal_index_delete_gen.test"
->>>>>>> 0c7cd32d
       ]
     },
     {
