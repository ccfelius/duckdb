--- conflicted
+++ resolved
@@ -55,8 +55,6 @@
       ]
     },
     {
-<<<<<<< HEAD
-=======
       "reason": "Contains current time function.",
       "paths": [
         "test/sql/parser/test_value_functions.test",
@@ -65,7 +63,6 @@
       ]
     },
     {
->>>>>>> 3bcf0148
       "reason": "Contains FIRST (non-deterministic).",
       "paths": [
         "test/sql/parallelism/intraquery/test_parallel_nested_aggregates.test"
@@ -118,15 +115,12 @@
     },
     {
       "reason": "Emits different vector type (FLAT).",
-<<<<<<< HEAD
-=======
       "paths": [
         "test/sql/storage/compression/rle/rle_constant.test"
       ]
     },
     {
       "reason": "Round-trip of literals changes type, e.g., DOUBLE -> DECIMAL.",
->>>>>>> 3bcf0148
       "paths": [
         "test/sql/types/decimal/large_decimal_constants.test",
         "test/sql/types/uhugeint/test_uhugeint_conversion.test",
