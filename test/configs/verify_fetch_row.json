--- conflicted
+++ resolved
@@ -56,17 +56,6 @@
     },
     {
       "reason": "Contains current time function.",
-<<<<<<< HEAD
-      "paths": [
-        "test/sql/parser/test_value_functions.test",
-        "test/sql/function/timestamp/current_time.test",
-        "test/sql/timezone/test_icu_timezone.test"
-      ]
-    },
-    {
-      "reason": "FIXME: Unexpected Parser Error",
-=======
->>>>>>> a7305faa
       "paths": [
         "test/sql/parser/test_value_functions.test",
         "test/sql/function/timestamp/current_time.test",
@@ -107,22 +96,6 @@
       ]
     },
     {
-<<<<<<< HEAD
-      "reason": "FIXME: Unexpected catalog duplicate/missing entry error.",
-      "paths": [
-        "test/sql/catalog/test_set_search_path.test",
-        "test/sql/catalog/function/test_macro_issue_13104.test",
-        "test/sql/catalog/function/test_macro_relpersistence_conflict.test",
-        "test/sql/catalog/function/test_recursive_macro.test",
-        "test/sql/catalog/function/test_recursive_macro_no_dependency.test",
-        "test/sql/catalog/test_set_schema.test",
-        "test/sql/function/list/lambdas/arrow/lambdas_and_functions_deprecated.test",
-        "test/sql/function/list/lambdas/lambdas_and_functions.test"
-      ]
-    },
-    {
-=======
->>>>>>> a7305faa
       "reason": "Running verification creates extra output.",
       "paths": [
         "test/sql/pragma/test_query_log.test",
@@ -143,13 +116,7 @@
     {
       "reason": "Emits different vector type (FLAT).",
       "paths": [
-<<<<<<< HEAD
-        "test/sql/storage/compression/test_using_compression.test",
-        "test/sql/create/create_table_compression.test",
-        "test/sql/aggregate/aggregates/test_state_export.test"
-=======
         "test/sql/storage/compression/rle/rle_constant.test"
->>>>>>> a7305faa
       ]
     },
     {
