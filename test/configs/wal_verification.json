{
  "description": "Run on persistent databases as storage with automatic checkpointing disabled to stress test the WAL.",
  "initial_db": "{TEST_DIR}/{BASE_TEST_NAME}__test__config__stress_test_wal.db",
  "force_restart": "true",
  "checkpoint_wal_size": "1000000000",
  "checkpoint_on_shutdown": "false",
  "skip_compiled": "true",
  "inherit_skip_tests": "test/configs/force_storage.json",
  "skip_tests": [
    {
      "reason": "Contains explicit use of the memory catalog.",
      "paths": [
<<<<<<< HEAD
        "test/sql/attach/attach_default_table.test",
        "test/sql/attach/attach_defaults.test",
        "test/sql/attach/attach_did_you_mean.test",
        "test/sql/attach/attach_issue7711.test",
        "test/sql/attach/attach_issue_7660.test",
        "test/sql/attach/attach_show_all_tables.test",
        "test/sql/attach/attach_table_info.test",
        "test/sql/attach/attach_views.test",
        "test/sql/attach/show_databases.test",
        "test/sql/catalog/function/attached_macro.test",
        "test/sql/catalog/test_temporary.test",
        "test/sql/copy_database/copy_table_with_sequence.test",
        "test/sql/pg_catalog/sqlalchemy.test",
        "test/sql/pg_catalog/system_functions.test",
        "test/sql/pragma/test_show_tables_temp_views.test",
        "test/sql/show_select/test_describe_all.test",
        "test/sql/attach/attach_use_rollback.test",
        "test/sql/storage/read_duckdb/read_duckdb_basic.test"
=======
        "test/sql/attach/attach_use_rollback.test"
>>>>>>> 7c2c9bc8
      ]
    },
    {"reason": "Loading from disk is necessary to trigger expected OOM.",
      "paths": [
        "test/sql/storage/constraints/foreignkey/foreign_key_persistent_memory_limit.test"
      ]
    },
    {
      "reason": "Empty WAL is necessary to trigger optimizer rule.",
      "paths": [
        "test/sql/topn/top_n_pruning.test",
        "test/optimizer/eager_aggregate_execution.test"
      ]
    },
    {
      "reason": "FIXME: Unexpected (?) binder error.",
      "paths": [
        "test/fuzzer/pedro/index_generated_column.test",
        "test/sql/alter/add_col/test_add_col_stats.test",
        "test/sql/alter/add_col/test_add_col_user_type.test",
        "test/sql/alter/alter_type/alter_type_struct.test",
        "test/sql/alter/alter_type/test_alter_type.test",
        "test/sql/alter/alter_type/test_alter_type_expression.test",
        "test/sql/alter/alter_type/test_alter_type_multi_column.test",
        "test/sql/alter/default/test_set_default.test",
        "test/sql/alter/list/add_column_in_struct.test",
        "test/sql/alter/list/drop_column_in_struct.test",
        "test/sql/alter/list/rename_column_in_struct.test",
        "test/sql/alter/map/add_column_in_struct.test",
        "test/sql/alter/map/drop_column_in_struct.test",
        "test/sql/alter/map/rename_column_in_struct.test",
        "test/sql/alter/struct/add_col_nested_struct.test",
        "test/sql/alter/struct/add_col_struct.test",
        "test/sql/alter/struct/drop_col_nested_struct.test",
        "test/sql/alter/struct/drop_col_struct.test",
        "test/sql/alter/struct/rename_col_nested_struct.test",
        "test/sql/alter/struct/rename_col_struct.test",
        "test/sql/attach/attach_dependencies.test",
        "test/sql/copy/partitioned/hive_partition_escape.test",
        "test/sql/export/export_indexes.test",
        "test/sql/function/list/lambdas/arrow/table_functions_deprecated.test",
        "test/sql/function/list/lambdas/table_functions.test",
        "test/sql/function/list/test_lambda_with_struct_aliases.test",
        "test/sql/generated_columns/virtual/rename.test",
        "test/sql/generated_columns/virtual/rename_dependency.test",
        "test/sql/index/art/constraints/test_art_compound_key_changes.test",
        "test/sql/index/art/storage/test_art_storage.test",
        "test/sql/index/art/types/test_art_expression_key.test",
        "test/sql/index/art/types/test_art_union.test",
        "test/sql/types/alias/type_with_schema.test",
        "test/sql/types/struct/create_type_struct.test",
        "test/sql/types/enum/test_alter_enum.test",
        "test/sql/types/enum/test_enum_schema.test",
        "test/sql/types/enum/test_enum_structs.test"
      ]
    },
    {
      "reason": "FIXME: Wrong result in query.",
      "paths": [
        "test/sql/index/art/storage/test_art_duckdb_versions.test",
        "test/sql/storage/wal/wal_lazy_creation.test"
      ]
    },
    {
      "reason": "FIXME: Internal Exception.",
      "paths": [
        "test/sql/alter/add_pk/test_add_pk_with_generated_column.test"
      ]
    },
    {
      "reason": "FIXME: Query unexpectedly succeeded/failed.",
      "paths": [
        "test/fuzzer/sqlsmith/nullif_map_with_config.test",
        "test/sql/storage/memory/in_memory_compress.test"
      ]
    },
    {
      "reason": "FIXME: Attempting to checkpoint read-only database.",
      "paths": [
        "test/sql/storage/read_duckdb/read_duckdb_index.test"
      ]
    }
  ]
}<|MERGE_RESOLUTION|>--- conflicted
+++ resolved
@@ -10,28 +10,9 @@
     {
       "reason": "Contains explicit use of the memory catalog.",
       "paths": [
-<<<<<<< HEAD
-        "test/sql/attach/attach_default_table.test",
-        "test/sql/attach/attach_defaults.test",
-        "test/sql/attach/attach_did_you_mean.test",
-        "test/sql/attach/attach_issue7711.test",
-        "test/sql/attach/attach_issue_7660.test",
-        "test/sql/attach/attach_show_all_tables.test",
-        "test/sql/attach/attach_table_info.test",
-        "test/sql/attach/attach_views.test",
-        "test/sql/attach/show_databases.test",
-        "test/sql/catalog/function/attached_macro.test",
-        "test/sql/catalog/test_temporary.test",
-        "test/sql/copy_database/copy_table_with_sequence.test",
-        "test/sql/pg_catalog/sqlalchemy.test",
-        "test/sql/pg_catalog/system_functions.test",
-        "test/sql/pragma/test_show_tables_temp_views.test",
-        "test/sql/show_select/test_describe_all.test",
         "test/sql/attach/attach_use_rollback.test",
         "test/sql/storage/read_duckdb/read_duckdb_basic.test"
-=======
-        "test/sql/attach/attach_use_rollback.test"
->>>>>>> 7c2c9bc8
+
       ]
     },
     {"reason": "Loading from disk is necessary to trigger expected OOM.",
