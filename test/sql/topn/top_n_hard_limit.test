# name: test/sql/topn/top_n_hard_limit.test
# description: Test Top N with ordered row groups and row limits
# group: [topn]

statement ok
ATTACH '__TEST_DIR__/top_n_hard_limit.duckdb' AS db (ROW_GROUP_SIZE 2048)

statement ok
USE db

# Ordered row groups vs. guaranteed number of qualifying tuples

# 0 1 2 3 4 5 6 7 8 9	 ASC     DESC
# [     ]              : 0       10240
# [     ]              : 2       4097
#   [       ]          : 4097    4097
#         [   ]        : 8192    2049
#               [ ]    : 10240   2048

statement ok
CREATE TABLE t AS SELECT 0 i UNION ALL SELECT i FROM repeat(3, 2047) t1(i)

statement ok
INSERT INTO t SELECT 0 i UNION ALL SELECT i FROM repeat(3, 2047) t1(i)

statement ok
INSERT INTO t SELECT 1 i UNION ALL SELECT i FROM repeat(5, 2047) t1(i)

statement ok
INSERT INTO t SELECT i FROM repeat(4, 2047) t1(i) UNION ALL SELECT 6 i

statement ok
INSERT INTO t SELECT 7 i UNION ALL SELECT i FROM repeat(8, 2047) t1(i)

# Fill the table with nulls to trigger the topn optimizer even for larger limits
statement ok
INSERT INTO t SELECT i FROM repeat(NULL, 2000000) t1(i)

# Work-around for unsetting version info
statement ok
USE memory

statement ok
DETACH db

statement ok
ATTACH '__TEST_DIR__/top_n_hard_limit.duckdb' AS db (ROW_GROUP_SIZE 2048)

statement ok
USE db

query II
EXPLAIN ANALYZE SELECT * FROM t ORDER BY i LIMIT 2
----
analyzed_plan	<REGEX>:.*TABLE_SCAN.*4,096 rows.*

query II
EXPLAIN ANALYZE SELECT * FROM t ORDER BY i LIMIT 3
----
analyzed_plan	<REGEX>:.*TABLE_SCAN.*6,144 rows.*

query II
EXPLAIN ANALYZE SELECT * FROM t ORDER BY i LIMIT 4097
----
analyzed_plan	<REGEX>:.*TABLE_SCAN.*6,144 rows.*

query II
EXPLAIN ANALYZE SELECT * FROM t ORDER BY i LIMIT 4098
----
analyzed_plan	<REGEX>:.*TABLE_SCAN.*8,192 rows.*

query II
EXPLAIN ANALYZE SELECT * FROM t ORDER BY i LIMIT 8192
----
analyzed_plan	<REGEX>:.*TABLE_SCAN.*8,192 rows.*

query II
EXPLAIN ANALYZE SELECT * FROM t ORDER BY i LIMIT 8193
----
analyzed_plan	<REGEX>:.*TABLE_SCAN.*10,240 rows.*

query II
EXPLAIN ANALYZE SELECT * FROM t ORDER BY i DESC LIMIT 2048
----
analyzed_plan	<REGEX>:.*TABLE_SCAN.*2,048 rows.*

query II
EXPLAIN ANALYZE SELECT * FROM t ORDER BY i DESC LIMIT 2049
----
analyzed_plan	<REGEX>:.*TABLE_SCAN.*4,096 rows.*

query II
EXPLAIN ANALYZE SELECT * FROM t ORDER BY i DESC LIMIT 2050
----
analyzed_plan	<REGEX>:.*TABLE_SCAN.*6,144 rows.*

query II
EXPLAIN ANALYZE SELECT * FROM t ORDER BY i DESC LIMIT 4096
----
analyzed_plan	<REGEX>:.*TABLE_SCAN.*6,144 rows.*

query II
EXPLAIN ANALYZE SELECT * FROM t ORDER BY i DESC LIMIT 4097
----
analyzed_plan	<REGEX>:.*TABLE_SCAN.*6,144 rows.*

<<<<<<< HEAD
query II
EXPLAIN ANALYZE SELECT * FROM t ORDER BY i DESC LIMIT 4098
----
analyzed_plan	<REGEX>:.*TABLE_SCAN.*10,240 rows.*

query II
EXPLAIN ANALYZE SELECT * FROM t ORDER BY i LIMIT 1 OFFSET 1
----
analyzed_plan	<REGEX>:.*TABLE_SCAN.*4,096 rows.*

query II
EXPLAIN ANALYZE SELECT * FROM t ORDER BY i LIMIT 2 OFFSET 2
----
analyzed_plan	<REGEX>:.*TABLE_SCAN.*6,144 rows.*

=======
>>>>>>> c6bea53f
statement ok
INSERT INTO t SELECT 9 i UNION ALL SELECT i FROM repeat(NULL, 2046) t1(i) UNION ALL SELECT 10 i

query II
EXPLAIN ANALYZE SELECT i FROM t ORDER by i DESC LIMIT 3
----
analyzed_plan	<REGEX>:.*TABLE_SCAN.*4,096 rows.*

query I
SELECT i FROM t ORDER BY i DESC LIMIT 3
----
10
9
8<|MERGE_RESOLUTION|>--- conflicted
+++ resolved
@@ -104,7 +104,6 @@
 ----
 analyzed_plan	<REGEX>:.*TABLE_SCAN.*6,144 rows.*
 
-<<<<<<< HEAD
 query II
 EXPLAIN ANALYZE SELECT * FROM t ORDER BY i DESC LIMIT 4098
 ----
@@ -120,8 +119,6 @@
 ----
 analyzed_plan	<REGEX>:.*TABLE_SCAN.*6,144 rows.*
 
-=======
->>>>>>> c6bea53f
 statement ok
 INSERT INTO t SELECT 9 i UNION ALL SELECT i FROM repeat(NULL, 2046) t1(i) UNION ALL SELECT 10 i
 
