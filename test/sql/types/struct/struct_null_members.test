# name: test/sql/types/struct/struct_null_members.test
# description: STRUCT comparison semantics with NULLs
# group: [struct]

statement ok
PRAGMA enable_verification

# Integer STRUCTs with NULLs in various positions
statement ok
CREATE VIEW struct_int AS
SELECT * FROM (VALUES
	({'x': 1, 'y': 0}),
	({'x': 1, 'y': 2}),
	({'x': 1, 'y': NULL}),
	({'x': NULL, 'y': 2}),
	({'x': NULL, 'y': NULL}),
	({'x': NULL, 'y': 0}),
	(NULL)
) tbl(i);

query IITTTTTTTT rowsort
SELECT lhs.i, rhs.i,
	lhs.i < rhs.i, lhs.i <= rhs.i,
	lhs.i = rhs.i, lhs.i <> rhs.i,
	lhs.i > rhs.i, lhs.i >= rhs.i,
	lhs.i IS NOT DISTINCT FROM rhs.i, lhs.i IS DISTINCT FROM rhs.i
FROM struct_int lhs, struct_int rhs
----
NULL	NULL	NULL	NULL	NULL	NULL	NULL	NULL	1	0
NULL	{'x': 1, 'y': 0}	NULL	NULL	NULL	NULL	NULL	NULL	0	1
NULL	{'x': 1, 'y': 2}	NULL	NULL	NULL	NULL	NULL	NULL	0	1
NULL	{'x': 1, 'y': NULL}	NULL	NULL	NULL	NULL	NULL	NULL	0	1
NULL	{'x': NULL, 'y': 0}	NULL	NULL	NULL	NULL	NULL	NULL	0	1
NULL	{'x': NULL, 'y': 2}	NULL	NULL	NULL	NULL	NULL	NULL	0	1
NULL	{'x': NULL, 'y': NULL}	NULL	NULL	NULL	NULL	NULL	NULL	0	1
{'x': 1, 'y': 0}	NULL	NULL	NULL	NULL	NULL	NULL	NULL	0	1
{'x': 1, 'y': 0}	{'x': 1, 'y': 0}	0	1	1	0	0	1	1	0
{'x': 1, 'y': 0}	{'x': 1, 'y': 2}	1	1	0	1	0	0	0	1
<<<<<<< HEAD
{'x': 1, 'y': 0}	{'x': 1, 'y': NULL}	1	1	NULL	1	NULL	NULL	0	1
{'x': 1, 'y': 0}	{'x': NULL, 'y': 0}	1	1	NULL	1	NULL	NULL	0	1
{'x': 1, 'y': 0}	{'x': NULL, 'y': 2}	1	1	NULL	1	NULL	NULL	0	1
{'x': 1, 'y': 0}	{'x': NULL, 'y': NULL}	1	1	NULL	1	NULL	NULL	0	1
{'x': 1, 'y': 2}	NULL	NULL	NULL	NULL	NULL	NULL	NULL	0	1
{'x': 1, 'y': 2}	{'x': 1, 'y': 0}	0	0	0	1	1	1	0	1
{'x': 1, 'y': 2}	{'x': 1, 'y': 2}	0	1	1	0	0	1	1	0
{'x': 1, 'y': 2}	{'x': 1, 'y': NULL}	1	1	NULL	1	NULL	NULL	0	1
{'x': 1, 'y': 2}	{'x': NULL, 'y': 0}	1	1	NULL	1	NULL	NULL	0	1
{'x': 1, 'y': 2}	{'x': NULL, 'y': 2}	1	1	NULL	1	NULL	NULL	0	1
{'x': 1, 'y': 2}	{'x': NULL, 'y': NULL}	1	1	NULL	1	NULL	NULL	0	1
{'x': 1, 'y': NULL}	NULL	NULL	NULL	NULL	NULL	NULL	NULL	0	1
{'x': 1, 'y': NULL}	{'x': 1, 'y': 0}	NULL	NULL	NULL	1	1	1	0	1
{'x': 1, 'y': NULL}	{'x': 1, 'y': 2}	NULL	NULL	NULL	1	1	1	0	1
{'x': 1, 'y': NULL}	{'x': 1, 'y': NULL}	NULL	1	1	NULL	NULL	1	1	0
{'x': 1, 'y': NULL}	{'x': NULL, 'y': 0}	1	1	NULL	1	NULL	NULL	0	1
{'x': 1, 'y': NULL}	{'x': NULL, 'y': 2}	1	1	NULL	1	NULL	NULL	0	1
{'x': 1, 'y': NULL}	{'x': NULL, 'y': NULL}	1	1	NULL	1	NULL	NULL	0	1
{'x': NULL, 'y': 0}	NULL	NULL	NULL	NULL	NULL	NULL	NULL	0	1
{'x': NULL, 'y': 0}	{'x': 1, 'y': 0}	NULL	NULL	NULL	1	1	1	0	1
{'x': NULL, 'y': 0}	{'x': 1, 'y': 2}	NULL	NULL	NULL	1	1	1	0	1
{'x': NULL, 'y': 0}	{'x': 1, 'y': NULL}	NULL	NULL	NULL	1	1	1	0	1
{'x': NULL, 'y': 0}	{'x': NULL, 'y': 0}	NULL	1	1	NULL	NULL	1	1	0
{'x': NULL, 'y': 0}	{'x': NULL, 'y': 2}	1	1	NULL	1	NULL	NULL	0	1
{'x': NULL, 'y': 0}	{'x': NULL, 'y': NULL}	1	1	NULL	1	NULL	NULL	0	1
{'x': NULL, 'y': 2}	NULL	NULL	NULL	NULL	NULL	NULL	NULL	0	1
{'x': NULL, 'y': 2}	{'x': 1, 'y': 0}	NULL	NULL	NULL	1	1	1	0	1
{'x': NULL, 'y': 2}	{'x': 1, 'y': 2}	NULL	NULL	NULL	1	1	1	0	1
{'x': NULL, 'y': 2}	{'x': 1, 'y': NULL}	NULL	NULL	NULL	1	1	1	0	1
{'x': NULL, 'y': 2}	{'x': NULL, 'y': 0}	NULL	NULL	NULL	1	1	1	0	1
{'x': NULL, 'y': 2}	{'x': NULL, 'y': 2}	NULL	1	1	NULL	NULL	1	1	0
{'x': NULL, 'y': 2}	{'x': NULL, 'y': NULL}	1	1	NULL	1	NULL	NULL	0	1
{'x': NULL, 'y': NULL}	NULL	NULL	NULL	NULL	NULL	NULL	NULL	0	1
{'x': NULL, 'y': NULL}	{'x': 1, 'y': 0}	NULL	NULL	NULL	1	1	1	0	1
{'x': NULL, 'y': NULL}	{'x': 1, 'y': 2}	NULL	NULL	NULL	1	1	1	0	1
{'x': NULL, 'y': NULL}	{'x': 1, 'y': NULL}	NULL	NULL	NULL	1	1	1	0	1
{'x': NULL, 'y': NULL}	{'x': NULL, 'y': 0}	NULL	NULL	NULL	1	1	1	0	1
{'x': NULL, 'y': NULL}	{'x': NULL, 'y': 2}	NULL	NULL	NULL	1	1	1	0	1
{'x': NULL, 'y': NULL}	{'x': NULL, 'y': NULL}	NULL	1	1	NULL	NULL	1	1	0

mode skip
=======
{'x': 1, 'y': 0}	{'x': 1, 'y': NULL}	1	1	0	1	0	0	0	1
{'x': 1, 'y': 0}	{'x': NULL, 'y': 0}	1	1	0	1	0	0	0	1
{'x': 1, 'y': 0}	{'x': NULL, 'y': 2}	1	1	0	1	0	0	0	1
{'x': 1, 'y': 0}	{'x': NULL, 'y': NULL}	1	1	0	1	0	0	0	1
{'x': 1, 'y': 2}	NULL	NULL	NULL	NULL	NULL	NULL	NULL	0	1
{'x': 1, 'y': 2}	{'x': 1, 'y': 0}	0	0	0	1	1	1	0	1
{'x': 1, 'y': 2}	{'x': 1, 'y': 2}	0	1	1	0	0	1	1	0
{'x': 1, 'y': 2}	{'x': 1, 'y': NULL}	1	1	0	1	0	0	0	1
{'x': 1, 'y': 2}	{'x': NULL, 'y': 0}	1	1	0	1	0	0	0	1
{'x': 1, 'y': 2}	{'x': NULL, 'y': 2}	1	1	0	1	0	0	0	1
{'x': 1, 'y': 2}	{'x': NULL, 'y': NULL}	1	1	0	1	0	0	0	1
{'x': 1, 'y': NULL}	NULL	NULL	NULL	NULL	NULL	NULL	NULL	0	1
{'x': 1, 'y': NULL}	{'x': 1, 'y': 0}	0	0	0	1	1	1	0	1
{'x': 1, 'y': NULL}	{'x': 1, 'y': 2}	0	0	0	1	1	1	0	1
{'x': 1, 'y': NULL}	{'x': 1, 'y': NULL}	0	1	1	0	0	1	1	0
{'x': 1, 'y': NULL}	{'x': NULL, 'y': 0}	1	1	0	1	0	0	0	1
{'x': 1, 'y': NULL}	{'x': NULL, 'y': 2}	1	1	0	1	0	0	0	1
{'x': 1, 'y': NULL}	{'x': NULL, 'y': NULL}	1	1	0	1	0	0	0	1
{'x': NULL, 'y': 0}	NULL	NULL	NULL	NULL	NULL	NULL	NULL	0	1
{'x': NULL, 'y': 0}	{'x': 1, 'y': 0}	0	0	0	1	1	1	0	1
{'x': NULL, 'y': 0}	{'x': 1, 'y': 2}	0	0	0	1	1	1	0	1
{'x': NULL, 'y': 0}	{'x': 1, 'y': NULL}	0	0	0	1	1	1	0	1
{'x': NULL, 'y': 0}	{'x': NULL, 'y': 0}	0	1	1	0	0	1	1	0
{'x': NULL, 'y': 0}	{'x': NULL, 'y': 2}	1	1	0	1	0	0	0	1
{'x': NULL, 'y': 0}	{'x': NULL, 'y': NULL}	1	1	0	1	0	0	0	1
{'x': NULL, 'y': 2}	NULL	NULL	NULL	NULL	NULL	NULL	NULL	0	1
{'x': NULL, 'y': 2}	{'x': 1, 'y': 0}	0	0	0	1	1	1	0	1
{'x': NULL, 'y': 2}	{'x': 1, 'y': 2}	0	0	0	1	1	1	0	1
{'x': NULL, 'y': 2}	{'x': 1, 'y': NULL}	0	0	0	1	1	1	0	1
{'x': NULL, 'y': 2}	{'x': NULL, 'y': 0}	0	0	0	1	1	1	0	1
{'x': NULL, 'y': 2}	{'x': NULL, 'y': 2}	0	1	1	0	0	1	1	0
{'x': NULL, 'y': 2}	{'x': NULL, 'y': NULL}	1	1	0	1	0	0	0	1
{'x': NULL, 'y': NULL}	NULL	NULL	NULL	NULL	NULL	NULL	NULL	0	1
{'x': NULL, 'y': NULL}	{'x': 1, 'y': 0}	0	0	0	1	1	1	0	1
{'x': NULL, 'y': NULL}	{'x': 1, 'y': 2}	0	0	0	1	1	1	0	1
{'x': NULL, 'y': NULL}	{'x': 1, 'y': NULL}	0	0	0	1	1	1	0	1
{'x': NULL, 'y': NULL}	{'x': NULL, 'y': 0}	0	0	0	1	1	1	0	1
{'x': NULL, 'y': NULL}	{'x': NULL, 'y': 2}	0	0	0	1	1	1	0	1
{'x': NULL, 'y': NULL}	{'x': NULL, 'y': NULL}	0	1	1	0	0	1	1	0
>>>>>>> dc8c081a

# String STRUCTs with NULLs in various positions
statement ok
CREATE VIEW list_str AS
SELECT * FROM (VALUES
	({'x': 'duck', 'y': ''}),
	({'x': 'duck', 'y': 'goose'}),
	({'x': 'duck', 'y': NULL}),
	({'x': NULL, 'y': 'goose'}),
	({'x': NULL, 'y': NULL}),
	({'x': NULL, 'y': '0'}),
	(NULL)
) tbl(i);

query IITTTTTTTT rowsort
SELECT lhs.i, rhs.i,
	lhs.i < rhs.i, lhs.i <= rhs.i,
	lhs.i = rhs.i, lhs.i <> rhs.i,
	lhs.i > rhs.i, lhs.i >= rhs.i,
	lhs.i IS NOT DISTINCT FROM rhs.i, lhs.i IS DISTINCT FROM rhs.i
FROM list_str lhs, list_str rhs;
----
NULL	NULL	NULL	NULL	NULL	NULL	NULL	NULL	1	0
NULL	{'x': NULL, 'y': 0}	NULL	NULL	NULL	NULL	NULL	NULL	0	1
NULL	{'x': NULL, 'y': NULL}	NULL	NULL	NULL	NULL	NULL	NULL	0	1
NULL	{'x': NULL, 'y': goose}	NULL	NULL	NULL	NULL	NULL	NULL	0	1
NULL	{'x': duck, 'y': NULL}	NULL	NULL	NULL	NULL	NULL	NULL	0	1
NULL	{'x': duck, 'y': goose}	NULL	NULL	NULL	NULL	NULL	NULL	0	1
NULL	{'x': duck, 'y': }	NULL	NULL	NULL	NULL	NULL	NULL	0	1
{'x': NULL, 'y': 0}	NULL	NULL	NULL	NULL	NULL	NULL	NULL	0	1
{'x': NULL, 'y': 0}	{'x': NULL, 'y': 0}	0	1	1	0	0	1	1	0
{'x': NULL, 'y': 0}	{'x': NULL, 'y': NULL}	1	1	0	1	0	0	0	1
{'x': NULL, 'y': 0}	{'x': NULL, 'y': goose}	1	1	0	1	0	0	0	1
{'x': NULL, 'y': 0}	{'x': duck, 'y': NULL}	0	0	0	1	1	1	0	1
{'x': NULL, 'y': 0}	{'x': duck, 'y': goose}	0	0	0	1	1	1	0	1
{'x': NULL, 'y': 0}	{'x': duck, 'y': }	0	0	0	1	1	1	0	1
{'x': NULL, 'y': NULL}	NULL	NULL	NULL	NULL	NULL	NULL	NULL	0	1
{'x': NULL, 'y': NULL}	{'x': NULL, 'y': 0}	0	0	0	1	1	1	0	1
{'x': NULL, 'y': NULL}	{'x': NULL, 'y': NULL}	0	1	1	0	0	1	1	0
{'x': NULL, 'y': NULL}	{'x': NULL, 'y': goose}	0	0	0	1	1	1	0	1
{'x': NULL, 'y': NULL}	{'x': duck, 'y': NULL}	0	0	0	1	1	1	0	1
{'x': NULL, 'y': NULL}	{'x': duck, 'y': goose}	0	0	0	1	1	1	0	1
{'x': NULL, 'y': NULL}	{'x': duck, 'y': }	0	0	0	1	1	1	0	1
{'x': NULL, 'y': goose}	NULL	NULL	NULL	NULL	NULL	NULL	NULL	0	1
{'x': NULL, 'y': goose}	{'x': NULL, 'y': 0}	0	0	0	1	1	1	0	1
{'x': NULL, 'y': goose}	{'x': NULL, 'y': NULL}	1	1	0	1	0	0	0	1
{'x': NULL, 'y': goose}	{'x': NULL, 'y': goose}	0	1	1	0	0	1	1	0
{'x': NULL, 'y': goose}	{'x': duck, 'y': NULL}	0	0	0	1	1	1	0	1
{'x': NULL, 'y': goose}	{'x': duck, 'y': goose}	0	0	0	1	1	1	0	1
{'x': NULL, 'y': goose}	{'x': duck, 'y': }	0	0	0	1	1	1	0	1
{'x': duck, 'y': NULL}	NULL	NULL	NULL	NULL	NULL	NULL	NULL	0	1
{'x': duck, 'y': NULL}	{'x': NULL, 'y': 0}	1	1	0	1	0	0	0	1
{'x': duck, 'y': NULL}	{'x': NULL, 'y': NULL}	1	1	0	1	0	0	0	1
{'x': duck, 'y': NULL}	{'x': NULL, 'y': goose}	1	1	0	1	0	0	0	1
{'x': duck, 'y': NULL}	{'x': duck, 'y': NULL}	0	1	1	0	0	1	1	0
{'x': duck, 'y': NULL}	{'x': duck, 'y': goose}	0	0	0	1	1	1	0	1
{'x': duck, 'y': NULL}	{'x': duck, 'y': }	0	0	0	1	1	1	0	1
{'x': duck, 'y': goose}	NULL	NULL	NULL	NULL	NULL	NULL	NULL	0	1
{'x': duck, 'y': goose}	{'x': NULL, 'y': 0}	1	1	0	1	0	0	0	1
{'x': duck, 'y': goose}	{'x': NULL, 'y': NULL}	1	1	0	1	0	0	0	1
{'x': duck, 'y': goose}	{'x': NULL, 'y': goose}	1	1	0	1	0	0	0	1
{'x': duck, 'y': goose}	{'x': duck, 'y': NULL}	1	1	0	1	0	0	0	1
{'x': duck, 'y': goose}	{'x': duck, 'y': goose}	0	1	1	0	0	1	1	0
{'x': duck, 'y': goose}	{'x': duck, 'y': }	0	0	0	1	1	1	0	1
{'x': duck, 'y': }	NULL	NULL	NULL	NULL	NULL	NULL	NULL	0	1
{'x': duck, 'y': }	{'x': NULL, 'y': 0}	1	1	0	1	0	0	0	1
{'x': duck, 'y': }	{'x': NULL, 'y': NULL}	1	1	0	1	0	0	0	1
{'x': duck, 'y': }	{'x': NULL, 'y': goose}	1	1	0	1	0	0	0	1
{'x': duck, 'y': }	{'x': duck, 'y': NULL}	1	1	0	1	0	0	0	1
{'x': duck, 'y': }	{'x': duck, 'y': goose}	1	1	0	1	0	0	0	1
{'x': duck, 'y': }	{'x': duck, 'y': }	0	1	1	0	0	1	1	0<|MERGE_RESOLUTION|>--- conflicted
+++ resolved
@@ -36,49 +36,6 @@
 {'x': 1, 'y': 0}	NULL	NULL	NULL	NULL	NULL	NULL	NULL	0	1
 {'x': 1, 'y': 0}	{'x': 1, 'y': 0}	0	1	1	0	0	1	1	0
 {'x': 1, 'y': 0}	{'x': 1, 'y': 2}	1	1	0	1	0	0	0	1
-<<<<<<< HEAD
-{'x': 1, 'y': 0}	{'x': 1, 'y': NULL}	1	1	NULL	1	NULL	NULL	0	1
-{'x': 1, 'y': 0}	{'x': NULL, 'y': 0}	1	1	NULL	1	NULL	NULL	0	1
-{'x': 1, 'y': 0}	{'x': NULL, 'y': 2}	1	1	NULL	1	NULL	NULL	0	1
-{'x': 1, 'y': 0}	{'x': NULL, 'y': NULL}	1	1	NULL	1	NULL	NULL	0	1
-{'x': 1, 'y': 2}	NULL	NULL	NULL	NULL	NULL	NULL	NULL	0	1
-{'x': 1, 'y': 2}	{'x': 1, 'y': 0}	0	0	0	1	1	1	0	1
-{'x': 1, 'y': 2}	{'x': 1, 'y': 2}	0	1	1	0	0	1	1	0
-{'x': 1, 'y': 2}	{'x': 1, 'y': NULL}	1	1	NULL	1	NULL	NULL	0	1
-{'x': 1, 'y': 2}	{'x': NULL, 'y': 0}	1	1	NULL	1	NULL	NULL	0	1
-{'x': 1, 'y': 2}	{'x': NULL, 'y': 2}	1	1	NULL	1	NULL	NULL	0	1
-{'x': 1, 'y': 2}	{'x': NULL, 'y': NULL}	1	1	NULL	1	NULL	NULL	0	1
-{'x': 1, 'y': NULL}	NULL	NULL	NULL	NULL	NULL	NULL	NULL	0	1
-{'x': 1, 'y': NULL}	{'x': 1, 'y': 0}	NULL	NULL	NULL	1	1	1	0	1
-{'x': 1, 'y': NULL}	{'x': 1, 'y': 2}	NULL	NULL	NULL	1	1	1	0	1
-{'x': 1, 'y': NULL}	{'x': 1, 'y': NULL}	NULL	1	1	NULL	NULL	1	1	0
-{'x': 1, 'y': NULL}	{'x': NULL, 'y': 0}	1	1	NULL	1	NULL	NULL	0	1
-{'x': 1, 'y': NULL}	{'x': NULL, 'y': 2}	1	1	NULL	1	NULL	NULL	0	1
-{'x': 1, 'y': NULL}	{'x': NULL, 'y': NULL}	1	1	NULL	1	NULL	NULL	0	1
-{'x': NULL, 'y': 0}	NULL	NULL	NULL	NULL	NULL	NULL	NULL	0	1
-{'x': NULL, 'y': 0}	{'x': 1, 'y': 0}	NULL	NULL	NULL	1	1	1	0	1
-{'x': NULL, 'y': 0}	{'x': 1, 'y': 2}	NULL	NULL	NULL	1	1	1	0	1
-{'x': NULL, 'y': 0}	{'x': 1, 'y': NULL}	NULL	NULL	NULL	1	1	1	0	1
-{'x': NULL, 'y': 0}	{'x': NULL, 'y': 0}	NULL	1	1	NULL	NULL	1	1	0
-{'x': NULL, 'y': 0}	{'x': NULL, 'y': 2}	1	1	NULL	1	NULL	NULL	0	1
-{'x': NULL, 'y': 0}	{'x': NULL, 'y': NULL}	1	1	NULL	1	NULL	NULL	0	1
-{'x': NULL, 'y': 2}	NULL	NULL	NULL	NULL	NULL	NULL	NULL	0	1
-{'x': NULL, 'y': 2}	{'x': 1, 'y': 0}	NULL	NULL	NULL	1	1	1	0	1
-{'x': NULL, 'y': 2}	{'x': 1, 'y': 2}	NULL	NULL	NULL	1	1	1	0	1
-{'x': NULL, 'y': 2}	{'x': 1, 'y': NULL}	NULL	NULL	NULL	1	1	1	0	1
-{'x': NULL, 'y': 2}	{'x': NULL, 'y': 0}	NULL	NULL	NULL	1	1	1	0	1
-{'x': NULL, 'y': 2}	{'x': NULL, 'y': 2}	NULL	1	1	NULL	NULL	1	1	0
-{'x': NULL, 'y': 2}	{'x': NULL, 'y': NULL}	1	1	NULL	1	NULL	NULL	0	1
-{'x': NULL, 'y': NULL}	NULL	NULL	NULL	NULL	NULL	NULL	NULL	0	1
-{'x': NULL, 'y': NULL}	{'x': 1, 'y': 0}	NULL	NULL	NULL	1	1	1	0	1
-{'x': NULL, 'y': NULL}	{'x': 1, 'y': 2}	NULL	NULL	NULL	1	1	1	0	1
-{'x': NULL, 'y': NULL}	{'x': 1, 'y': NULL}	NULL	NULL	NULL	1	1	1	0	1
-{'x': NULL, 'y': NULL}	{'x': NULL, 'y': 0}	NULL	NULL	NULL	1	1	1	0	1
-{'x': NULL, 'y': NULL}	{'x': NULL, 'y': 2}	NULL	NULL	NULL	1	1	1	0	1
-{'x': NULL, 'y': NULL}	{'x': NULL, 'y': NULL}	NULL	1	1	NULL	NULL	1	1	0
-
-mode skip
-=======
 {'x': 1, 'y': 0}	{'x': 1, 'y': NULL}	1	1	0	1	0	0	0	1
 {'x': 1, 'y': 0}	{'x': NULL, 'y': 0}	1	1	0	1	0	0	0	1
 {'x': 1, 'y': 0}	{'x': NULL, 'y': 2}	1	1	0	1	0	0	0	1
@@ -118,7 +75,6 @@
 {'x': NULL, 'y': NULL}	{'x': NULL, 'y': 0}	0	0	0	1	1	1	0	1
 {'x': NULL, 'y': NULL}	{'x': NULL, 'y': 2}	0	0	0	1	1	1	0	1
 {'x': NULL, 'y': NULL}	{'x': NULL, 'y': NULL}	0	1	1	0	0	1	1	0
->>>>>>> dc8c081a
 
 # String STRUCTs with NULLs in various positions
 statement ok
