--- conflicted
+++ resolved
@@ -6,12 +6,9 @@
 set enable_macro_dependencies=true;
 
 statement ok
-<<<<<<< HEAD
-=======
 PRAGMA enable_verification
 
 statement ok
->>>>>>> 560050de
 BEGIN TRANSACTION
 
 statement ok
