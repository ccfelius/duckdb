# name: test/sql/storage/types/variant/variant_shredding.test
# group: [variant]

load __TEST_DIR__/variant_shredding.db

# Always shred
statement ok
SET variant_minimum_shredding_size = 0;

statement ok
SET force_variant_shredding = 'INTEGER';

# ------------------------------ INTEGER Shredding ------------------------------

statement ok
create table shredded_integer (col VARIANT)

# Insert values 0-99
statement ok
insert into shredded_integer select (i % 100)::INTEGER from range(122880) t(i)

statement ok
checkpoint

# untyped_value_index is entirely NULL, indicating the VARIANT is fully shredded
query I
select stats(col) from shredded_integer limit 1;
----
<REGEX>:.*shredding_state: SHREDDED.*fully_shredded: true.*

# ------------------------------ Nothing is shredded ------------------------------

statement ok
create table nothing_is_shredded(col VARIANT);

# Insert values true/false
statement ok
insert into nothing_is_shredded select (i % 2)::BOOL from range(122880) t(i)

statement ok
checkpoint

# untyped_value_index is entirely non-NULL, indicating none of the VARIANT values are shredded
query I
select stats(col) from nothing_is_shredded limit 1;
----
<REGEX>:.*shredding_state: SHREDDED.*fully_shredded: false.*

# ------------------------------ Partially shredded primitive ------------------------------

statement ok
create table partial_primitive_shredding(col VARIANT);

# Insert INTEGER values
statement ok
insert into partial_primitive_shredding select 42::INTEGER from range(122880 // 2) t(i)

# Insert values true/false
statement ok
insert into partial_primitive_shredding select (i % 2)::BOOL from range(122880 // 2) t(i)

statement ok
checkpoint

<<<<<<< HEAD
restart

=======
# untyped_value_index contains NULL, indicating at least some of the VARIANT values are shredded
>>>>>>> 0bd1ef8b
query I
select stats(col) from partial_primitive_shredding limit 1;
----
<REGEX>:.*shredding_state: SHREDDED.*fully_shredded: false.*

# ------------------------------ Fully shredded OBJECT ------------------------------

statement ok
SET force_variant_shredding = 'STRUCT(a INTEGER, b BOOLEAN)';

statement ok
create table fully_shredded_object(col VARIANT);

statement ok
insert into fully_shredded_object select {
	'a': (i % 100)::INTEGER,
	'b': true
} from range(122880) t(i)

statement ok
checkpoint

# For both 'a' and 'b' the 'typed_value' stats have "Has Null: false"
# Showing that for all values the fields are present and shredded
query I
select stats(col) from fully_shredded_object limit 1;
----
<REGEX>:.*shredding_state: SHREDDED.*{a: fully_shredded: true, b: fully_shredded: true}.*

# ------------------------------ Partially shredded OBJECT ------------------------------

statement ok
SET force_variant_shredding = 'STRUCT(a INTEGER, b BOOLEAN)';

statement ok
create table partially_shredded_object(col VARIANT);

statement ok
insert into partially_shredded_object select {
	'a': 'test',
	'b': true
} from range(122880) t(i)

statement ok
checkpoint

# Now the 'typed_value' for 'a' is "Has Null: true", because at least *some* of the values are not an OBJECT with an 'a INTEGER' field
query I
select stats(col) from partially_shredded_object limit 1;
----
<REGEX>:.*shredding_state: SHREDDED.*stats: {fully_shredded: true, children: {a: fully_shredded: false, b: fully_shredded: true}}.*

statement ok
delete from partially_shredded_object;

statement ok
checkpoint;

restart

statement ok
insert into partially_shredded_object select {
	'd': 42::INTEGER,
	'b': true
} from range(122880) t(i)

statement ok
checkpoint

# The added difference is that 'untyped_value_index' is now: "Has Null: false"
# Because we have an OBJECT(d 42) in the 'unshredded' column for every row now
query I
select stats(col) from partially_shredded_object limit 1;
----
<REGEX>:.*shredding_state: SHREDDED.*stats: {fully_shredded: true, children: {a: fully_shredded: false, b: fully_shredded: true}}.*

# ------------------------------ Fully shredded ARRAY ------------------------------

statement ok
SET force_variant_shredding = 'VARCHAR[]';

statement ok
create table fully_shredded_array(col VARIANT);

statement ok
insert into fully_shredded_array select ['a', 'this is a long string', 'b'] from range(122880) t(i)

statement ok
checkpoint

# typed_value does not contain any NULLs now, because all values are of type VARCHAR[]
query I
select stats(col) from fully_shredded_array limit 1;
----
<REGEX>:.*shredding_state: SHREDDED.*stats: {fully_shredded: true, child: fully_shredded: true}.*

# ------------------------------ Partially shredded ARRAY ------------------------------

statement ok
SET force_variant_shredding = 'VARCHAR[]';

statement ok
create table partially_shredded_array(col VARIANT);

statement ok
insert into partially_shredded_array select [(i % 100)::INTEGER::VARIANT, 'this is a long string', 'b' || i] from range(122880) t(i)

statement ok
checkpoint

# Both 'untyped_value_index' and 'typed_value' have "Has Null: true"
# because there are both shredded and unshredded list children
# Only the child elements aren't all of type VARCHAR, so the child's 'untyped_value_index' should contain NULL values
query I
select stats(col) from partially_shredded_array limit 1;
----
<REGEX>:.*shredding_state: SHREDDED.*stats: {fully_shredded: true, child: fully_shredded: false}.*

# FIXME: appending new data creates NOT_SHREDDED VariantStats, when merged into SHREDDED becomes INCONSISTENT
# That's never reconciled, requires changes to the checkpointing logic to rewrite the stats rather than start with the existing stats
mode skip

statement ok
delete from partially_shredded_array;

statement ok
insert into partially_shredded_array select ['hello', 'world'] from range(122880 // 2) t(i)

statement ok
insert into partially_shredded_array select 42::INTEGER from range(122880 // 2) t(i)

statement ok
checkpoint

# The children of the list do not contain nulls, but the list itself *does*,
# because now there are unshredded rows containing the 42::INTEGER value
query I
select stats(col) from partially_shredded_array limit 1;
----
<REGEX>:.*shredding_state: SHREDDED.*stats: {fully_shredded: true, child: fully_shredded: false}.*<|MERGE_RESOLUTION|>--- conflicted
+++ resolved
@@ -62,12 +62,7 @@
 statement ok
 checkpoint
 
-<<<<<<< HEAD
-restart
-
-=======
 # untyped_value_index contains NULL, indicating at least some of the VARIANT values are shredded
->>>>>>> 0bd1ef8b
 query I
 select stats(col) from partial_primitive_shredding limit 1;
 ----
@@ -186,10 +181,6 @@
 ----
 <REGEX>:.*shredding_state: SHREDDED.*stats: {fully_shredded: true, child: fully_shredded: false}.*
 
-# FIXME: appending new data creates NOT_SHREDDED VariantStats, when merged into SHREDDED becomes INCONSISTENT
-# That's never reconciled, requires changes to the checkpointing logic to rewrite the stats rather than start with the existing stats
-mode skip
-
 statement ok
 delete from partially_shredded_array;
 
@@ -207,4 +198,4 @@
 query I
 select stats(col) from partially_shredded_array limit 1;
 ----
-<REGEX>:.*shredding_state: SHREDDED.*stats: {fully_shredded: true, child: fully_shredded: false}.*+<REGEX>:.*shredding_state: SHREDDED.*stats: {fully_shredded: false, child: fully_shredded: true}.*