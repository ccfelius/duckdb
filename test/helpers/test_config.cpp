--- conflicted
+++ resolved
@@ -363,8 +363,19 @@
 		for (auto &entry : json_values) {
 			ParseOption(entry.first, Value(entry.second));
 		}
-
-<<<<<<< HEAD
+	auto inherit_entry = options.find("inherit_skip_tests");
+	if (inherit_entry != options.end()) {
+		auto path_value = inherit_entry->second;
+		D_ASSERT(path_value.type().id() == LogicalTypeId::VARCHAR);
+		D_ASSERT(!path_value.IsNull());
+		auto cwd = TestGetCurrentDirectory();
+		auto path = TestJoinPath(cwd, path_value.ToString());
+		TestConfiguration inherit_config;
+		inherit_config.LoadConfig(path);
+
+		tests_to_be_skipped.insert(inherit_config.tests_to_be_skipped.begin(),
+		                           inherit_config.tests_to_be_skipped.end());
+	}
 		// Convert to unordered_set<string> the list of tests to be skipped
 		auto entry = options.find("skip_tests");
 		if (entry != options.end()) {
@@ -375,31 +386,6 @@
 				for (const auto &skipped_test : skip_list) {
 					tests_to_be_skipped.insert(skipped_test.GetValue<string>());
 				}
-=======
-	auto inherit_entry = options.find("inherit_skip_tests");
-	if (inherit_entry != options.end()) {
-		auto path_value = inherit_entry->second;
-		D_ASSERT(path_value.type().id() == LogicalTypeId::VARCHAR);
-		D_ASSERT(!path_value.IsNull());
-		auto cwd = TestGetCurrentDirectory();
-		auto path = TestJoinPath(cwd, path_value.ToString());
-		TestConfiguration inherit_config;
-		inherit_config.LoadConfig(path);
-
-		tests_to_be_skipped.insert(inherit_config.tests_to_be_skipped.begin(),
-		                           inherit_config.tests_to_be_skipped.end());
-	}
-
-	// Convert to unordered_set<string> the list of tests to be skipped
-	auto entry = options.find("skip_tests");
-	if (entry != options.end()) {
-		auto skip_list_entry = ListValue::GetChildren(entry->second);
-		for (const auto &value : skip_list_entry) {
-			auto children = StructValue::GetChildren(value);
-			auto skip_list = ListValue::GetChildren(children[1]);
-			for (const auto &skipped_test : skip_list) {
-				tests_to_be_skipped.insert(skipped_test.GetValue<string>());
->>>>>>> 7c2c9bc8
 			}
 			options.erase("skip_tests");
 		}
