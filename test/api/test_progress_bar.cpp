#ifndef DUCKDB_NO_THREADS

#include "catch.hpp"
#include "duckdb/common/progress_bar/progress_bar.hpp"
#include "duckdb/main/client_context.hpp"
#include "test_helpers.hpp"

#include <duckdb/execution/executor.hpp>
#include <future>
#include <thread>

using namespace duckdb;
using namespace std;

class TestProgressBar {
	class TestFailure {
		using failure_callback = std::function<void()>;

	public:
		TestFailure() : callback(nullptr) {
		}

	public:
		bool IsSet() {
			return callback != nullptr;
		}
		void SetError(failure_callback failure) {
			if (!callback) {
				callback = failure;
			}
		}
		void ThrowError() {
			D_ASSERT(IsSet());
			callback();
		}

	private:
		failure_callback callback;
	};

public:
	explicit TestProgressBar(ClientContext *context) : context(context) {
	}

	ClientContext *context;
	atomic<bool> stop;
	std::thread check_thread;
	TestFailure error;

	void CheckProgressThread() {
		double prev_percentage = -1;
		uint64_t total_cardinality = 0;
		uint64_t cur_rows_read = 0;
		while (!stop) {
			std::this_thread::sleep_for(std::chrono::milliseconds(10));
			auto query_progress = context->GetQueryProgress();
			double new_percentage = query_progress.GetPercentage();
			if (new_percentage < prev_percentage && new_percentage != -1) {
				error.SetError([new_percentage, prev_percentage]() { REQUIRE(new_percentage >= prev_percentage); });
			}
			if (new_percentage > 100) {
				error.SetError([new_percentage]() { REQUIRE(new_percentage <= 100); });
			}
			cur_rows_read = query_progress.GetRowsProcesseed();
			total_cardinality = query_progress.GetTotalRowsToProcess();
			if (cur_rows_read > total_cardinality) {
				error.SetError([cur_rows_read, total_cardinality]() { REQUIRE(cur_rows_read <= total_cardinality); });
			}
		}
		if (cur_rows_read != total_cardinality) {
			error.SetError([cur_rows_read, total_cardinality]() { REQUIRE(cur_rows_read == total_cardinality); });
		}
	}
	void Start() {
		stop = false;
		check_thread = std::thread(&TestProgressBar::CheckProgressThread, this);
	}
	void End() {
		stop = true;
		check_thread.join();
		if (error.IsSet()) {
			error.ThrowError();
<<<<<<< HEAD
=======
			// This should never be reached, ThrowError() should contain a failing REQUIRE statement
			REQUIRE(false);
>>>>>>> b4963505
		}
	}
};

TEST_CASE("Test Progress Bar Fast", "[progress-bar]") {
	DuckDB db(nullptr);
	Connection con(db);
	REQUIRE_NOTHROW(con.context->GetQueryProgress());

	TestProgressBar test_progress(con.context.get());

	REQUIRE_NOTHROW(con.context->GetQueryProgress());

	REQUIRE_NO_FAIL(con.Query("create  table tbl as select range a, mod(range,10) b from range(10000);"));
	REQUIRE_NO_FAIL(con.Query("create  table tbl_2 as select range a from range(10000);"));

	REQUIRE_NO_FAIL(con.Query("PRAGMA progress_bar_time=10"));
	REQUIRE_NO_FAIL(con.Query("PRAGMA disable_print_progress_bar"));
	// Simple Aggregation
	test_progress.Start();
	REQUIRE_NO_FAIL(con.Query("select count(*) from tbl"));
	test_progress.End();

	// Simple Join
	test_progress.Start();
	REQUIRE_NO_FAIL(con.Query("select count(*) from tbl inner join tbl_2 on (tbl.a = tbl_2.a)"));
	test_progress.End();

	// Subquery
	test_progress.Start();
	REQUIRE_NO_FAIL(con.Query("select count(*) from tbl where a = (select min(a) from tbl_2)"));
	test_progress.End();

	test_progress.Start();
	REQUIRE_NO_FAIL(con.Query("select count(*) from tbl where a = (select min(b) from tbl)"));
	test_progress.End();

	// Stream result
	test_progress.Start();
	auto result = con.SendQuery("select count(*) from tbl inner join tbl_2 on (tbl.a = tbl_2.a)");
	test_progress.End();
	REQUIRE_NO_FAIL(*result);

	// Test Multiple threads
	REQUIRE_NO_FAIL(con.Query("PRAGMA threads=2"));
	REQUIRE_NO_FAIL(con.Query("PRAGMA verify_parallelism"));

	// Simple Aggregation
	test_progress.Start();
	REQUIRE_NO_FAIL(con.Query("select count(*) from tbl"));
	test_progress.End();

	// Simple Join
	test_progress.Start();
	REQUIRE_NO_FAIL(con.Query("select count(*) from tbl inner join tbl_2 on (tbl.a = tbl_2.a)"));
	test_progress.End();

	// Subquery
	test_progress.Start();
	REQUIRE_NO_FAIL(con.Query("select count(*) from tbl where a = (select min(a) from tbl_2)"));
	test_progress.End();

	test_progress.Start();
	REQUIRE_NO_FAIL(con.Query("select count(*) from tbl where a = (select min(b) from tbl)"));
	test_progress.End();

	// Stream result
	test_progress.Start();
	result = con.SendQuery("select count(*) from tbl inner join tbl_2 on (tbl.a = tbl_2.a)");
	test_progress.End();
	REQUIRE_NO_FAIL(*result);
}

TEST_CASE("Test Progress Bar", "[progress-bar][.]") {
	DuckDB db(nullptr);
	Connection con(db);
	TestProgressBar test_progress(con.context.get());
	REQUIRE_NO_FAIL(con.Query("create  table tbl as select range a, mod(range,10) b from range(10000000);"));
	REQUIRE_NO_FAIL(con.Query("create  table tbl_2 as select range a from range(10000000);"));

	REQUIRE_NO_FAIL(con.Query("PRAGMA progress_bar_time=10"));
	REQUIRE_NO_FAIL(con.Query("PRAGMA disable_print_progress_bar"));
	// Simple Aggregation
	test_progress.Start();
	REQUIRE_NO_FAIL(con.Query("select count(*) from tbl"));
	test_progress.End();

	// Simple Join
	test_progress.Start();
	REQUIRE_NO_FAIL(con.Query("select count(*) from tbl inner join tbl_2 on (tbl.a = tbl_2.a)"));
	test_progress.End();

	// Subquery
	test_progress.Start();
	REQUIRE_NO_FAIL(con.Query("select count(*) from tbl where a = (select min(a) from tbl_2)"));
	test_progress.End();

	test_progress.Start();
	REQUIRE_NO_FAIL(con.Query("select count(*) from tbl where a = (select min(b) from tbl)"));
	test_progress.End();

	// Stream result
	test_progress.Start();
	auto result = con.SendQuery("select count(*) from tbl inner join tbl_2 on (tbl.a = tbl_2.a)");
	test_progress.End();
	REQUIRE_NO_FAIL(*result);

	// Test Multiple threads
	REQUIRE_NO_FAIL(con.Query("PRAGMA threads=4"));
	REQUIRE_NO_FAIL(con.Query("PRAGMA verify_parallelism"));

	// Simple Aggregation
	test_progress.Start();
	REQUIRE_NO_FAIL(con.Query("select count(*) from tbl"));
	test_progress.End();

	// Simple Join
	test_progress.Start();
	REQUIRE_NO_FAIL(con.Query("select count(*) from tbl inner join tbl_2 on (tbl.a = tbl_2.a)"));
	test_progress.End();

	// Subquery
	test_progress.Start();
	REQUIRE_NO_FAIL(con.Query("select count(*) from tbl where a = (select min(a) from tbl_2)"));
	test_progress.End();

	test_progress.Start();
	REQUIRE_NO_FAIL(con.Query("select count(*) from tbl where a = (select min(b) from tbl)"));
	test_progress.End();

	// Stream result
	test_progress.Start();
	result = con.SendQuery("select count(*) from tbl inner join tbl_2 on (tbl.a = tbl_2.a)");
	test_progress.End();
	REQUIRE_NO_FAIL(*result);
}

TEST_CASE("Test Progress Bar CSV", "[progress-bar][.]") {
	DuckDB db(nullptr);
	Connection con(db);

	TestProgressBar test_progress(con.context.get());
	REQUIRE_NO_FAIL(con.Query("PRAGMA progress_bar_time=1"));
	REQUIRE_NO_FAIL(con.Query("PRAGMA disable_print_progress_bar"));

	// Create Tables From CSVs
	test_progress.Start();
	REQUIRE_NO_FAIL(
	    con.Query("CREATE TABLE test AS SELECT * FROM read_csv_auto ('test/sql/copy/csv/data/test/test.csv')"));
	test_progress.End();

	test_progress.Start();
	REQUIRE_NO_FAIL(con.Query(
	    "CREATE TABLE test_2 AS SELECT * FROM  read_csv('test/sql/copy/csv/data/test/test.csv', columns=STRUCT_PACK(a "
	    ":= 'INTEGER', b := 'INTEGER', c := 'VARCHAR'), sep=',', auto_detect='false')"));
	test_progress.End();

	// Insert into existing tables
	test_progress.Start();
	REQUIRE_NO_FAIL(con.Query("INSERT INTO test SELECT * FROM read_csv_auto('test/sql/copy/csv/data/test/test.csv')"));
	test_progress.End();

	test_progress.Start();
	REQUIRE_NO_FAIL(con.Query(
	    "INSERT INTO test SELECT * FROM  read_csv('test/sql/copy/csv/data/test/test.csv', columns=STRUCT_PACK(a := "
	    "'INTEGER', b := 'INTEGER', c := 'VARCHAR'), sep=',', auto_detect='false')"));
	test_progress.End();

	// copy from
	test_progress.Start();
	REQUIRE_NO_FAIL(con.Query("COPY test FROM 'test/sql/copy/csv/data/test/test.csv'"));
	test_progress.End();

	// Repeat but in parallel
	REQUIRE_NO_FAIL(con.Query("DROP TABLE test"));
	REQUIRE_NO_FAIL(con.Query("DROP TABLE test_2"));

	// Test Multiple threads
	REQUIRE_NO_FAIL(con.Query("PRAGMA threads=4"));
	REQUIRE_NO_FAIL(con.Query("PRAGMA verify_parallelism"));
	// Create Tables From CSVs
	test_progress.Start();
	REQUIRE_NO_FAIL(
	    con.Query("CREATE TABLE test AS SELECT * FROM read_csv_auto ('test/sql/copy/csv/data/test/test.csv')"));
	test_progress.End();

	test_progress.Start();
	REQUIRE_NO_FAIL(con.Query(
	    "CREATE TABLE test_2 AS SELECT * FROM  read_csv('test/sql/copy/csv/data/test/test.csv', columns=STRUCT_PACK(a "
	    ":= 'INTEGER', b := 'INTEGER', c := 'VARCHAR'), sep=',', auto_detect='false')"));
	test_progress.End();

	// Insert into existing tables
	test_progress.Start();
	REQUIRE_NO_FAIL(con.Query("INSERT INTO test SELECT * FROM read_csv_auto('test/sql/copy/csv/data/test/test.csv')"));
	test_progress.End();

	test_progress.Start();
	REQUIRE_NO_FAIL(con.Query(
	    "INSERT INTO test SELECT * FROM  read_csv('test/sql/copy/csv/data/test/test.csv', columns=STRUCT_PACK(a := "
	    "'INTEGER', b := 'INTEGER', c := 'VARCHAR'), sep=',', auto_detect='false')"));
	test_progress.End();

	// copy from
	test_progress.Start();
	REQUIRE_NO_FAIL(con.Query("COPY test FROM 'test/sql/copy/csv/data/test/test.csv'"));
	test_progress.End();
}
#endif<|MERGE_RESOLUTION|>--- conflicted
+++ resolved
@@ -80,11 +80,8 @@
 		check_thread.join();
 		if (error.IsSet()) {
 			error.ThrowError();
-<<<<<<< HEAD
-=======
 			// This should never be reached, ThrowError() should contain a failing REQUIRE statement
 			REQUIRE(false);
->>>>>>> b4963505
 		}
 	}
 };
