--- conflicted
+++ resolved
@@ -1063,7 +1063,6 @@
 	}
 }
 
-<<<<<<< HEAD
 
 TEST_CASE("Construct ValueRelation with RelationContextWrapper and operate on it",
           "[relation_api][txn][wrapper]") {
@@ -1112,7 +1111,7 @@
     REQUIRE(CHECK_COLUMN(result, 0, {1}));
 }
 
-=======
+
 TEST_CASE("Test materialized relations", "[relation_api]") {
 	auto db_path = TestCreatePath("relational_api_materialized_view.db");
 	{
@@ -1139,5 +1138,4 @@
 		auto result = con.Query("SELECT * FROM vw");
 		REQUIRE(CHECK_COLUMN(result, 0, {"test"}));
 	}
-}
->>>>>>> 51bbf822
+}