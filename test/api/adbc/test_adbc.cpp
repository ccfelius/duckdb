--- conflicted
+++ resolved
@@ -16,13 +16,8 @@
 
 class ADBCTestDatabase {
 public:
-<<<<<<< HEAD
-	explicit ADBCTestDatabase(const string &path_parameter = "test.db") {
-		InitializeADBCError(&adbc_error);
-=======
 	explicit ADBCTestDatabase(const string &path_parameter = ":memory:") {
-		duckdb_adbc::InitiliazeADBCError(&adbc_error);
->>>>>>> f8234ec8
+		duckdb_adbc::InitializeADBCError(&adbc_error);
 		path = TestCreatePath(path_parameter);
 		REQUIRE(duckdb_lib);
 		REQUIRE(SUCCESS(AdbcDatabaseNew(&adbc_database, &adbc_error)));
@@ -74,17 +69,11 @@
 		REQUIRE(SUCCESS(
 		    StatementSetOption(&adbc_statement, ADBC_INGEST_OPTION_TARGET_TABLE, table_name.c_str(), &adbc_error)));
 
-<<<<<<< HEAD
-		REQUIRE(SUCCESS(StatementBindStream(&adbc_statement, &arrow_stream, &adbc_error)));
-
-		REQUIRE(SUCCESS(StatementExecuteQuery(&adbc_statement, nullptr, nullptr, &adbc_error)));
-=======
 		REQUIRE(SUCCESS(duckdb_adbc::StatementBindStream(&adbc_statement, &input_data, &adbc_error)));
 
 		REQUIRE(SUCCESS(duckdb_adbc::StatementExecuteQuery(&adbc_statement, nullptr, nullptr, &adbc_error)));
 		input_data.release = nullptr;
 		arrow_stream.release = nullptr;
->>>>>>> f8234ec8
 	}
 
 	AdbcError adbc_error;
@@ -963,7 +952,7 @@
 	duckdb_adbc::AdbcConnection adbc_connection;
 
 	duckdb_adbc::AdbcError adbc_error;
-	duckdb_adbc::InitiliazeADBCError(&adbc_error);
+	duckdb_adbc::InitializeADBCError(&adbc_error);
 
 	duckdb_adbc::AdbcStatement adbc_statement;
 
@@ -1007,7 +996,7 @@
 
 	ArrowArrayStream arrow_stream;
 	duckdb_adbc::AdbcError adbc_error;
-	duckdb_adbc::InitiliazeADBCError(&adbc_error);
+	duckdb_adbc::InitializeADBCError(&adbc_error);
 	AdbcConnectionGetTableTypes(&db.adbc_connection, &arrow_stream, &adbc_error);
 
 	db.CreateTable("result", arrow_stream);
@@ -1072,7 +1061,7 @@
 		db.CreateTable("my_table", input_data);
 
 		duckdb_adbc::AdbcError adbc_error;
-		duckdb_adbc::InitiliazeADBCError(&adbc_error);
+		duckdb_adbc::InitializeADBCError(&adbc_error);
 		ArrowArrayStream arrow_stream;
 
 		AdbcConnectionGetObjects(&db.adbc_connection, ADBC_OBJECT_DEPTH_DB_SCHEMAS, nullptr, nullptr, nullptr, nullptr,
@@ -1096,7 +1085,7 @@
 		db.CreateTable("my_table", input_data);
 
 		duckdb_adbc::AdbcError adbc_error;
-		duckdb_adbc::InitiliazeADBCError(&adbc_error);
+		duckdb_adbc::InitializeADBCError(&adbc_error);
 		ArrowArrayStream arrow_stream;
 		AdbcConnectionGetObjects(&db.adbc_connection, ADBC_OBJECT_DEPTH_TABLES, nullptr, nullptr, nullptr, nullptr,
 		                         nullptr, &arrow_stream, &adbc_error);
@@ -1120,7 +1109,7 @@
 		db.CreateTable("my_table", input_data);
 
 		duckdb_adbc::AdbcError adbc_error;
-		duckdb_adbc::InitiliazeADBCError(&adbc_error);
+		duckdb_adbc::InitializeADBCError(&adbc_error);
 		ArrowArrayStream arrow_stream;
 		AdbcConnectionGetObjects(&db.adbc_connection, ADBC_OBJECT_DEPTH_COLUMNS, nullptr, nullptr, nullptr, nullptr,
 		                         nullptr, &arrow_stream, &adbc_error);
@@ -1145,7 +1134,7 @@
 		db.CreateTable("my_table", input_data);
 
 		duckdb_adbc::AdbcError adbc_error;
-		duckdb_adbc::InitiliazeADBCError(&adbc_error);
+		duckdb_adbc::InitializeADBCError(&adbc_error);
 		ArrowArrayStream arrow_stream;
 		AdbcConnectionGetObjects(&db.adbc_connection, ADBC_OBJECT_DEPTH_ALL, nullptr, nullptr, nullptr, nullptr,
 		                         nullptr, &arrow_stream, &adbc_error);
@@ -1170,7 +1159,7 @@
 		db.CreateTable("my_table", input_data);
 
 		duckdb_adbc::AdbcError adbc_error;
-		duckdb_adbc::InitiliazeADBCError(&adbc_error);
+		duckdb_adbc::InitializeADBCError(&adbc_error);
 		ArrowArrayStream arrow_stream;
 
 		AdbcConnectionGetObjects(&db.adbc_connection, ADBC_OBJECT_DEPTH_CATALOGS, nullptr, nullptr, nullptr, nullptr,
