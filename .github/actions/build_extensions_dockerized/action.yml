name: "Build Extensions using Docker"
description: "Build and test the DuckDB extensions"
inputs:
  # Build config
  run_tests:
    description: 'Run extension tests after build'
    default: 1
  duckdb_arch:
    description: 'Provide DUCKDB_PLATFORM to build system for cross compilation'
    default: ''
  vcpkg_target_triplet:
    description: 'Target triplet for installing vcpkg dependencies'
    default: ''
  override_git_describe:
    description: 'Override git describe'
    default: ''
  build_complete_extensions_set:
    description: 'Whether all extensions needs to be built'
    default: 1
<<<<<<< HEAD
=======
  save_cache:
    description: 'Should cache be saved'
    default: 1
>>>>>>> 1616cca9

runs:
  using: "composite"
  steps:
      - uses: actions/checkout@v4
        with:
          path: 'duckdb'
          fetch-depth: 0
          ref: ${{ inputs.git_ref }}

      - uses: actions/checkout@v4
        name: Checkout Extension CI tools
        with:
          path: 'extension-ci-tools'
          ref: 'main'
          repository: 'duckdb/extension-ci-tools'
          fetch-depth: 0

      - name: Populate composed extension
        shell: bash
        run: |
          cat duckdb/.github/config/in_tree_extensions.cmake duckdb/.github/config/out_of_tree_extensions.cmake > extension_config.cmake
          echo "{\"dependencies\": []}" > vcpkg.json
          cp duckdb/.github/helper_makefile/build_all_extensions Makefile

      - name: Build Docker image
        shell: bash
        run: |
          docker build \
            --build-arg 'vcpkg_url=https://github.com/microsoft/vcpkg.git' \
            --build-arg 'vcpkg_commit=ce613c41372b23b1f51333815feb3edd87ef8a8b' \
            --build-arg 'extra_toolchains=;python3;' \
            -t duckdb/${{ inputs.duckdb_arch }} \
            ./extension-ci-tools/docker/${{ inputs.duckdb_arch }}

      - name: Create env file for docker
        shell: bash
        run: |
          touch docker_env.txt
          echo "VCPKG_TARGET_TRIPLET=${{ inputs.vcpkg_target_triplet }}" >> docker_env.txt 
          echo "BUILD_SHELL=1" >> docker_env.txt
          echo "OPENSSL_ROOT_DIR=/duckdb_build_dir/build/release/vcpkg_installed/${{ inputs.vcpkg_target_triplet }}" >> docker_env.txt
          echo "OPENSSL_DIR=/duckdb_build_dir/build/release/vcpkg_installed/${{ inputs.vcpkg_target_triplet }}" >> docker_env.txt
          echo "OPENSSL_USE_STATIC_LIBS=true" >> docker_env.txt
          # TODO this should also turn into a check
          echo "DUCKDB_PLATFORM=${{ inputs.duckdb_arch }}" >> docker_env.txt
          echo "OVERRIDE_GIT_DESCRIBE=${{ inputs.override_git_describe }}" >> docker_env.txt
          echo "LINUX_CI_IN_DOCKER=1" >> docker_env.txt
          echo "BUILD_COMPLETE_EXTENSION_SET=${{ inputs.build_complete_extensions_set }}" >> docker_env.txt

      - name: Generate timestamp for Ccache entry
        shell: bash
        id: ccache_timestamp
        run: |
          date --utc +'timestamp=%Y-%m-%d-%H;%M;%S' >> "$GITHUB_OUTPUT"

      - name: Create Ccache directory
        shell: bash
        run: |
          mkdir ccache_dir

      - name: Load Ccache
        uses: actions/cache/restore@v4
        with:
          path: ./ccache_dir
          key: ccache-extension-distribution-${{ inputs.duckdb_arch }}-${{ steps.ccache_timestamp.outputs.timestamp }}
          restore-keys: |
            ccache-extension-distribution-${{ inputs.duckdb_arch }}-

      - name: Run configure (inside Docker)
        shell: bash
        run: |
          docker run --env-file=docker_env.txt -v `pwd`:/duckdb_build_dir -v `pwd`/ccache_dir:/ccache_dir duckdb/${{ inputs.duckdb_arch }} make configure_ci

      - name: Build extension (inside Docker)
        shell: bash
        run: |
          docker run --env-file=docker_env.txt -v `pwd`:/duckdb_build_dir -v `pwd`/ccache_dir:/ccache_dir duckdb/${{ inputs.duckdb_arch }} make release

      - name: Save Ccache
        if: ${{ inputs.save_cache }}
        uses: actions/cache/save@v4
        with:
          path: ./ccache_dir
          key: ccache-extension-distribution-${{ inputs.duckdb_arch }}-${{ steps.ccache_timestamp.outputs.timestamp }}

      - name: Test extension (inside docker)
        shell: bash
        if: ${{ inputs.run_tests == 1 }}
        run: |
          docker run --env-file=docker_env.txt -v `pwd`:/duckdb_build_dir -v `pwd`/ccache_dir:/ccache_dir duckdb/${{ inputs.duckdb_arch }} make test_release<|MERGE_RESOLUTION|>--- conflicted
+++ resolved
@@ -17,12 +17,9 @@
   build_complete_extensions_set:
     description: 'Whether all extensions needs to be built'
     default: 1
-<<<<<<< HEAD
-=======
   save_cache:
     description: 'Should cache be saved'
     default: 1
->>>>>>> 1616cca9
 
 runs:
   using: "composite"
