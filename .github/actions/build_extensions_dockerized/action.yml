--- conflicted
+++ resolved
@@ -65,10 +65,7 @@
           echo "DUCKDB_PLATFORM=${{ inputs.duckdb_arch }}" >> docker_env.txt
           echo "OVERRIDE_GIT_DESCRIBE=${{ inputs.override_git_describe }}" >> docker_env.txt
           echo "LINUX_CI_IN_DOCKER=1" >> docker_env.txt
-<<<<<<< HEAD
-=======
           echo "BUILD_COMPLETE_EXTENSION_SET=${{ inputs.build_complete_extensions_set }}" >> docker_env.txt
->>>>>>> f8fb0571
 
       - name: Generate timestamp for Ccache entry
         shell: bash
