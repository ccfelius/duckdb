--- conflicted
+++ resolved
@@ -46,9 +46,5 @@
          AWS_SECRET_ACCESS_KEY: ${{ secrets.DUCKDB_INSTALL_S3_SECRET }}
          GH_TOKEN: ${{ secrets.GH_TOKEN }}
        run: |
-<<<<<<< HEAD
          python3 scripts/asset-upload-gha.py to_be_uploaded/*
-=======
-         python3 scripts/asset-upload-gha.py to_be_uploaded/*
-         aws s3 sync --content-type application/octet-stream to_be_uploaded "s3://duckdb-install/${{ inputs.target_git_describe }}"
->>>>>>> 0b7f88f1
+         aws s3 sync --content-type application/octet-stream to_be_uploaded "s3://duckdb-install/${{ inputs.target_git_describe }}"