name: Main
on:
  workflow_dispatch:
  repository_dispatch:
  push:
    branches-ignore:
      - 'main'
      - 'feature'
      - 'v*.*-*'
    paths-ignore:
      - '**.md'
      - 'tools/**'
      - '!tools/shell/**'
      - '.github/patches/duckdb-wasm/**'
      - '.github/workflows/**'
      - '!.github/workflows/Main.yml'
      - '.github/config/out_of_tree_extensions.cmake'
  merge_group:
  pull_request:
    types: [opened, reopened, ready_for_review, converted_to_draft]
    paths-ignore:
      - '**.md'
      - 'tools/**'
      - '!tools/shell/**'
      - '.github/patches/duckdb-wasm/**'
      - '.github/workflows/**'
      - '!.github/workflows/Main.yml'
      - '.github/config/out_of_tree_extensions.cmake'


concurrency:
  group: ${{ github.workflow }}-${{ github.ref }}-${{ github.head_ref || '' }}-${{ github.base_ref || '' }}-${{ github.ref != 'refs/heads/main' || github.sha }}
  cancel-in-progress: true

env:
  GH_TOKEN: ${{ secrets.GH_TOKEN }}

jobs:
 check-draft:
    name: Don't trigger further jobs to run on draft PR
    runs-on: ubuntu-24.04
    outputs:
      is_draft: ${{ steps.check-draft.outputs.is_draft }}
    steps:
    - id: check-draft
      run: |
        echo "is_draft=${{ github.event.pull_request.draft }}" >> $GITHUB_OUTPUT

 linux-debug:
    name: Linux Debug (${{ matrix.tag }})
    needs: check-draft
    if: ${{ needs.check-draft.outputs.is_draft == 'false' && !startsWith(github.ref, 'refs/tags/v') }}
    runs-on: ubuntu-22.04
    strategy:
      fail-fast: false
      matrix:
        include:
          - tag: 1
            start_offset: ""
            end_offset: "--end-offset 2000"
          - tag: 2
            start_offset: "--start-offset 2000"
            end_offset: ""
    env:
      CC: gcc-10
      CXX: g++-10
      TREAT_WARNINGS_AS_ERRORS: 1
      GEN: ninja
      CRASH_ON_ASSERT: 1

    steps:
    - uses: actions/checkout@v4

    - id: describe_step
      run: echo "git_describe=$(git describe --tags --long)" >> "$GITHUB_OUTPUT"

    - name: Install
      shell: bash
      run: sudo apt-get update -y -qq && sudo apt-get install -y -qq ninja-build

    - name: Setup Ccache
      uses: hendrikmuhs/ccache-action@main
      with:
        key: ${{ github.job }}
        save: ${{ github.ref == 'refs/heads/main' || github.repository != 'duckdb/duckdb' }}

    - name: Build
      shell: bash
      run:  make debug

    - name: Output version info
      shell: bash
      run: ./build/debug/duckdb -c "PRAGMA version;"

    - name: Set DUCKDB_INSTALL_LIB for ADBC tests
      shell: bash
      run: echo "DUCKDB_INSTALL_LIB=$(find `pwd` -name "libduck*.so" | head -n 1)" >> $GITHUB_ENV

    - name: Test DUCKDB_INSTALL_LIB variable
      run: echo $DUCKDB_INSTALL_LIB

    - name: Test
      shell: bash
      run: |
        python3 scripts/run_tests_one_by_one.py build/debug/test/unittest --tests-per-invocation 100 ${{ matrix.start_offset }} ${{ matrix.end_offset }}

 linux-release:
    name: Linux Release (full suite)
    needs: check-draft
    if: ${{ needs.check-draft.outputs.is_draft == 'false' }}
    runs-on: ubuntu-24.04
    env:
      GEN: ninja
      BUILD_JEMALLOC: 1
      CORE_EXTENSIONS: "icu;tpch;tpcds;fts;json;inet"
      DISABLE_SANITIZER: 1

    steps:
    - uses: actions/checkout@v3

    - name: Install
      shell: bash
      run: sudo apt-get update -y -qq && sudo apt-get install -y -qq ninja-build

    - name: Setup Ccache
      uses: hendrikmuhs/ccache-action@main
      with:
        key: ${{ github.job }}
        save: ${{ github.ref == 'refs/heads/main' || github.repository != 'duckdb/duckdb' }}

    - name: Build
      shell: bash
      run: make release

    - name: Test
      shell: bash
      run: make allunit

<<<<<<< HEAD
 force-storage:
    name: Force Storage
    needs: check-draft
    if: ${{ needs.check-draft.outputs.is_draft == 'false' && !startsWith(github.ref, 'refs/tags/v') }}
    runs-on: ubuntu-22.04
    env:
      CC: gcc-10
      CXX: g++-10
      GEN: ninja
      BUILD_JEMALLOC: 1
      CORE_EXTENSIONS: "icu;parquet;tpch;tpcds;json"
      RUN_SLOW_VERIFIERS: 1
      DUCKDB_TEST_DESCRIPTION: 'Tests run with --force-storage'

    steps:
    - uses: actions/checkout@v4

    - name: Install
      shell: bash
      run: sudo apt-get update -y -qq && sudo apt-get install -y -qq ninja-build

    - name: Setup Ccache
      uses: hendrikmuhs/ccache-action@main
      with:
        key: ${{ github.job }}
        save: ${{ github.ref == 'refs/heads/main' || github.repository != 'duckdb/duckdb' }}

    - name: Build
      shell: bash
      run: make reldebug

    - name: Output version info
      shell: bash
      run: ./build/reldebug/duckdb -c "PRAGMA version;"

    - name: Test
      shell: bash
      run: build/reldebug/test/unittest --force-storage

 force-restart:
    name: Force Restart
    runs-on: ubuntu-22.04
    needs: force-storage
    if: ${{ !startsWith(github.ref, 'refs/tags/v') }}
    env:
      CC: gcc-10
      CXX: g++-10
      GEN: ninja
      BUILD_JEMALLOC: 1
      CORE_EXTENSIONS: "icu;parquet;tpch;tpcds;json"
      DUCKDB_TEST_DESCRIPTION: 'Tests run with --force-storage --force-restart'

    steps:
    - uses: actions/checkout@v4

    - name: Install
      shell: bash
      run: sudo apt-get update -y -qq && sudo apt-get install -y -qq ninja-build

    - name: Setup Ccache
      uses: hendrikmuhs/ccache-action@main
      with:
        key: ${{ github.job }}
        save: ${{ github.ref == 'refs/heads/main' || github.repository != 'duckdb/duckdb' }}

    - name: Build
      shell: bash
      run: make reldebug

    - name: Output version info
      shell: bash
      run: ./build/reldebug/duckdb -c "PRAGMA version;"

    - name: Test
      shell: bash
      run: build/reldebug/test/unittest --force-reload --force-storage

=======
>>>>>>> 3524fe07
 no-string-inline:
    name: No String Inline / Destroy Unpinned Blocks
    runs-on: ubuntu-24.04
    needs: linux-configs
    env:
      GEN: ninja
      CORE_EXTENSIONS: "icu;parquet;tpch;tpcds;fts;json;inet"
      DISABLE_STRING_INLINE: 1
      DESTROY_UNPINNED_BLOCKS: 1
      ALTERNATIVE_VERIFY: 1
      DISABLE_POINTER_SALT: 1
      LSAN_OPTIONS: suppressions=${{ github.workspace }}/.sanitizer-leak-suppressions.txt
      DUCKDB_TEST_DESCRIPTION: 'Compiled with ALTERNATIVE_VERIFY=1 DISABLE_STRING_INLINE=1 DESTROY_UNPINNED_BLOCKS=1 DISABLE_POINTER_SALT=1. Use require no_alternative_verify to skip.'

    steps:
      - uses: actions/checkout@v3
        with:
          fetch-depth: 0

      - name: Install
        shell: bash
        run: sudo apt-get update -y -qq && sudo apt-get install -y -qq ninja-build

      - name: Setup Ccache
        uses: hendrikmuhs/ccache-action@main
        with:
          key: ${{ github.job }}
          save: ${{ github.ref == 'refs/heads/main' || github.repository != 'duckdb/duckdb' }}

      - name: Build
        shell: bash
        run: make relassert

      - name: Test
        shell: bash
        run: build/relassert/test/unittest

 vector-sizes:
    name: Vector Sizes
    runs-on: ubuntu-22.04
    needs: linux-configs
    env:
      CC: gcc-10
      CXX: g++-10
      GEN: ninja
      DUCKDB_TEST_DESCRIPTION: 'Compiled with STANDARD_VECTOR_SIZE=2. Use require vector_size 2048 to skip tests.'

    steps:
      - name: Clean up the disc space
        shell: bash
        run: |
          echo "Disk usage before clean up:"
          df -h
          rm -rf /opt/hostedtoolcache/CodeQL Java* Pypy Ruby go node
          echo "Disk usage after clean up:"
          df -h

      - uses: actions/checkout@v3
        with:
          fetch-depth: 0

      - name: Install
        shell: bash
        run: sudo apt-get update -y -qq && sudo apt-get install -y -qq ninja-build

      - name: Setup Ccache
        uses: hendrikmuhs/ccache-action@main
        with:
          key: ${{ github.job }}
          save: ${{ github.ref == 'refs/heads/main' || github.repository != 'duckdb/duckdb' }}

      - name: Build
        shell: bash
        run: STANDARD_VECTOR_SIZE=2 make reldebug

      - name: Test
        shell: bash
        run: |
          python3 scripts/run_tests_one_by_one.py build/reldebug/test/unittest --no-exit --time_execution

 valgrind:
    name: Valgrind
    runs-on: ubuntu-24.04
<<<<<<< HEAD
    needs: force-storage
    if: ${{ !startsWith(github.ref, 'refs/tags/v') }}
=======
    needs: linux-configs
>>>>>>> 3524fe07
    env:
      CC: clang
      CXX: clang++
      DISABLE_SANITIZER: 1
      BUILD_JEMALLOC: 1
      CORE_EXTENSIONS: 'icu;json;parquet;tpch'
      GEN: ninja

    steps:
    - uses: actions/checkout@v4

    - name: Install
      shell: bash
      run: sudo apt-get update -y -qq && sudo apt-get install -y -qq ninja-build valgrind clang

    - name: Setup Ccache
      uses: hendrikmuhs/ccache-action@main
      with:
        key: ${{ github.job }}
        save: ${{ github.ref == 'refs/heads/main' || github.repository != 'duckdb/duckdb' }}

    - name: Build
      shell: bash
      run: make relassert

    - name: Output version info
      shell: bash
      run: ./build/relassert/duckdb -c "PRAGMA version;"

    - name: Test
      shell: bash
      run: valgrind ./build/relassert/test/unittest test/sql/tpch/tpch_sf001.test_slow

 threadsan:
    name: Thread Sanitizer
    needs: linux-configs
    runs-on: ubuntu-24.04
    env:
      CC: clang
      CXX: clang++
      GEN: ninja
      BUILD_JEMALLOC: 1
      CORE_EXTENSIONS: "icu;tpch;tpcds;fts;json;inet"
      TSAN_OPTIONS: suppressions=${{ github.workspace }}/.sanitizer-thread-suppressions.txt
      DUCKDB_TEST_DESCRIPTION: 'Tests run with thread sanitizer.'

    steps:
    - uses: actions/checkout@v3
      with:
        fetch-depth: 0

    - name: Install
      shell: bash
      run: sudo apt-get update -y -qq && sudo apt-get install -y -qq ninja-build clang

    - name: Setup Ccache
      uses: hendrikmuhs/ccache-action@main
      with:
        key: ${{ github.job }}
        save: ${{ github.ref == 'refs/heads/main' || github.repository != 'duckdb/duckdb' }}

    - name: Build
      shell: bash
      run: THREADSAN=1 make reldebug

    - name: Test
      shell: bash
      run: |
          python3 scripts/run_tests_one_by_one.py build/reldebug/test/unittest --no-exit --timeout 600
          python3 scripts/run_tests_one_by_one.py build/reldebug/test/unittest "[intraquery]" --no-exit --timeout 600
          python3 scripts/run_tests_one_by_one.py build/reldebug/test/unittest "[interquery]" --no-exit --timeout 1800
          python3 scripts/run_tests_one_by_one.py build/reldebug/test/unittest "[interquery]" --no-exit --timeout 1800 --force-storage
          python3 scripts/run_tests_one_by_one.py build/reldebug/test/unittest "[interquery]" --no-exit --timeout 1800 --force-storage --force-reload
          python3 scripts/run_tests_one_by_one.py build/reldebug/test/unittest "[detailed_profiler]" --no-exit --timeout 600
          python3 scripts/run_tests_one_by_one.py build/reldebug/test/unittest test/sql/tpch/tpch_sf01.test_slow --no-exit --timeout 600

 amalgamation-tests:
    name: Amalgamation Tests
    runs-on: ubuntu-22.04
    needs: check-draft
    if: ${{ needs.check-draft.outputs.is_draft == 'false' }}
    env:
      CC: clang
      CXX: clang++

    steps:
    - uses: actions/checkout@v3
      with:
        fetch-depth: 0
        ref: ${{ github.ref }}

    - uses: actions/setup-python@v5
      with:
        python-version: '3.12'

    - name: Install LLVM and Clang
      uses: KyleMayes/install-llvm-action@v1
      with:
        version: "14.0"

    - name: Generate Amalgamation
      shell: bash
      run:  |
          python scripts/amalgamation.py --extended
          clang++ -std=c++17 -Isrc/amalgamation src/amalgamation/duckdb.cpp -emit-llvm -S -O0

 linux-configs:
    name: Tests with different configurations
    runs-on: ubuntu-24.04
    env:
      BASE_BRANCH: ${{ github.base_ref || 'main' }}

    steps:
    - uses: actions/checkout@v3
      with:
        fetch-depth: 0

    - uses: actions/setup-python@v5
      with:
        python-version: '3.12'

    - name: Install Ninja
      shell: bash
      run: sudo apt-get update -y -qq && sudo apt-get install -y -qq ninja-build

    - name: Setup Ccache
      uses: hendrikmuhs/ccache-action@main
      with:
        key: ${{ github.job }}
        save: ${{ github.ref == 'refs/heads/main' || github.repository != 'duckdb/duckdb' }}

    - name: Build
      id: build
      shell: bash
      # Bring back BLOCK_VERIFICATION: 1, and consider bringing back fts
      # DEBUG_STACKTRACE: 1 + reldebug ?
      env:
        CORE_EXTENSIONS: "json;parquet;icu;tpch;tpcds"
        GEN: ninja
      run: make

    - name: test/configs/encrypted_db.json
      if: (success() || failure()) && steps.build.conclusion == 'success'
      shell: bash
      run: |
        ./build/release/test/unittest --test-config test/configs/encrypted_db.json

    - name: test/configs/force_storage.json
      if: (success() || failure()) && steps.build.conclusion == 'success'
      shell: bash
      run: |
        ./build/release/test/unittest --test-config test/configs/force_storage.json

    - name: test/configs/force_storage_restart.json
      if: (success() || failure()) && steps.build.conclusion == 'success'
      shell: bash
      run: |
        ./build/release/test/unittest --test-config test/configs/force_storage_restart.json

    - name: test/configs/latest_storage.json
      if: (success() || failure()) && steps.build.conclusion == 'success'
      shell: bash
      run: |
        ./build/release/test/unittest --test-config test/configs/latest_storage.json

    - name: test/configs/prefetch_all_parquet_files.json
      if: (success() || failure()) && steps.build.conclusion == 'success'
      shell: bash
      run: |
        ./build/release/test/unittest --test-config test/configs/prefetch_all_parquet_files.json

    - name: Test dictionary_expression
      if: (success() || failure()) && steps.build.conclusion == 'success'
      shell: bash
      run: |
        ./build/release/test/unittest --verify-vector dictionary_expression --skip-compiled

    - name: Test dictionary_operator
      if: (success() || failure()) && steps.build.conclusion == 'success'
      shell: bash
      run: |
        ./build/release/test/unittest --verify-vector dictionary_operator --skip-compiled

    - name: Test constant_operator
      if: (success() || failure()) && steps.build.conclusion == 'success'
      shell: bash
      run: |
        ./build/release/test/unittest --verify-vector constant_operator --skip-compiled

    - name: Test sequence_operator
      if: (success() || failure()) && steps.build.conclusion == 'success'
      shell: bash
      run: |
        ./build/release/test/unittest --verify-vector sequence_operator --skip-compiled

    - name: Test nested_shuffle
      if: (success() || failure()) && steps.build.conclusion == 'success'
      shell: bash
      run: |
        ./build/release/test/unittest --verify-vector nested_shuffle --skip-compiled<|MERGE_RESOLUTION|>--- conflicted
+++ resolved
@@ -136,86 +136,6 @@
       shell: bash
       run: make allunit
 
-<<<<<<< HEAD
- force-storage:
-    name: Force Storage
-    needs: check-draft
-    if: ${{ needs.check-draft.outputs.is_draft == 'false' && !startsWith(github.ref, 'refs/tags/v') }}
-    runs-on: ubuntu-22.04
-    env:
-      CC: gcc-10
-      CXX: g++-10
-      GEN: ninja
-      BUILD_JEMALLOC: 1
-      CORE_EXTENSIONS: "icu;parquet;tpch;tpcds;json"
-      RUN_SLOW_VERIFIERS: 1
-      DUCKDB_TEST_DESCRIPTION: 'Tests run with --force-storage'
-
-    steps:
-    - uses: actions/checkout@v4
-
-    - name: Install
-      shell: bash
-      run: sudo apt-get update -y -qq && sudo apt-get install -y -qq ninja-build
-
-    - name: Setup Ccache
-      uses: hendrikmuhs/ccache-action@main
-      with:
-        key: ${{ github.job }}
-        save: ${{ github.ref == 'refs/heads/main' || github.repository != 'duckdb/duckdb' }}
-
-    - name: Build
-      shell: bash
-      run: make reldebug
-
-    - name: Output version info
-      shell: bash
-      run: ./build/reldebug/duckdb -c "PRAGMA version;"
-
-    - name: Test
-      shell: bash
-      run: build/reldebug/test/unittest --force-storage
-
- force-restart:
-    name: Force Restart
-    runs-on: ubuntu-22.04
-    needs: force-storage
-    if: ${{ !startsWith(github.ref, 'refs/tags/v') }}
-    env:
-      CC: gcc-10
-      CXX: g++-10
-      GEN: ninja
-      BUILD_JEMALLOC: 1
-      CORE_EXTENSIONS: "icu;parquet;tpch;tpcds;json"
-      DUCKDB_TEST_DESCRIPTION: 'Tests run with --force-storage --force-restart'
-
-    steps:
-    - uses: actions/checkout@v4
-
-    - name: Install
-      shell: bash
-      run: sudo apt-get update -y -qq && sudo apt-get install -y -qq ninja-build
-
-    - name: Setup Ccache
-      uses: hendrikmuhs/ccache-action@main
-      with:
-        key: ${{ github.job }}
-        save: ${{ github.ref == 'refs/heads/main' || github.repository != 'duckdb/duckdb' }}
-
-    - name: Build
-      shell: bash
-      run: make reldebug
-
-    - name: Output version info
-      shell: bash
-      run: ./build/reldebug/duckdb -c "PRAGMA version;"
-
-    - name: Test
-      shell: bash
-      run: build/reldebug/test/unittest --force-reload --force-storage
-
-=======
->>>>>>> 3524fe07
  no-string-inline:
     name: No String Inline / Destroy Unpinned Blocks
     runs-on: ubuntu-24.04
@@ -299,12 +219,7 @@
  valgrind:
     name: Valgrind
     runs-on: ubuntu-24.04
-<<<<<<< HEAD
-    needs: force-storage
-    if: ${{ !startsWith(github.ref, 'refs/tags/v') }}
-=======
     needs: linux-configs
->>>>>>> 3524fe07
     env:
       CC: clang
       CXX: clang++
