--- conflicted
+++ resolved
@@ -154,15 +154,6 @@
         shell: bash
         run: sudo apt-get update -y -qq && sudo apt-get install -y -qq ninja-build
 
-      - name: Aggressive cleanup
-        shell: bash
-        run: |
-          df -h
-          sudo rm -rf /usr/lib/jvm /usr/share/dotnet /usr/share/swift /usr/local/.ghcup /usr/local/julia* /usr/local/lib/android /usr/local/share/chromium /opt/microsoft /opt/google /opt/az /usr/local/share/powershell /opt/hostedtoolcache
-          docker system prune -af || true
-          docker builder prune -af || true
-          df -h
-
       - name: Setup Ccache
         uses: hendrikmuhs/ccache-action@main
         with:
@@ -330,52 +321,6 @@
           python scripts/amalgamation.py --extended
           clang++ -std=c++17 -Isrc/amalgamation src/amalgamation/duckdb.cpp -emit-llvm -S -O0
 
-<<<<<<< HEAD
- force-blocking-sink-source:
-    name: Forcing async Sinks/Sources
-    runs-on: ubuntu-24.04
-    needs: check-draft
-    env:
-      GEN: ninja
-      CORE_EXTENSIONS: "icu;parquet;tpch;tpcds;fts;json;inet"
-      FORCE_ASYNC_SINK_SOURCE: 1
-
-    steps:
-      - uses: actions/checkout@v3
-        with:
-          fetch-depth: 0
-
-      - name: Install
-        shell: bash
-        run: sudo apt-get update -y -qq && sudo apt-get install -y -qq ninja-build
-
-      - name: Aggressive cleanup
-        shell: bash
-        run: |
-          df -h
-          sudo rm -rf /usr/lib/jvm /usr/share/dotnet /usr/share/swift /usr/local/.ghcup /usr/local/julia* /usr/local/lib/android /usr/local/share/chromium /opt/microsoft /opt/google /opt/az /usr/local/share/powershell /opt/hostedtoolcache
-          docker system prune -af || true
-          docker builder prune -af || true
-          df -h
-
-      - name: Setup Ccache
-        uses: hendrikmuhs/ccache-action@main
-        with:
-          key: ${{ github.job }}
-          save: ${{ vars.BRANCHES_TO_BE_CACHED == '' || contains(vars.BRANCHES_TO_BE_CACHED, github.ref) }}
-
-      - name: Build
-        shell: bash
-        run: make relassert
-
-      - name: Test
-        shell: bash
-        run: python3 scripts/run_tests_one_by_one.py build/relassert/test/unittest --no-exit --timeout 600
-
-
-
-=======
->>>>>>> 6bb5529a
  # TODO: Consider bringing back fts
  # TODO: DEBUG_STACKTRACE: 1 + reldebug ?
  linux-configs:
