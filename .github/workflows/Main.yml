--- conflicted
+++ resolved
@@ -321,7 +321,6 @@
           python scripts/amalgamation.py --extended
           clang++ -std=c++17 -Isrc/amalgamation src/amalgamation/duckdb.cpp -emit-llvm -S -O0
 
-<<<<<<< HEAD
  force-blocking-sink-source:
     name: Forcing async Sinks/Sources
     runs-on: ubuntu-24.04
@@ -356,10 +355,7 @@
 
 
 
- # TODO: Bring back BLOCK_VERIFICATION: 1, and consider bringing back fts
-=======
  # TODO: Consider bringing back fts
->>>>>>> ecc73b2b
  # TODO: DEBUG_STACKTRACE: 1 + reldebug ?
  linux-configs:
     name: Tests a release build with different configurations
