--- conflicted
+++ resolved
@@ -287,89 +287,6 @@
       shell: bash
       run: make debug
 
-<<<<<<< HEAD
-=======
- sqlancer:
-    name: SQLancer
-    runs-on: ubuntu-20.04
-    needs: linux-debug
-    env:
-      BUILD_JDBC: 1
-      FORCE_QUERY_LOG: sqlancer_log.tmp
-      GEN: ninja
-
-    steps:
-    - uses: actions/checkout@v3
-      with:
-        fetch-depth: 0
-
-    - name: Install
-      shell: bash
-      run: |
-        sudo apt-get update -y -qq && sudo apt-get install -y -qq ninja-build
-        git clone https://github.com/hannesmuehleisen/sqlancer
-        cd sqlancer
-        git checkout persistent
-        mvn package -q -DskipTests
-
-    - name: Setup Ccache
-      uses: hendrikmuhs/ccache-action@main
-      with:
-        key: ${{ github.job }}
-
-    - name: Build
-      shell: bash
-      run: make reldebug
-
-    - name: Test
-      shell: bash
-      run: |
-        cp build/reldebug/tools/jdbc/duckdb_jdbc.jar sqlancer/target/lib/duckdb_jdbc-*.jar
-        python3 scripts/run_sqlancer.py
-
-
-
- sqlancer_persistent:
-    name: SQLancer (Persistent)
-    runs-on: ubuntu-20.04
-    needs: linux-debug
-    env:
-      BUILD_JDBC: 1
-      FORCE_QUERY_LOG: sqlancer_log.tmp
-      GEN: ninja
-
-    steps:
-    - uses: actions/checkout@v3
-      with:
-        fetch-depth: 0
-
-    - name: Install
-      shell: bash
-      run: |
-        sudo apt-get update -y -qq && sudo apt-get install -y -qq ninja-build
-        git clone https://github.com/hannesmuehleisen/sqlancer
-        cd sqlancer
-        git checkout persistent
-        mvn package -q -DskipTests
-
-    - name: Setup Ccache
-      uses: hendrikmuhs/ccache-action@main
-      with:
-        key: ${{ github.job }}
-
-    - name: Build
-      shell: bash
-      run: make reldebug
-
-    - name: Test
-      shell: bash
-      run: |
-        cp build/reldebug/tools/jdbc/duckdb_jdbc.jar sqlancer/target/lib/duckdb_jdbc-*.jar
-        python3 scripts/run_sqlancer.py --persistent
-
-
-
->>>>>>> b6207c2a
  jdbc:
     name: JDBC Compliance
     runs-on: ubuntu-18.04
