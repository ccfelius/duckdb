<<<<<<< HEAD
#name: Python
#on:
#  push:
#    paths-ignore:
#      - '**.md'
#  pull_request:
#    paths-ignore:
#      - '**.md'
#      - 'examples/**'
#      - 'test/**'
#      - 'tools/juliapkg/**'
#      - 'tools/nodejs/**'
#      - 'tools/rpkg/**'
#      - '.github/workflows/**'
#      - '!.github/workflows/Python.yml'
#
#concurrency:
#  group: ${{ github.workflow }}-${{ github.ref }}-${{ github.head_ref || '' }}-${{ github.base_ref || '' }}-${{ github.ref != 'refs/heads/master' || github.sha }}
#  cancel-in-progress: true
#
#defaults:
#  run:
#    shell: bash
#
#env:
#  GH_TOKEN: ${{ secrets.GH_TOKEN }}
#  TWINE_PASSWORD: ${{ secrets.TWINE_PASSWORD }}
#  AWS_ACCESS_KEY_ID: AKIAVBLKPL2ZW2T7TYFQ
#  AWS_SECRET_ACCESS_KEY: ${{ secrets.NODE_PRE_GYP_SECRETACCESSKEY }}
#  NODE_AUTH_TOKEN: ${{secrets.NODE_AUTH_TOKEN}}
#
#jobs:
##  This is just a sanity check of Python 3.9 running with Arrow
#   linux-python3-9:
#    name: Python 3.9 Linux
#    runs-on: ubuntu-20.04
#
#    env:
#      CIBW_BUILD: 'cp39-manylinux_x86_64'
#      CIBW_TEST_COMMAND: 'python -m pytest {project}/tests'
#      SETUPTOOLS_SCM_NO_LOCAL: 'yes'
#      TWINE_USERNAME: 'hfmuehleisen'
#      PYTEST_TIMEOUT: '600'
#
#    steps:
#    - uses: actions/checkout@v3
#      with:
#        fetch-depth: 0
#
#    - uses: actions/setup-python@v2
#      with:
#        python-version: '3.7'
#
#    - name: Install
#      run: pip install cibuildwheel twine
#
#    - name: Setup Ccache
#      uses: hendrikmuhs/ccache-action@main
#      with:
#        key: ${{ github.job }}
#
#    - name: Build
#      run: |
#        cd tools/pythonpkg
#        python setup.py sdist
#        mkdir duckdb_tarball && tar xvf dist/duckdb-*.tar.gz --strip-components=1 -C duckdb_tarball
#        export DISTUTILS_C_COMPILER_LAUNCHER=ccache
#        # TODO: Use ccache inside container, see https://github.com/pypa/cibuildwheel/issues/1030
#        cibuildwheel --output-dir wheelhouse --config-file cibw.toml duckdb_tarball
#
#   # All extensions uploaded by this job will be loaded by the test_extensions.py test during the linux-python3 job.
#   centos7-extensions:
#    name: CentOS 7 Extensions
#    runs-on: ubuntu-latest
#    container: centos:7
#    needs: linux-python3-9
#    strategy:
#      matrix:
#        arch: ['i686', 'x86_64']
#    env:
#      DISABLE_MAIN_DUCKDB_LIBRARY: 1
#      BUILD_HTTPFS: 1
#      BUILD_VISUALIZER: 1
#      BUILD_ICU: 1
#      BUILD_TPCH: 1
#      BUILD_TPCDS: 1
#      BUILD_FTS: 1
#      BUILD_JSON: 1
#      BUILD_EXCEL: 1
#      BUILD_SUBSTRAIT_EXTENSION: 1
#      STATIC_OPENSSL: 1
#      TREAT_WARNINGS_AS_ERRORS: 1
#      FORCE_WARN_UNUSED: 1
#      DISABLE_BUILTIN_EXTENSIONS: 1
#      FORCE_32_BIT: ${{ matrix.arch == 'i686' && 1 || 0}}
#      AWS_ACCESS_KEY_ID: ${{secrets.S3_ID}}
#      AWS_SECRET_ACCESS_KEY: ${{secrets.S3_KEY}}
#      AWS_DEFAULT_REGION: us-east-1
#
#    steps:
#    - uses: actions/checkout@v3
#      with:
#        fetch-depth: 0
#
#    - name: Install dependencies
#      run: |
#        yum install -y gcc gcc-c++ git cmake make
#        yum install -y epel-release
#        yum install -y make gcc perl-core pcre-devel wget zlib-devel python3
#
#    - name: Install AWS CLI
#      run: |
#        python3 -m pip install awscli
#        aws --version
#
#    - name: Install i686 dependencies
#      if: ${{matrix.arch == 'i686'}}
#      run: |
#        yum install -y glibc-devel.i686 libgcc.i686 libstdc++-devel.i686 ncurses-devel.i686
#
#      # the weird openssl findreplace fix with version numbers is from: https://github.com/h2o/h2o/issues/213
#    - name: Download OpenSSL 1.1.1k
#      run: |
#        wget https://ftp.openssl.org/source/openssl-1.1.1k.tar.gz --no-check-certificate
#        tar -xzvf openssl-1.1.1k.tar.gz
#        cd openssl-1.1.1k
#        find ./ -type f -exec sed -i -e 's/\#\ define\ OPENSSL\_VERSION\_NUMBER/\#define\ OPENSSL\_VERSION\_NUMBER/g' {} \;
#
#    - name: Configure OpenSSL x86_64
#      if: ${{matrix.arch == 'x86_64'}}
#      run: |
#        cd openssl-1.1.1k
#        ./config --prefix=/usr --openssldir=/etc/ssl --libdir=lib no-shared zlib-dynamic
#
#    - name: Configure OpenSSL i686
#      if: ${{matrix.arch == 'i686'}}
#      run: |
#        cd openssl-1.1.1k
#        ./Configure --prefix=/usr --openssldir=/etc/ssl --libdir=lib no-shared zlib-dynamic -m32 linux-generic32
#
#    - name: Build OpenSSL
#      run: |
#        cd openssl-1.1.1k
#        make
#        make install
#
#    - name: Version Check
#      run: |
#        cmake --version
#        ldd --version ldd
#
#    - name: Build
#      run: make
#
#    - uses: actions/upload-artifact@v2
#      with:
#        name: python-wheel-centos7-extensions-centos-${{ matrix.arch }}
#        path: |
#          build/release/extension/*/*.duckdb_extension
#
#    - name: Deploy
#      run: |
#        if [[ "$GITHUB_REF" =~ ^(refs/heads/master|refs/tags/v.+)$ && "$GITHUB_REPOSITORY" = "duckdb/duckdb" ]] ; then
#          ./scripts/extension-upload.sh linux_${{matrix.arch == 'i686' && 'i686' || 'amd64'}}_gcc4
#          ./scripts/extension-upload-test.sh
#        else
#          ./scripts/extension-upload-test.sh local
#        fi
#
#   linux-python3:
#    name: Python 3 Linux
#    runs-on: ubuntu-20.04
#    strategy:
#      matrix:
#        arch: [i686, x86_64]
#        python_build: [cp37-*, cp38-*, cp39-*,cp310-*]
#        isRelease:
#          - ${{ startsWith(github.ref, 'refs/tags/v') || github.ref == 'refs/heads/master' }}
#        exclude:
#          - isRelease: false
#            python_build: 'cp38-*'
#          - isRelease: false
#            python_build: 'cp39-*'
#    needs: centos7-extensions
#    env:
#      CIBW_BUILD: ${{ matrix.python_build}}
#      CIBW_ARCHS: ${{ matrix.arch == 'i686' && 'auto32' || 'auto64'}}
#      SETUPTOOLS_SCM_NO_LOCAL: 'yes'
#      TWINE_USERNAME: 'hfmuehleisen'
#      PYTEST_TIMEOUT: '600'
#      DUCKDB_BUILD_UNITY: 1
#
#    steps:
#    - uses: actions/checkout@v3
#      with:
#        fetch-depth: 0
#
#    - uses: actions/setup-python@v2
#      with:
#        python-version: '3.7'
#
#    - name: Install
#      run: pip install cibuildwheel twine
#
#    - uses: actions/download-artifact@v3
#      with:
#        name: python-wheel-centos7-extensions-centos-${{ matrix.arch }}
#        path: tools/pythonpkg
#
#    - name: List extensions to be tested
#      run: |
#        find tools/pythonpkg -maxdepth 1 -type f -name "*.duckdb_extension"
#
#    - name: Setup Ccache
#      uses: hendrikmuhs/ccache-action@main
#      with:
#        key: ${{ github.job }}-${{ matrix.arch }}-${{ matrix.python_build }}
#
#    - name: Build
#      run: |
#        cd tools/pythonpkg
#        python setup.py sdist
#        mkdir duckdb_tarball && tar xvf dist/duckdb-*.tar.gz --strip-components=1 -C duckdb_tarball
#        ls duckdb_tarball
#        export DISTUTILS_C_COMPILER_LAUNCHER=ccache
#        # TODO: Use ccache inside container, see https://github.com/pypa/cibuildwheel/issues/1030
#        cibuildwheel --output-dir wheelhouse --config-file cibw.toml duckdb_tarball
#        ls wheelhouse
#
#    - name: Deploy
#      run: |
#        python scripts/asset-upload-gha.py duckdb_python_src.tar.gz=tools/pythonpkg/dist/duckdb-*.tar.gz
#        if [[ "$GITHUB_REF" =~ ^(refs/heads/master|refs/tags/v.+)$ && "$GITHUB_REPOSITORY" = "duckdb/duckdb" ]] ; then
#          twine upload --non-interactive --disable-progress-bar --skip-existing tools/pythonpkg/wheelhouse/*.whl tools/pythonpkg/dist/duckdb-*.tar.gz
#        fi
#
#   osx-python3:
#      if: startsWith(github.ref, 'refs/tags/v') || github.ref == 'refs/heads/master'
#      name: Python 3 OSX
#      runs-on: macos-latest
#      strategy:
#       matrix:
#        python_build: [cp36-*, cp37-*, cp38-*, cp39-*, cp310-*]
#      needs: linux-python3-9
#      env:
#        CIBW_BUILD: ${{ matrix.python_build}}
#        CIBW_ARCHS: 'x86_64 universal2 arm64'
#        CIBW_TEST_COMMAND: 'python -m pytest {project}/tests/fast'
#        SETUPTOOLS_SCM_NO_LOCAL: 'yes'
#        TWINE_USERNAME: 'hfmuehleisen'
#        DUCKDB_BUILD_UNITY: 1
#
#      steps:
#      - uses: actions/checkout@v3
#        with:
#          fetch-depth: 0
#
#      - uses: actions/setup-python@v2
#        with:
#          python-version: '3.7'
#
#      - name: Install
#        run: pip install cibuildwheel twine
#
#      - name: Setup Ccache
#        uses: hendrikmuhs/ccache-action@main
#        with:
#          key: ${{ github.job }}-${{ matrix.python_build }}
#
#      - name: Build
#        run: |
#          cd tools/pythonpkg
#          python setup.py sdist
#          mkdir duckdb_tarball && tar xvf dist/duckdb-*.tar.gz --strip-components=1 -C duckdb_tarball
#          export DISTUTILS_C_COMPILER_LAUNCHER=ccache
#          # TODO: Use ccache inside container, see https://github.com/pypa/cibuildwheel/issues/1030
#          cibuildwheel --output-dir wheelhouse --config-file cibw.toml duckdb_tarball
#
#      - name: Deploy
#        run: |
#          if [[ "$GITHUB_REF" =~ ^(refs/heads/master|refs/tags/v.+)$ && "$GITHUB_REPOSITORY" = "duckdb/duckdb" ]] ; then
#            twine upload --non-interactive --disable-progress-bar --skip-existing tools/pythonpkg/wheelhouse/*.whl
#          fi
#
#   win-python3:
#      name: Python 3 Windows
#      runs-on: windows-latest
#      strategy:
#       matrix:
#        python_build: [cp36-*, cp37-*, cp38-*, cp39-*, cp310-*]
#        isRelease:
#          - ${{ startsWith(github.ref, 'refs/tags/v') || github.ref == 'refs/heads/master' }}
#        exclude:
#          - isRelease: false
#            python_build: 'cp37-*'
#          - isRelease: false
#            python_build: 'cp38-*'
#          - isRelease: false
#            python_build: 'cp39-*'
#      needs: linux-python3-9
#
#      env:
#        CIBW_BUILD: ${{ matrix.python_build}}
#        CIBW_BEFORE_BUILD: 'pip install --prefer-binary "pandas>=0.24" "pytest>=4.3" "psutil>=5.9.0"'
#        CIBW_TEST_REQUIRES: 'pytest'
#        CIBW_BEFORE_TEST: 'pip install --prefer-binary "pandas>=0.24" "pytest>=4.3" mypy "psutil>=5.9.0"'
#        CIBW_TEST_COMMAND: 'python -m pytest {project}/tests/fast'
#        SETUPTOOLS_SCM_NO_LOCAL: 'yes'
#        SETUPTOOLS_USE_DISTUTILS: 'stdlib'
#        TWINE_USERNAME: 'hfmuehleisen'
#        DUCKDB_BUILD_UNITY: 1
#
#      steps:
#      - uses: actions/checkout@v3
#        with:
#          fetch-depth: 0
#
#      - uses: actions/setup-python@v2
#        with:
#          python-version: '3.7'
#
#      - name: Install
#        run: pip install cibuildwheel twine
#
#      - name: Setup Ccache
#        uses: hendrikmuhs/ccache-action@main
#        with:
#          key: ${{ github.job }}-${{ matrix.python_build }}
#
#      - name: Build
#        run: |
#          cd tools/pythonpkg
#          python setup.py sdist
#          mkdir duckdb_tarball && tar xvf dist/duckdb-*.tar.gz --strip-components=1 -C duckdb_tarball
#          export DISTUTILS_C_COMPILER_LAUNCHER=ccache
#          # TODO: Use ccache inside container, see https://github.com/pypa/cibuildwheel/issues/1030
#          cibuildwheel --output-dir wheelhouse duckdb_tarball
#
#      - name: Deploy
#        run: |
#          if [[ "$GITHUB_REF" =~ ^(refs/heads/master|refs/tags/v.+)$ && "$GITHUB_REPOSITORY" = "duckdb/duckdb" ]] ; then
#            twine upload --non-interactive --disable-progress-bar --skip-existing tools/pythonpkg/wheelhouse/*.whl
#          fi
#
#   linux-tarball:
#      name: Python 3 Tarball
#      runs-on: ubuntu-20.04
#      needs: linux-python3-9
#
#      steps:
#      - uses: actions/checkout@v3
#        with:
#          fetch-depth: 0
#
#      - uses: actions/setup-python@v2
#        with:
#          python-version: '3.7'
#
#      - name: Install
#        run: pip install numpy pytest pandas mypy psutil
#
#      - name: Setup Ccache
#        uses: hendrikmuhs/ccache-action@main
#        with:
#          key: ${{ github.job }}
#
#      - name: Build
#        run: |
#          python --version
#          git archive --format zip --output test-tarball.zip HEAD
#          mkdir duckdb-test-tarball
#          mv test-tarball.zip duckdb-test-tarball
#          cd duckdb-test-tarball
#          unzip test-tarball.zip
#          cd tools/pythonpkg
#          export SETUPTOOLS_SCM_PRETEND_VERSION=0.2.2
#          export DISTUTILS_C_COMPILER_LAUNCHER=ccache
#          python setup.py install --user
#          (cd tests/ && python -m pytest)
#
#   linux-release-cleanup:
#      if: startsWith(github.ref, 'refs/tags/v') || github.ref == 'refs/heads/master'
#      name: PyPi Release Cleanup
#      runs-on: ubuntu-20.04
#      needs: linux-python3-9
#      env:
#        PYPI_PASSWORD: ${{secrets.PYPI_PASSWORD}}
#
#      steps:
#      - uses: actions/checkout@v3
#        with:
#          fetch-depth: 0
#
#      - uses: actions/setup-python@v2
#        with:
#          python-version: '3.7'
#
#      - name: Cleanup Releases
#        run: python3 scripts/pypi_cleanup.py
=======
name: Python
on:
  push:
    paths-ignore:
      - '**.md'
  pull_request:
    paths-ignore:
      - '**.md'
      - 'examples/**'
      - 'test/**'
      - 'tools/juliapkg/**'
      - 'tools/nodejs/**'
      - 'tools/rpkg/**'
      - '.github/workflows/**'
      - '!.github/workflows/Python.yml'

concurrency:
  group: ${{ github.workflow }}-${{ github.ref }}-${{ github.head_ref || '' }}-${{ github.base_ref || '' }}-${{ github.ref != 'refs/heads/master' || github.sha }}
  cancel-in-progress: true

env:
  GH_TOKEN: ${{ secrets.GH_TOKEN }}
  TWINE_PASSWORD: ${{ secrets.TWINE_PASSWORD }}
  AWS_ACCESS_KEY_ID: AKIAVBLKPL2ZW2T7TYFQ
  AWS_SECRET_ACCESS_KEY: ${{ secrets.NODE_PRE_GYP_SECRETACCESSKEY }}
  NODE_AUTH_TOKEN: ${{secrets.NODE_AUTH_TOKEN}}

jobs:
#  This is just a sanity check of Python 3.9 running with Arrow
   linux-python3-9:
    name: Python 3.9 Linux
    runs-on: ubuntu-20.04

    env:
      CIBW_BUILD: 'cp39-manylinux_x86_64'
      CIBW_TEST_COMMAND: 'python -m pytest {project}/tests'
      SETUPTOOLS_SCM_NO_LOCAL: 'yes'
      TWINE_USERNAME: 'hfmuehleisen'
      PYTEST_TIMEOUT: '600'

    steps:
    - uses: actions/checkout@v3
      with:
        fetch-depth: 0

    - uses: actions/setup-python@v2
      with:
        python-version: '3.7'

    - name: Install
      shell: bash
      run: pip install cibuildwheel twine

    - name: Setup Ccache
      uses: hendrikmuhs/ccache-action@main
      with:
        key: ${{ github.job }}

    - name: Build
      shell: bash
      run: |
        cd tools/pythonpkg
        python setup.py sdist
        mkdir duckdb_tarball && tar xvf dist/duckdb-*.tar.gz --strip-components=1 -C duckdb_tarball
        export DISTUTILS_C_COMPILER_LAUNCHER=ccache
        # TODO: Use ccache inside container, see https://github.com/pypa/cibuildwheel/issues/1030
        cibuildwheel --output-dir wheelhouse --config-file cibw.toml duckdb_tarball

   manylinux-extensions:
    name: DuckDB Extensions (gcc4)
    runs-on: ubuntu-latest
    container: quay.io/pypa/manylinux2014_x86_64
    needs: linux-python3-9

    steps:
    - name: Install dependencies
      shell: bash
      run: |
        yum install -y gcc gcc-c++ cmake make
        yum install -y epel-release
        yum install -y make gcc perl-core pcre-devel wget zlib-devel python3
        yum install -y https://packages.endpointdev.com/rhel/7/os/x86_64/endpoint-repo.x86_64.rpm
        yum install -y git
        yum install -y curl-devel expat-devel gettext-devel zlib-devel perl-ExtUtils-MakeMaker

    - name: Install AWS CLI
      shell: bash
      run: |
        python3 -m pip install awscli
        aws --version

      # the weird openssl findreplace fix with version numbers is from: https://github.com/h2o/h2o/issues/213
    - name: Download OpenSSL 1.1.1k
      shell: bash
      run: |
        wget https://ftp.openssl.org/source/openssl-1.1.1k.tar.gz --no-check-certificate
        tar -xzvf openssl-1.1.1k.tar.gz
        cd openssl-1.1.1k
        find ./ -type f -exec sed -i -e 's/\#\ define\ OPENSSL\_VERSION\_NUMBER/\#define\ OPENSSL\_VERSION\_NUMBER/g' {} \;

    - name: Configure OpenSSL
      shell: bash
      run: |
        cd openssl-1.1.1k
        ./config --prefix=/usr --openssldir=/etc/ssl --libdir=lib no-shared zlib-dynamic

    - name: Build OpenSSL
      shell: bash
      run: |
        cd openssl-1.1.1k
        make
        make install

    - uses: actions/checkout@v3
      with:
        fetch-depth: 0

    - name: Version Check
      shell: bash
      run: |
        cmake --version
        ldd --version ldd
        ls -al
        pwd
        echo "$USER"

    - uses: ./.github/actions/build_extensions
      with:
        deploy_as: linux_amd64_gcc4
        s3_id: ${{ secrets.S3_ID }}
        s3_key: ${{ secrets.S3_KEY }}
        static_link_build: 1
        treat_warn_as_error: 0

    - uses: actions/upload-artifact@v2
      with:
        name: manylinux-extensions-x86_64
        path: |
          build/release/extension/*/*.duckdb_extension

   linux-python3:
    name: Python 3 Linux
    runs-on: ubuntu-20.04
    strategy:
      matrix:
        arch: [i686, x86_64]
        python_build: [cp37-*, cp38-*, cp39-*,cp310-*]
        isRelease:
          - ${{ startsWith(github.ref, 'refs/tags/v') || github.ref == 'refs/heads/master' }}
        exclude:
          - isRelease: false
            python_build: 'cp38-*'
          - isRelease: false
            python_build: 'cp39-*'
    needs: manylinux-extensions
    env:
      CIBW_BUILD: ${{ matrix.python_build}}
      CIBW_ARCHS: ${{ matrix.arch == 'i686' && 'auto32' || 'auto64'}}
      SETUPTOOLS_SCM_NO_LOCAL: 'yes'
      TWINE_USERNAME: 'hfmuehleisen'
      PYTEST_TIMEOUT: '600'
      DUCKDB_BUILD_UNITY: 1

    steps:
    - uses: actions/checkout@v3
      with:
        fetch-depth: 0

    - uses: actions/setup-python@v2
      with:
        python-version: '3.7'

    - name: Install
      shell: bash
      run: pip install cibuildwheel twine

    - uses: actions/download-artifact@v3
      if: ${{ matrix.arch == 'x86_64' }}
      with:
        name: manylinux-extensions-x86_64
        path: tools/pythonpkg

    - name: List extensions to be tested
      shell: bash
      run: |
        find tools/pythonpkg -maxdepth 2 -type f -name "*.duckdb_extension"

    - name: Setup Ccache
      uses: hendrikmuhs/ccache-action@main
      with:
        key: ${{ github.job }}-${{ matrix.arch }}-${{ matrix.python_build }}

    - name: Build
      shell: bash
      run: |
        cd tools/pythonpkg
        python setup.py sdist
        mkdir duckdb_tarball && tar xvf dist/duckdb-*.tar.gz --strip-components=1 -C duckdb_tarball
        ls duckdb_tarball
        export DISTUTILS_C_COMPILER_LAUNCHER=ccache
        # TODO: Use ccache inside container, see https://github.com/pypa/cibuildwheel/issues/1030
        cibuildwheel --output-dir wheelhouse --config-file cibw.toml duckdb_tarball
        ls wheelhouse

    - name: Deploy
      shell: bash
      run: |
        python scripts/asset-upload-gha.py duckdb_python_src.tar.gz=tools/pythonpkg/dist/duckdb-*.tar.gz
        if [[ "$GITHUB_REF" =~ ^(refs/heads/master|refs/tags/v.+)$ && "$GITHUB_REPOSITORY" = "duckdb/duckdb" ]] ; then
          twine upload --non-interactive --disable-progress-bar --skip-existing tools/pythonpkg/wheelhouse/*.whl tools/pythonpkg/dist/duckdb-*.tar.gz
        fi

   osx-python3:
      if: startsWith(github.ref, 'refs/tags/v') || github.ref == 'refs/heads/master'
      name: Python 3 OSX
      runs-on: macos-latest
      strategy:
       matrix:
        python_build: [cp36-*, cp37-*, cp38-*, cp39-*, cp310-*]
      needs: linux-python3-9
      env:
        CIBW_BUILD: ${{ matrix.python_build}}
        CIBW_ARCHS: 'x86_64 universal2 arm64'
        CIBW_TEST_COMMAND: 'python -m pytest {project}/tests/fast'
        SETUPTOOLS_SCM_NO_LOCAL: 'yes'
        TWINE_USERNAME: 'hfmuehleisen'
        DUCKDB_BUILD_UNITY: 1

      steps:
      - uses: actions/checkout@v3
        with:
          fetch-depth: 0

      - uses: actions/setup-python@v2
        with:
          python-version: '3.7'

      - name: Install
        shell: bash
        run: pip install cibuildwheel twine

      - name: Setup Ccache
        uses: hendrikmuhs/ccache-action@main
        with:
          key: ${{ github.job }}-${{ matrix.python_build }}

      - name: Build
        shell: bash
        run: |
          cd tools/pythonpkg
          python setup.py sdist
          mkdir duckdb_tarball && tar xvf dist/duckdb-*.tar.gz --strip-components=1 -C duckdb_tarball
          export DISTUTILS_C_COMPILER_LAUNCHER=ccache
          # TODO: Use ccache inside container, see https://github.com/pypa/cibuildwheel/issues/1030
          cibuildwheel --output-dir wheelhouse --config-file cibw.toml duckdb_tarball

      - name: Deploy
        shell: bash
        run: |
          if [[ "$GITHUB_REF" =~ ^(refs/heads/master|refs/tags/v.+)$ && "$GITHUB_REPOSITORY" = "duckdb/duckdb" ]] ; then
            twine upload --non-interactive --disable-progress-bar --skip-existing tools/pythonpkg/wheelhouse/*.whl
          fi

   win-python3:
      name: Python 3 Windows
      runs-on: windows-latest
      strategy:
       matrix:
        python_build: [cp36-*, cp37-*, cp38-*, cp39-*, cp310-*]
        isRelease:
          - ${{ startsWith(github.ref, 'refs/tags/v') || github.ref == 'refs/heads/master' }}
        exclude:
          - isRelease: false
            python_build: 'cp37-*'
          - isRelease: false
            python_build: 'cp38-*'
          - isRelease: false
            python_build: 'cp39-*'
      needs: linux-python3-9

      env:
        CIBW_BUILD: ${{ matrix.python_build}}
        CIBW_BEFORE_BUILD: 'pip install --prefer-binary "pandas>=0.24" "pytest>=4.3" "psutil>=5.9.0"'
        CIBW_TEST_REQUIRES: 'pytest'
        CIBW_BEFORE_TEST: 'pip install --prefer-binary "pandas>=0.24" "pytest>=4.3" mypy "psutil>=5.9.0"'
        CIBW_TEST_COMMAND: 'python -m pytest {project}/tests/fast'
        SETUPTOOLS_SCM_NO_LOCAL: 'yes'
        SETUPTOOLS_USE_DISTUTILS: 'stdlib'
        TWINE_USERNAME: 'hfmuehleisen'
        DUCKDB_BUILD_UNITY: 1

      steps:
      - uses: actions/checkout@v3
        with:
          fetch-depth: 0

      - uses: actions/setup-python@v2
        with:
          python-version: '3.7'

      - name: Install
        shell: bash
        run: pip install cibuildwheel twine

      - name: Setup Ccache
        uses: hendrikmuhs/ccache-action@main
        with:
          key: ${{ github.job }}-${{ matrix.python_build }}

      - name: Build
        shell: bash
        run: |
          cd tools/pythonpkg
          python setup.py sdist
          mkdir duckdb_tarball && tar xvf dist/duckdb-*.tar.gz --strip-components=1 -C duckdb_tarball
          export DISTUTILS_C_COMPILER_LAUNCHER=ccache
          # TODO: Use ccache inside container, see https://github.com/pypa/cibuildwheel/issues/1030
          cibuildwheel --output-dir wheelhouse duckdb_tarball

      - name: Deploy
        shell: bash
        run: |
          if [[ "$GITHUB_REF" =~ ^(refs/heads/master|refs/tags/v.+)$ && "$GITHUB_REPOSITORY" = "duckdb/duckdb" ]] ; then
            twine upload --non-interactive --disable-progress-bar --skip-existing tools/pythonpkg/wheelhouse/*.whl
          fi

   linux-tarball:
      name: Python 3 Tarball
      runs-on: ubuntu-20.04
      needs: linux-python3-9

      steps:
      - uses: actions/checkout@v3
        with:
          fetch-depth: 0

      - uses: actions/setup-python@v2
        with:
          python-version: '3.7'

      - name: Install
        shell: bash
        run: pip install numpy pytest pandas mypy psutil

      - name: Setup Ccache
        uses: hendrikmuhs/ccache-action@main
        with:
          key: ${{ github.job }}

      - name: Build
        shell: bash
        run: |
          python --version
          git archive --format zip --output test-tarball.zip HEAD
          mkdir duckdb-test-tarball
          mv test-tarball.zip duckdb-test-tarball
          cd duckdb-test-tarball
          unzip test-tarball.zip
          cd tools/pythonpkg
          export SETUPTOOLS_SCM_PRETEND_VERSION=0.2.2
          export DISTUTILS_C_COMPILER_LAUNCHER=ccache
          python setup.py install --user
          (cd tests/ && python -m pytest)

   linux-release-cleanup:
      if: startsWith(github.ref, 'refs/tags/v') || github.ref == 'refs/heads/master'
      name: PyPi Release Cleanup
      runs-on: ubuntu-20.04
      needs: linux-python3-9
      env:
        PYPI_PASSWORD: ${{secrets.PYPI_PASSWORD}}

      steps:
      - uses: actions/checkout@v3
        with:
          fetch-depth: 0

      - uses: actions/setup-python@v2
        with:
          python-version: '3.7'

      - name: Cleanup Releases
        shell: bash
        run: python3 scripts/pypi_cleanup.py
>>>>>>> 2000fbe9
<|MERGE_RESOLUTION|>--- conflicted
+++ resolved
@@ -1,404 +1,3 @@
-<<<<<<< HEAD
-#name: Python
-#on:
-#  push:
-#    paths-ignore:
-#      - '**.md'
-#  pull_request:
-#    paths-ignore:
-#      - '**.md'
-#      - 'examples/**'
-#      - 'test/**'
-#      - 'tools/juliapkg/**'
-#      - 'tools/nodejs/**'
-#      - 'tools/rpkg/**'
-#      - '.github/workflows/**'
-#      - '!.github/workflows/Python.yml'
-#
-#concurrency:
-#  group: ${{ github.workflow }}-${{ github.ref }}-${{ github.head_ref || '' }}-${{ github.base_ref || '' }}-${{ github.ref != 'refs/heads/master' || github.sha }}
-#  cancel-in-progress: true
-#
-#defaults:
-#  run:
-#    shell: bash
-#
-#env:
-#  GH_TOKEN: ${{ secrets.GH_TOKEN }}
-#  TWINE_PASSWORD: ${{ secrets.TWINE_PASSWORD }}
-#  AWS_ACCESS_KEY_ID: AKIAVBLKPL2ZW2T7TYFQ
-#  AWS_SECRET_ACCESS_KEY: ${{ secrets.NODE_PRE_GYP_SECRETACCESSKEY }}
-#  NODE_AUTH_TOKEN: ${{secrets.NODE_AUTH_TOKEN}}
-#
-#jobs:
-##  This is just a sanity check of Python 3.9 running with Arrow
-#   linux-python3-9:
-#    name: Python 3.9 Linux
-#    runs-on: ubuntu-20.04
-#
-#    env:
-#      CIBW_BUILD: 'cp39-manylinux_x86_64'
-#      CIBW_TEST_COMMAND: 'python -m pytest {project}/tests'
-#      SETUPTOOLS_SCM_NO_LOCAL: 'yes'
-#      TWINE_USERNAME: 'hfmuehleisen'
-#      PYTEST_TIMEOUT: '600'
-#
-#    steps:
-#    - uses: actions/checkout@v3
-#      with:
-#        fetch-depth: 0
-#
-#    - uses: actions/setup-python@v2
-#      with:
-#        python-version: '3.7'
-#
-#    - name: Install
-#      run: pip install cibuildwheel twine
-#
-#    - name: Setup Ccache
-#      uses: hendrikmuhs/ccache-action@main
-#      with:
-#        key: ${{ github.job }}
-#
-#    - name: Build
-#      run: |
-#        cd tools/pythonpkg
-#        python setup.py sdist
-#        mkdir duckdb_tarball && tar xvf dist/duckdb-*.tar.gz --strip-components=1 -C duckdb_tarball
-#        export DISTUTILS_C_COMPILER_LAUNCHER=ccache
-#        # TODO: Use ccache inside container, see https://github.com/pypa/cibuildwheel/issues/1030
-#        cibuildwheel --output-dir wheelhouse --config-file cibw.toml duckdb_tarball
-#
-#   # All extensions uploaded by this job will be loaded by the test_extensions.py test during the linux-python3 job.
-#   centos7-extensions:
-#    name: CentOS 7 Extensions
-#    runs-on: ubuntu-latest
-#    container: centos:7
-#    needs: linux-python3-9
-#    strategy:
-#      matrix:
-#        arch: ['i686', 'x86_64']
-#    env:
-#      DISABLE_MAIN_DUCKDB_LIBRARY: 1
-#      BUILD_HTTPFS: 1
-#      BUILD_VISUALIZER: 1
-#      BUILD_ICU: 1
-#      BUILD_TPCH: 1
-#      BUILD_TPCDS: 1
-#      BUILD_FTS: 1
-#      BUILD_JSON: 1
-#      BUILD_EXCEL: 1
-#      BUILD_SUBSTRAIT_EXTENSION: 1
-#      STATIC_OPENSSL: 1
-#      TREAT_WARNINGS_AS_ERRORS: 1
-#      FORCE_WARN_UNUSED: 1
-#      DISABLE_BUILTIN_EXTENSIONS: 1
-#      FORCE_32_BIT: ${{ matrix.arch == 'i686' && 1 || 0}}
-#      AWS_ACCESS_KEY_ID: ${{secrets.S3_ID}}
-#      AWS_SECRET_ACCESS_KEY: ${{secrets.S3_KEY}}
-#      AWS_DEFAULT_REGION: us-east-1
-#
-#    steps:
-#    - uses: actions/checkout@v3
-#      with:
-#        fetch-depth: 0
-#
-#    - name: Install dependencies
-#      run: |
-#        yum install -y gcc gcc-c++ git cmake make
-#        yum install -y epel-release
-#        yum install -y make gcc perl-core pcre-devel wget zlib-devel python3
-#
-#    - name: Install AWS CLI
-#      run: |
-#        python3 -m pip install awscli
-#        aws --version
-#
-#    - name: Install i686 dependencies
-#      if: ${{matrix.arch == 'i686'}}
-#      run: |
-#        yum install -y glibc-devel.i686 libgcc.i686 libstdc++-devel.i686 ncurses-devel.i686
-#
-#      # the weird openssl findreplace fix with version numbers is from: https://github.com/h2o/h2o/issues/213
-#    - name: Download OpenSSL 1.1.1k
-#      run: |
-#        wget https://ftp.openssl.org/source/openssl-1.1.1k.tar.gz --no-check-certificate
-#        tar -xzvf openssl-1.1.1k.tar.gz
-#        cd openssl-1.1.1k
-#        find ./ -type f -exec sed -i -e 's/\#\ define\ OPENSSL\_VERSION\_NUMBER/\#define\ OPENSSL\_VERSION\_NUMBER/g' {} \;
-#
-#    - name: Configure OpenSSL x86_64
-#      if: ${{matrix.arch == 'x86_64'}}
-#      run: |
-#        cd openssl-1.1.1k
-#        ./config --prefix=/usr --openssldir=/etc/ssl --libdir=lib no-shared zlib-dynamic
-#
-#    - name: Configure OpenSSL i686
-#      if: ${{matrix.arch == 'i686'}}
-#      run: |
-#        cd openssl-1.1.1k
-#        ./Configure --prefix=/usr --openssldir=/etc/ssl --libdir=lib no-shared zlib-dynamic -m32 linux-generic32
-#
-#    - name: Build OpenSSL
-#      run: |
-#        cd openssl-1.1.1k
-#        make
-#        make install
-#
-#    - name: Version Check
-#      run: |
-#        cmake --version
-#        ldd --version ldd
-#
-#    - name: Build
-#      run: make
-#
-#    - uses: actions/upload-artifact@v2
-#      with:
-#        name: python-wheel-centos7-extensions-centos-${{ matrix.arch }}
-#        path: |
-#          build/release/extension/*/*.duckdb_extension
-#
-#    - name: Deploy
-#      run: |
-#        if [[ "$GITHUB_REF" =~ ^(refs/heads/master|refs/tags/v.+)$ && "$GITHUB_REPOSITORY" = "duckdb/duckdb" ]] ; then
-#          ./scripts/extension-upload.sh linux_${{matrix.arch == 'i686' && 'i686' || 'amd64'}}_gcc4
-#          ./scripts/extension-upload-test.sh
-#        else
-#          ./scripts/extension-upload-test.sh local
-#        fi
-#
-#   linux-python3:
-#    name: Python 3 Linux
-#    runs-on: ubuntu-20.04
-#    strategy:
-#      matrix:
-#        arch: [i686, x86_64]
-#        python_build: [cp37-*, cp38-*, cp39-*,cp310-*]
-#        isRelease:
-#          - ${{ startsWith(github.ref, 'refs/tags/v') || github.ref == 'refs/heads/master' }}
-#        exclude:
-#          - isRelease: false
-#            python_build: 'cp38-*'
-#          - isRelease: false
-#            python_build: 'cp39-*'
-#    needs: centos7-extensions
-#    env:
-#      CIBW_BUILD: ${{ matrix.python_build}}
-#      CIBW_ARCHS: ${{ matrix.arch == 'i686' && 'auto32' || 'auto64'}}
-#      SETUPTOOLS_SCM_NO_LOCAL: 'yes'
-#      TWINE_USERNAME: 'hfmuehleisen'
-#      PYTEST_TIMEOUT: '600'
-#      DUCKDB_BUILD_UNITY: 1
-#
-#    steps:
-#    - uses: actions/checkout@v3
-#      with:
-#        fetch-depth: 0
-#
-#    - uses: actions/setup-python@v2
-#      with:
-#        python-version: '3.7'
-#
-#    - name: Install
-#      run: pip install cibuildwheel twine
-#
-#    - uses: actions/download-artifact@v3
-#      with:
-#        name: python-wheel-centos7-extensions-centos-${{ matrix.arch }}
-#        path: tools/pythonpkg
-#
-#    - name: List extensions to be tested
-#      run: |
-#        find tools/pythonpkg -maxdepth 1 -type f -name "*.duckdb_extension"
-#
-#    - name: Setup Ccache
-#      uses: hendrikmuhs/ccache-action@main
-#      with:
-#        key: ${{ github.job }}-${{ matrix.arch }}-${{ matrix.python_build }}
-#
-#    - name: Build
-#      run: |
-#        cd tools/pythonpkg
-#        python setup.py sdist
-#        mkdir duckdb_tarball && tar xvf dist/duckdb-*.tar.gz --strip-components=1 -C duckdb_tarball
-#        ls duckdb_tarball
-#        export DISTUTILS_C_COMPILER_LAUNCHER=ccache
-#        # TODO: Use ccache inside container, see https://github.com/pypa/cibuildwheel/issues/1030
-#        cibuildwheel --output-dir wheelhouse --config-file cibw.toml duckdb_tarball
-#        ls wheelhouse
-#
-#    - name: Deploy
-#      run: |
-#        python scripts/asset-upload-gha.py duckdb_python_src.tar.gz=tools/pythonpkg/dist/duckdb-*.tar.gz
-#        if [[ "$GITHUB_REF" =~ ^(refs/heads/master|refs/tags/v.+)$ && "$GITHUB_REPOSITORY" = "duckdb/duckdb" ]] ; then
-#          twine upload --non-interactive --disable-progress-bar --skip-existing tools/pythonpkg/wheelhouse/*.whl tools/pythonpkg/dist/duckdb-*.tar.gz
-#        fi
-#
-#   osx-python3:
-#      if: startsWith(github.ref, 'refs/tags/v') || github.ref == 'refs/heads/master'
-#      name: Python 3 OSX
-#      runs-on: macos-latest
-#      strategy:
-#       matrix:
-#        python_build: [cp36-*, cp37-*, cp38-*, cp39-*, cp310-*]
-#      needs: linux-python3-9
-#      env:
-#        CIBW_BUILD: ${{ matrix.python_build}}
-#        CIBW_ARCHS: 'x86_64 universal2 arm64'
-#        CIBW_TEST_COMMAND: 'python -m pytest {project}/tests/fast'
-#        SETUPTOOLS_SCM_NO_LOCAL: 'yes'
-#        TWINE_USERNAME: 'hfmuehleisen'
-#        DUCKDB_BUILD_UNITY: 1
-#
-#      steps:
-#      - uses: actions/checkout@v3
-#        with:
-#          fetch-depth: 0
-#
-#      - uses: actions/setup-python@v2
-#        with:
-#          python-version: '3.7'
-#
-#      - name: Install
-#        run: pip install cibuildwheel twine
-#
-#      - name: Setup Ccache
-#        uses: hendrikmuhs/ccache-action@main
-#        with:
-#          key: ${{ github.job }}-${{ matrix.python_build }}
-#
-#      - name: Build
-#        run: |
-#          cd tools/pythonpkg
-#          python setup.py sdist
-#          mkdir duckdb_tarball && tar xvf dist/duckdb-*.tar.gz --strip-components=1 -C duckdb_tarball
-#          export DISTUTILS_C_COMPILER_LAUNCHER=ccache
-#          # TODO: Use ccache inside container, see https://github.com/pypa/cibuildwheel/issues/1030
-#          cibuildwheel --output-dir wheelhouse --config-file cibw.toml duckdb_tarball
-#
-#      - name: Deploy
-#        run: |
-#          if [[ "$GITHUB_REF" =~ ^(refs/heads/master|refs/tags/v.+)$ && "$GITHUB_REPOSITORY" = "duckdb/duckdb" ]] ; then
-#            twine upload --non-interactive --disable-progress-bar --skip-existing tools/pythonpkg/wheelhouse/*.whl
-#          fi
-#
-#   win-python3:
-#      name: Python 3 Windows
-#      runs-on: windows-latest
-#      strategy:
-#       matrix:
-#        python_build: [cp36-*, cp37-*, cp38-*, cp39-*, cp310-*]
-#        isRelease:
-#          - ${{ startsWith(github.ref, 'refs/tags/v') || github.ref == 'refs/heads/master' }}
-#        exclude:
-#          - isRelease: false
-#            python_build: 'cp37-*'
-#          - isRelease: false
-#            python_build: 'cp38-*'
-#          - isRelease: false
-#            python_build: 'cp39-*'
-#      needs: linux-python3-9
-#
-#      env:
-#        CIBW_BUILD: ${{ matrix.python_build}}
-#        CIBW_BEFORE_BUILD: 'pip install --prefer-binary "pandas>=0.24" "pytest>=4.3" "psutil>=5.9.0"'
-#        CIBW_TEST_REQUIRES: 'pytest'
-#        CIBW_BEFORE_TEST: 'pip install --prefer-binary "pandas>=0.24" "pytest>=4.3" mypy "psutil>=5.9.0"'
-#        CIBW_TEST_COMMAND: 'python -m pytest {project}/tests/fast'
-#        SETUPTOOLS_SCM_NO_LOCAL: 'yes'
-#        SETUPTOOLS_USE_DISTUTILS: 'stdlib'
-#        TWINE_USERNAME: 'hfmuehleisen'
-#        DUCKDB_BUILD_UNITY: 1
-#
-#      steps:
-#      - uses: actions/checkout@v3
-#        with:
-#          fetch-depth: 0
-#
-#      - uses: actions/setup-python@v2
-#        with:
-#          python-version: '3.7'
-#
-#      - name: Install
-#        run: pip install cibuildwheel twine
-#
-#      - name: Setup Ccache
-#        uses: hendrikmuhs/ccache-action@main
-#        with:
-#          key: ${{ github.job }}-${{ matrix.python_build }}
-#
-#      - name: Build
-#        run: |
-#          cd tools/pythonpkg
-#          python setup.py sdist
-#          mkdir duckdb_tarball && tar xvf dist/duckdb-*.tar.gz --strip-components=1 -C duckdb_tarball
-#          export DISTUTILS_C_COMPILER_LAUNCHER=ccache
-#          # TODO: Use ccache inside container, see https://github.com/pypa/cibuildwheel/issues/1030
-#          cibuildwheel --output-dir wheelhouse duckdb_tarball
-#
-#      - name: Deploy
-#        run: |
-#          if [[ "$GITHUB_REF" =~ ^(refs/heads/master|refs/tags/v.+)$ && "$GITHUB_REPOSITORY" = "duckdb/duckdb" ]] ; then
-#            twine upload --non-interactive --disable-progress-bar --skip-existing tools/pythonpkg/wheelhouse/*.whl
-#          fi
-#
-#   linux-tarball:
-#      name: Python 3 Tarball
-#      runs-on: ubuntu-20.04
-#      needs: linux-python3-9
-#
-#      steps:
-#      - uses: actions/checkout@v3
-#        with:
-#          fetch-depth: 0
-#
-#      - uses: actions/setup-python@v2
-#        with:
-#          python-version: '3.7'
-#
-#      - name: Install
-#        run: pip install numpy pytest pandas mypy psutil
-#
-#      - name: Setup Ccache
-#        uses: hendrikmuhs/ccache-action@main
-#        with:
-#          key: ${{ github.job }}
-#
-#      - name: Build
-#        run: |
-#          python --version
-#          git archive --format zip --output test-tarball.zip HEAD
-#          mkdir duckdb-test-tarball
-#          mv test-tarball.zip duckdb-test-tarball
-#          cd duckdb-test-tarball
-#          unzip test-tarball.zip
-#          cd tools/pythonpkg
-#          export SETUPTOOLS_SCM_PRETEND_VERSION=0.2.2
-#          export DISTUTILS_C_COMPILER_LAUNCHER=ccache
-#          python setup.py install --user
-#          (cd tests/ && python -m pytest)
-#
-#   linux-release-cleanup:
-#      if: startsWith(github.ref, 'refs/tags/v') || github.ref == 'refs/heads/master'
-#      name: PyPi Release Cleanup
-#      runs-on: ubuntu-20.04
-#      needs: linux-python3-9
-#      env:
-#        PYPI_PASSWORD: ${{secrets.PYPI_PASSWORD}}
-#
-#      steps:
-#      - uses: actions/checkout@v3
-#        with:
-#          fetch-depth: 0
-#
-#      - uses: actions/setup-python@v2
-#        with:
-#          python-version: '3.7'
-#
-#      - name: Cleanup Releases
-#        run: python3 scripts/pypi_cleanup.py
-=======
 name: Python
 on:
   push:
@@ -782,5 +381,4 @@
 
       - name: Cleanup Releases
         shell: bash
-        run: python3 scripts/pypi_cleanup.py
->>>>>>> 2000fbe9
+        run: python3 scripts/pypi_cleanup.py