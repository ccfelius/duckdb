--- conflicted
+++ resolved
@@ -22,11 +22,8 @@
         type: string
       run_all:
         type: string
-<<<<<<< HEAD
-=======
       override_twine_upload:
         type: string
->>>>>>> 825a7f8a
   push:
     branches-ignore:
       - 'main'
