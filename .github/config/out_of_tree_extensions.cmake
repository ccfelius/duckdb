#
# This config file holds all out-of-tree extension that are built with DuckDB's CI
#
# to build duckdb with this configuration run:
#   EXTENSION_CONFIGS=.github/config/out_of_tree_extensions.cmake make
#
#  Note that many of these packages require vcpkg, and a merged manifest must be created to
#  compile multiple of them.
#
#  After setting up vcpkg, build using e.g. the following commands:
#  USE_MERGED_VCPKG_MANIFEST=1 BUILD_ALL_EXT=1 make extension_configuration
#  USE_MERGED_VCPKG_MANIFEST=1 BUILD_ALL_EXT=1 make debug
#
#  Make sure the VCPKG_TOOLCHAIN_PATH and VCPKG_TARGET_TRIPLET are set. For example:
#  VCPKG_TOOLCHAIN_PATH=~/vcpkg/scripts/buildsystems/vcpkg.cmake
#  VCPKG_TARGET_TRIPLET=arm64-osx

################# HTTPFS
<<<<<<< HEAD
# Warning: the patching mechanism on windows doesn't work for httpfs somehow.
# To patch httpfs:
#  - add patch file, enable APPLY_PATCHES
#  - disable windows build of httpfs by wrapping in `if (NOT WIN32)`
#  - IMPORTANT: add a comment that tells people to restore the windows build when removing the patches
# (lnkuiper): I tried this for PR #16463 because it had a patch
# but it didn't work, see internal issue #4622
=======
>>>>>>> 0071e3d8
duckdb_extension_load(httpfs
    LOAD_TESTS
    GIT_URL https://github.com/duckdb/duckdb-httpfs
    GIT_TAG 22a0387e09389ee9148f58b3f8a71e7896b48093
    INCLUDE_DIR extension/httpfs/include
    APPLY_PATCHES
    )

################# AVRO
if (NOT MINGW)
    duckdb_extension_load(avro
            LOAD_TESTS DONT_LINK
            GIT_URL https://github.com/duckdb/duckdb-avro
            GIT_TAG ed18629fa56a97e0796a3582110b51ddd125159d
            APPLY_PATCHES
    )
endif()

################## AWS
if (NOT MINGW AND NOT ${WASM_ENABLED})
    duckdb_extension_load(aws
            ### TODO: re-enable LOAD_TESTS
            GIT_URL https://github.com/duckdb/duckdb-aws
            GIT_TAG e92e45b30ba17594b1101db22699a2244adfaeb1
            APPLY_PATCHES
            )
endif()

################# AZURE
if (NOT MINGW AND NOT ${WASM_ENABLED})
    duckdb_extension_load(azure
            LOAD_TESTS
            GIT_URL https://github.com/duckdb/duckdb-azure
            GIT_TAG 1593cb56745a51eb7d8415c1fd7d11a15f20f413
            APPLY_PATCHES
            )
endif()

################# DELTA
# MinGW build is not available, and our current manylinux ci does not have enough storage space to run the rust build
# for Delta
if (FALSE)
if (NOT MINGW AND NOT "${OS_NAME}" STREQUAL "linux" AND NOT ${WASM_ENABLED})
    duckdb_extension_load(delta
            GIT_URL https://github.com/duckdb/duckdb-delta
            ## TODO: GIT_TAG 90f244b3d572c1692867950b562df8183957b7a8
            GIT_TAG 6d626173e9efa6615c25eb08d979d1372100d5db
            APPLY_PATCHES
    )
endif()
endif()

################# EXCEL
duckdb_extension_load(excel
    LOAD_TESTS
    GIT_URL https://github.com/duckdb/duckdb-excel
    GIT_TAG b724b308b2b3a3c5644272cc84ec140fbcc7617d
    INCLUDE_DIR src/excel/include
    APPLY_PATCHES
    )

################# ICEBERG
# Windows tests for iceberg currently not working
if (FALSE)
IF (NOT WIN32)
    set(LOAD_ICEBERG_TESTS "LOAD_TESTS")
else ()
    set(LOAD_ICEBERG_TESTS "")
endif()

if (NOT MINGW AND NOT ${WASM_ENABLED} AND NOT ${MUSL_ENABLED})
    duckdb_extension_load(iceberg
#            ${LOAD_ICEBERG_TESTS} TODO: re-enable once autoloading test is fixed
            GIT_URL https://github.com/duckdb/duckdb-iceberg
            GIT_TAG 2db98c685f67373b347c3a8c435ef2e01c509697
            )
endif()
endif()

################# INET
duckdb_extension_load(inet
    LOAD_TESTS
    GIT_URL https://github.com/duckdb/duckdb-inet
    GIT_TAG a8b361ab5d43f6390d7cb48c9a9f0638e9581cf9
    INCLUDE_DIR src/include
    TEST_DIR test/sql
    APPLY_PATCHES
    )

################# POSTGRES_SCANNER
# Note: tests for postgres_scanner are currently not run. All of them need a postgres server running. One test
#       uses a remote rds server but that's not something we want to run here.
if (NOT MINGW AND NOT ${WASM_ENABLED})
    duckdb_extension_load(postgres_scanner
            DONT_LINK
            GIT_URL https://github.com/duckdb/duckdb-postgres
            GIT_TAG 98482ce5c144287f01e738275892cdb84ea9b5ce
            APPLY_PATCHES
            )
endif()

# mingw CI with all extensions at once is somehow not happy
if (NOT MINGW)
################# SPATIAL
duckdb_extension_load(spatial
    DONT_LINK LOAD_TESTS
    GIT_URL https://github.com/duckdb/duckdb-spatial
    GIT_TAG 4be6065edc313a53ff2196ff79c11a0d5e249720
    INCLUDE_DIR spatial/include
    TEST_DIR test/sql
    APPLY_PATCHES
    )
endif()

################# SQLITE_SCANNER
# Static linking on windows does not properly work due to symbol collision
if (WIN32)
    set(STATIC_LINK_SQLITE "DONT_LINK")
else ()
    set(STATIC_LINK_SQLITE "")
endif()

duckdb_extension_load(sqlite_scanner
        ${STATIC_LINK_SQLITE} LOAD_TESTS
        GIT_URL https://github.com/duckdb/duckdb-sqlite
        GIT_TAG 66a5fa2448398379dc21c18308e3b95d42d84015
        APPLY_PATCHES
        )

duckdb_extension_load(sqlsmith
        DONT_LINK LOAD_TESTS
        GIT_URL https://github.com/duckdb/duckdb-sqlsmith
        GIT_TAG e1eb0ae02a258f176d6e06b84c0d6c7a09c6b4da
        )

################# VSS
duckdb_extension_load(vss
        LOAD_TESTS
        DONT_LINK
        GIT_URL https://github.com/duckdb/duckdb-vss
        GIT_TAG ba199a7215b75e83821ece13f6b921ccfcebd6ac
        TEST_DIR test/sql
        APPLY_PATCHES
    )

################# MYSQL
if (NOT MINGW AND NOT ${WASM_ENABLED} AND NOT ${MUSL_ENABLED})
    duckdb_extension_load(mysql_scanner
            DONT_LINK
            LOAD_TESTS
            GIT_URL https://github.com/duckdb/duckdb-mysql
            GIT_TAG 93469fc39a317acf916627e0ddc724a076bf7302
            APPLY_PATCHES
            )
endif()

################# FTS
duckdb_extension_load(fts
        LOAD_TESTS
        DONT_LINK
        GIT_URL https://github.com/duckdb/duckdb-fts
        GIT_TAG 3aa6a180b9c101d78070f5f7214c27552bb091c8
        TEST_DIR test/sql
)<|MERGE_RESOLUTION|>--- conflicted
+++ resolved
@@ -16,16 +16,6 @@
 #  VCPKG_TARGET_TRIPLET=arm64-osx
 
 ################# HTTPFS
-<<<<<<< HEAD
-# Warning: the patching mechanism on windows doesn't work for httpfs somehow.
-# To patch httpfs:
-#  - add patch file, enable APPLY_PATCHES
-#  - disable windows build of httpfs by wrapping in `if (NOT WIN32)`
-#  - IMPORTANT: add a comment that tells people to restore the windows build when removing the patches
-# (lnkuiper): I tried this for PR #16463 because it had a patch
-# but it didn't work, see internal issue #4622
-=======
->>>>>>> 0071e3d8
 duckdb_extension_load(httpfs
     LOAD_TESTS
     GIT_URL https://github.com/duckdb/duckdb-httpfs
