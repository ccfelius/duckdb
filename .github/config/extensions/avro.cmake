if (NOT MINGW)
    duckdb_extension_load(avro
            LOAD_TESTS DONT_LINK
            GIT_URL https://github.com/duckdb/duckdb-avro
<<<<<<< HEAD
            GIT_TAG 0c97a61781f63f8c5444cf3e0c6881ecbaa9fe13
            APPLY_PATCHES
=======
            GIT_TAG 7b75062f6345d11c5342c09216a75c57342c2e82
>>>>>>> 7621d1ba
    )
endif()<|MERGE_RESOLUTION|>--- conflicted
+++ resolved
@@ -2,11 +2,7 @@
     duckdb_extension_load(avro
             LOAD_TESTS DONT_LINK
             GIT_URL https://github.com/duckdb/duckdb-avro
-<<<<<<< HEAD
-            GIT_TAG 0c97a61781f63f8c5444cf3e0c6881ecbaa9fe13
+            GIT_TAG 7b75062f6345d11c5342c09216a75c57342c2e82
             APPLY_PATCHES
-=======
-            GIT_TAG 7b75062f6345d11c5342c09216a75c57342c2e82
->>>>>>> 7621d1ba
     )
 endif()