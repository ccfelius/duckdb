#include "cpp11.hpp"
#include "duckdb.hpp"
#include "typesr.hpp"
#include "rapi.hpp"

#include "R_ext/Random.h"

#include "duckdb/parser/expression/columnref_expression.hpp"
#include "duckdb/parser/expression/constant_expression.hpp"
#include "duckdb/parser/expression/function_expression.hpp"
#include "duckdb/parser/expression/comparison_expression.hpp"
#include "duckdb/parser/expression/conjunction_expression.hpp"
#include "duckdb/parser/expression/operator_expression.hpp"
#include "duckdb/parser/expression/cast_expression.hpp"
#include "duckdb/parser/expression/case_expression.hpp"

#include "duckdb/main/relation/filter_relation.hpp"
#include "duckdb/main/relation/projection_relation.hpp"
#include "duckdb/main/relation/aggregate_relation.hpp"
#include "duckdb/main/relation/order_relation.hpp"
#include "duckdb/main/relation/join_relation.hpp"
#include "duckdb/main/relation/setop_relation.hpp"
#include "duckdb/main/relation/limit_relation.hpp"
#include "duckdb/main/relation/distinct_relation.hpp"

using namespace duckdb;
using namespace cpp11;

<<<<<<< HEAD
template <typename T, typename... Args>
external_pointer<T> make_external(const string &rclass, Args &&...args) {
	auto extptr = external_pointer<T>(new T(std::forward<Args>(args)...));
=======
template <typename T, typename... ARGS>
external_pointer<T> make_external(const string &rclass, ARGS &&... args) {
	auto extptr = external_pointer<T>(new T(std::forward<ARGS>(args)...));
>>>>>>> 068c0fdf
	((sexp)extptr).attr("class") = rclass;
	return (extptr);
}

// DuckDB Expressions

[[cpp11::register]] SEXP rapi_expr_reference(std::string name, std::string table) {
	if (name.size() == 0) {
		stop("expr_reference: Zero length name");
	}
	if (!table.empty()) {
		auto res = make_external<ColumnRefExpression>("duckdb_expr", name, table);
		res->alias = name; // TODO does this really make sense here?
		return res;
	} else {
		return make_external<ColumnRefExpression>("duckdb_expr", name);
	}
}

[[cpp11::register]] SEXP rapi_expr_constant(sexp val) {
	if (LENGTH(val) != 1) {
		stop("expr_constant: Need value of length one");
	}
	return make_external<ConstantExpression>("duckdb_expr", RApiTypes::SexpToValue(val, 0));
}

[[cpp11::register]] SEXP rapi_expr_function(std::string name, list args) {
	if (name.size() == 0) {
		stop("expr_function: Zero length name");
	}
	vector<unique_ptr<ParsedExpression>> children;
	for (auto arg : args) {
		children.push_back(expr_extptr_t(arg)->Copy());
		// remove the alias since it is assumed to be the name of the argument for the function
		// i.e if you have CREATE OR REPLACE MACRO eq(a, b) AS a = b
		// and a function expr_function("eq", list(expr_reference("left_b", left), expr_reference("right_b", right)))
		// then the macro gets called with eq(left_b=left.left_b, right_b=right.right_b)
		// and an error is thrown. If the alias is removed, the error is not thrown.
		children.back()->alias = "";
	}
	return make_external<FunctionExpression>("duckdb_expr", name, std::move(children));
}

[[cpp11::register]] void rapi_expr_set_alias(duckdb::expr_extptr_t expr, std::string alias) {
	expr->alias = alias;
}

[[cpp11::register]] std::string rapi_expr_tostring(duckdb::expr_extptr_t expr) {
	return expr->ToString();
}

// DuckDB Relations

[[cpp11::register]] SEXP rapi_rel_from_df(duckdb::conn_eptr_t con, data_frame df, bool experimental) {
	if (!con || !con.get() || !con->conn) {
		stop("rel_from_df: Invalid connection");
	}
	if (df.size() == 0) {
		stop("rel_from_df: Invalid data frame");
	}

	named_parameter_map_t other_params;
	other_params["experimental"] = Value::BOOLEAN(experimental);
	auto alias = StringUtil::Format("dataframe_%d_%d", (uintptr_t)(SEXP)df,
	                                (int32_t)(NumericLimits<int32_t>::Maximum() * unif_rand()));
	auto rel =
	    con->conn->TableFunction("r_dataframe_scan", {Value::POINTER((uintptr_t)(SEXP)df)}, other_params)->Alias(alias);
	auto res = sexp(make_external<RelationWrapper>("duckdb_relation", std::move(rel)));
	res.attr("df") = df;
	return res;
}

[[cpp11::register]] SEXP rapi_rel_filter(duckdb::rel_extptr_t rel, list exprs) {
	unique_ptr<ParsedExpression> filter_expr;
	if (exprs.size() == 0) { // nop
		warning("rel_filter without filter expressions has no effect");
		return rel;
	} else if (exprs.size() == 1) {
		filter_expr = ((expr_extptr_t)exprs[0])->Copy();
	} else {
		vector<unique_ptr<ParsedExpression>> filters;
		for (expr_extptr_t expr : exprs) {
			filters.push_back(expr->Copy());
		}
		filter_expr = make_unique<ConjunctionExpression>(ExpressionType::CONJUNCTION_AND, std::move(filters));
	}
	auto res = std::make_shared<FilterRelation>(rel->rel, std::move(filter_expr));
	return make_external<RelationWrapper>("duckdb_relation", res);
}

[[cpp11::register]] SEXP rapi_rel_project(duckdb::rel_extptr_t rel, list exprs) {
	if (exprs.size() == 0) {
		warning("rel_project without projection expressions has no effect");
		return rel;
	}
	vector<unique_ptr<ParsedExpression>> projections;
	vector<string> aliases;

	for (expr_extptr_t expr : exprs) {
		auto dexpr = expr->Copy();
		aliases.push_back(dexpr->alias.empty() ? dexpr->ToString() : dexpr->alias);
		projections.push_back(std::move(dexpr));
	}

	auto res = std::make_shared<ProjectionRelation>(rel->rel, std::move(projections), std::move(aliases));
	return make_external<RelationWrapper>("duckdb_relation", res);
}

[[cpp11::register]] SEXP rapi_rel_aggregate(duckdb::rel_extptr_t rel, list groups, list aggregates) {
	vector<unique_ptr<ParsedExpression>> res_groups, res_aggregates;

	// TODO deal with empty groups
	vector<string> aliases;

	for (expr_extptr_t expr : groups) {
		res_groups.push_back(expr->Copy());
		res_aggregates.push_back(expr->Copy());
	}

	int aggr_idx = 0; // has to be int for - reasons
	auto aggr_names = aggregates.names();

	for (expr_extptr_t expr_p : aggregates) {
		auto expr = expr_p->Copy();
		if (aggr_names.size() > aggr_idx) {
			expr->alias = aggr_names[aggr_idx];
		}
		res_aggregates.push_back(std::move(expr));
		aggr_idx++;
	}

	auto res = std::make_shared<AggregateRelation>(rel->rel, std::move(res_aggregates), std::move(res_groups));
	return make_external<RelationWrapper>("duckdb_relation", res);
}

[[cpp11::register]] SEXP rapi_rel_order(duckdb::rel_extptr_t rel, list orders) {
	vector<OrderByNode> res_orders;

	for (expr_extptr_t expr : orders) {
		res_orders.emplace_back(OrderType::ASCENDING, OrderByNullType::NULLS_FIRST, expr->Copy());
	}

	auto res = std::make_shared<OrderRelation>(rel->rel, std::move(res_orders));
	return make_external<RelationWrapper>("duckdb_relation", res);
}

[[cpp11::register]] SEXP rapi_rel_join(duckdb::rel_extptr_t left, duckdb::rel_extptr_t right, list conds,
                                       std::string join) {
	unique_ptr<ParsedExpression> cond;

	if (conds.size() == 0) { // nop
		stop("join needs conditions");
	} else if (conds.size() == 1) {
		cond = ((expr_extptr_t)conds[0])->Copy();
	} else {
		vector<unique_ptr<ParsedExpression>> cond_args;
		for (expr_extptr_t expr : conds) {
			cond_args.push_back(expr->Copy());
		}
		cond = make_unique<ConjunctionExpression>(ExpressionType::CONJUNCTION_AND, std::move(cond_args));
	}

	auto join_type = JoinType::INNER;
	if (join == "left") {
		join_type = JoinType::LEFT;
	} else if (join == "right") {
		join_type = JoinType::RIGHT;
	} else if (join == "outer") {
		join_type = JoinType::OUTER;
	}
	auto res = std::make_shared<JoinRelation>(left->rel, right->rel, std::move(cond), join_type);
	return make_external<RelationWrapper>("duckdb_relation", res);
}

static SEXP result_to_df(unique_ptr<QueryResult> res) {
	if (res->HasError()) {
		stop(res->GetError());
	}
	if (res->type == QueryResultType::STREAM_RESULT) {
		res = ((StreamQueryResult &)*res).Materialize();
	}
	D_ASSERT(res->type == QueryResultType::MATERIALIZED_RESULT);
	auto mat_res = (MaterializedQueryResult *)res.get();

	writable::integers row_names;
	row_names.push_back(NA_INTEGER);
	row_names.push_back(-mat_res->RowCount());

	// TODO this thing we can probably statically cache
	writable::strings classes;
	classes.push_back("tbl_df");
	classes.push_back("tbl");
	classes.push_back("data.frame");

	auto df = sexp(duckdb_execute_R_impl(mat_res, false));
	df.attr("class") = classes;
	df.attr("row.names") = row_names;
	return df;
}

[[cpp11::register]] SEXP rapi_rel_union_all(duckdb::rel_extptr_t rel_a, duckdb::rel_extptr_t rel_b) {
	auto res = std::make_shared<SetOpRelation>(rel_a->rel, rel_b->rel, SetOperationType::UNION);
	return make_external<RelationWrapper>("duckdb_relation", res);
}

[[cpp11::register]] SEXP rapi_rel_limit(duckdb::rel_extptr_t rel, int64_t n) {
	return make_external<RelationWrapper>("duckdb_relation", std::make_shared<LimitRelation>(rel->rel, n, 0));
}

[[cpp11::register]] SEXP rapi_rel_distinct(duckdb::rel_extptr_t rel) {
	return make_external<RelationWrapper>("duckdb_relation", std::make_shared<DistinctRelation>(rel->rel));
}

[[cpp11::register]] SEXP rapi_rel_to_df(duckdb::rel_extptr_t rel) {
	return result_to_df(rel->rel->Execute());
}

[[cpp11::register]] std::string rapi_rel_tostring(duckdb::rel_extptr_t rel) {
	return rel->rel->ToString();
}

[[cpp11::register]] SEXP rapi_rel_explain(duckdb::rel_extptr_t rel) {
	return result_to_df(rel->rel->Explain());
}

[[cpp11::register]] std::string rapi_rel_alias(duckdb::rel_extptr_t rel) {
	return rel->rel->GetAlias();
}

[[cpp11::register]] SEXP rapi_rel_set_alias(duckdb::rel_extptr_t rel, std::string alias) {
	return make_external<RelationWrapper>("duckdb_relation", rel->rel->Alias(alias));
}

[[cpp11::register]] SEXP rapi_rel_sql(duckdb::rel_extptr_t rel, std::string sql) {
	auto res = rel->rel->Query("_", sql);
	if (res->HasError()) {
		stop(res->GetError());
	}
	return result_to_df(std::move(res));
}

[[cpp11::register]] SEXP rapi_rel_names(duckdb::rel_extptr_t rel) {
	auto ret = writable::strings();
	for (auto &col : rel->rel->Columns()) {
		ret.push_back(col.Name());
	}
	return (ret);
}

[[cpp11::register]] SEXP rapi_rel_set_intersect(duckdb::rel_extptr_t rel_a, duckdb::rel_extptr_t rel_b) {
	auto res = std::make_shared<SetOpRelation>(rel_a->rel, rel_b->rel, SetOperationType::INTERSECT);
	return make_external<RelationWrapper>("duckdb_relation", res);
}

[[cpp11::register]] SEXP rapi_rel_set_diff(duckdb::rel_extptr_t rel_a, duckdb::rel_extptr_t rel_b) {
	auto res = std::make_shared<SetOpRelation>(rel_a->rel, rel_b->rel, SetOperationType::EXCEPT);
	return make_external<RelationWrapper>("duckdb_relation", res);
}

[[cpp11::register]] SEXP rapi_rel_set_symdiff(duckdb::rel_extptr_t rel_a, duckdb::rel_extptr_t rel_b) {
	// symdiff implemented using the equation below
	// A symdiff B = (A except B) UNION (B except A)
	auto a_except_b = std::make_shared<SetOpRelation>(rel_a->rel, rel_b->rel, SetOperationType::EXCEPT);
	auto b_except_a = std::make_shared<SetOpRelation>(rel_b->rel, rel_a->rel, SetOperationType::EXCEPT);
	auto symdiff = std::make_shared<SetOpRelation>(a_except_b, b_except_a, SetOperationType::UNION);
	return make_external<RelationWrapper>("duckdb_relation", symdiff);
}<|MERGE_RESOLUTION|>--- conflicted
+++ resolved
@@ -26,15 +26,9 @@
 using namespace duckdb;
 using namespace cpp11;
 
-<<<<<<< HEAD
-template <typename T, typename... Args>
-external_pointer<T> make_external(const string &rclass, Args &&...args) {
-	auto extptr = external_pointer<T>(new T(std::forward<Args>(args)...));
-=======
 template <typename T, typename... ARGS>
 external_pointer<T> make_external(const string &rclass, ARGS &&... args) {
 	auto extptr = external_pointer<T>(new T(std::forward<ARGS>(args)...));
->>>>>>> 068c0fdf
 	((sexp)extptr).attr("class") = rclass;
 	return (extptr);
 }
