#' DuckDB Result Set
#'
#' Methods for accessing result sets for queries on DuckDB connections.
#' Implements \linkS4class{DBIResult}.
#'
#' @aliases duckdb_result
#' @keywords internal
#' @export
setClass("duckdb_result",
  contains = "DBIResult",
  slots = list(
    connection = "duckdb_connection",
    stmt_lst = "list",
    env = "environment",
    arrow = "logical",
    query_result = "externalptr"
  )
)

duckdb_result <- function(connection, stmt_lst, arrow) {
  env <- new.env(parent = emptyenv())
  env$rows_fetched <- 0
  env$open <- TRUE
  env$rows_affected <- 0

  res <- new("duckdb_result", connection = connection, stmt_lst = stmt_lst, env = env, arrow = arrow)

  if (stmt_lst$n_param == 0) {
    if (arrow) {
      query_result <- duckdb_execute(res)
      new_res <- new("duckdb_result", connection = connection, stmt_lst = stmt_lst, env = env, arrow = arrow, query_result = query_result)
      return(new_res)
    } else {
      duckdb_execute(res)
    }
  }


  return(res)
}

duckdb_execute <- function(res) {
  out <- .Call(`_duckdb_execute_R`, res@stmt_lst$ref, res@arrow)
  duckdb_post_execute(res, out)
}

duckdb_post_execute <- function(res, out) {
  if (!res@arrow) {
    out <- list_to_df(out)

    if (res@stmt_lst$type != "SELECT") {
      res@env$rows_affected <- sum(as.numeric(out[[1]]))
    }

    res@env$resultset <- out
  }

  out
}

list_to_df <- function(x) {
  if (is.data.frame(x)) {
    return(x)
  }
  attr(x, "row.names") <- c(NA_integer_, -length(x[[1]]))
  class(x) <- "data.frame"
  x
}

# as per is.integer documentation
is_wholenumber <- function(x, tol = .Machine$double.eps^0.5) abs(x - round(x)) < tol

fix_rownames <- function(df) {
  attr(df, "row.names") <- c(NA, as.integer(-nrow(df)))
  return(df)
}

#' @rdname duckdb_result-class
#' @param res Query result to be converted to an Arrow Table
#' @param stream If we are streaming the query result or returning it all at once
#' @param vector_per_chunk If streaming, how many vectors per chunk we should emit
#' @param return_table If we return results as a list of RecordBatches or an Arrow Table
#' @export
duckdb_fetch_arrow <- function(res, stream = FALSE, vector_per_chunk = 1, return_table = FALSE) {
  if (vector_per_chunk < 0) {
    stop("cannot fetch negative vector_per_chunk")
  }
<<<<<<< HEAD
  result <- .Call(`_duckdb_fetch_arrow_R`, res@query_result,stream,vector_per_chunk,return_table)
  return (result)
=======
  result <- .Call(duckdb_fetch_arrow_R, res@query_result, stream, vector_per_chunk, return_table)
  return(result)
>>>>>>> c49927a9
}

#' @rdname duckdb_result-class
#' @param res Query result to be converted to an Arrow Table
#' @param approx_batch_size If streaming, how many vectors per chunk we should emit
#' @export
<<<<<<< HEAD
duckdb_fetch_record_batch <- function(res,approx_batch_size=1) {
  result <- .Call(`_duckdb_fetch_record_batch_R`, res@query_result,approx_batch_size)
  return (result)
=======
duckdb_fetch_record_batch <- function(res, approx_batch_size = 1) {
  result <- .Call(duckdb_fetch_record_batch_R, res@query_result, approx_batch_size)
  return(result)
>>>>>>> c49927a9
}

set_output_tz <- function(x, timezone, convert) {
  if (timezone == "UTC") {
    return(x)
  }

  tz_convert <- switch(convert,
    with = tz_convert,
    force = tz_force
  )

  is_datetime <- which(vapply(x, inherits, "POSIXt", FUN.VALUE = logical(1)))

  if (length(is_datetime) > 0) {
    x[is_datetime] <- lapply(x[is_datetime], tz_convert, timezone)
  }
  x
}

tz_convert <- function(x, timezone) {
  attr(x, "tzone") <- timezone
  x
}

tz_force <- function(x, timezone) {
  # convert to character, stripping the timezone
  ct <- as.character(x, usetz = FALSE)
  # recreate the POSIXct with specified timezone
  as.POSIXct(ct, tz = timezone)
}<|MERGE_RESOLUTION|>--- conflicted
+++ resolved
@@ -85,28 +85,17 @@
   if (vector_per_chunk < 0) {
     stop("cannot fetch negative vector_per_chunk")
   }
-<<<<<<< HEAD
-  result <- .Call(`_duckdb_fetch_arrow_R`, res@query_result,stream,vector_per_chunk,return_table)
-  return (result)
-=======
   result <- .Call(duckdb_fetch_arrow_R, res@query_result, stream, vector_per_chunk, return_table)
   return(result)
->>>>>>> c49927a9
 }
 
 #' @rdname duckdb_result-class
 #' @param res Query result to be converted to an Arrow Table
 #' @param approx_batch_size If streaming, how many vectors per chunk we should emit
 #' @export
-<<<<<<< HEAD
-duckdb_fetch_record_batch <- function(res,approx_batch_size=1) {
-  result <- .Call(`_duckdb_fetch_record_batch_R`, res@query_result,approx_batch_size)
-  return (result)
-=======
 duckdb_fetch_record_batch <- function(res, approx_batch_size = 1) {
   result <- .Call(duckdb_fetch_record_batch_R, res@query_result, approx_batch_size)
   return(result)
->>>>>>> c49927a9
 }
 
 set_output_tz <- function(x, timezone, convert) {
