--- conflicted
+++ resolved
@@ -30,35 +30,6 @@
 
 rapi_unregister_arrow <- function(conn, name) {
   invisible(.Call(`_duckdb_rapi_unregister_arrow`, conn, name))
-}
-
-rapi_release <- function(stmt) {
-  invisible(.Call(`_duckdb_rapi_release`, stmt))
-}
-
-rapi_prepare <- function(conn, query) {
-  .Call(`_duckdb_rapi_prepare`, conn, query)
-}
-
-rapi_bind <- function(stmt, params, arrow) {
-  .Call(`_duckdb_rapi_bind`, stmt, params, arrow)
-}
-
-rapi_execute_arrow <- function(qry_res, stream, vec_per_chunk, return_table) {
-  .Call(`_duckdb_rapi_execute_arrow`, qry_res, stream, vec_per_chunk, return_table)
-}
-
-rapi_record_batch <- function(qry_res, approx_batch_size) {
-  .Call(`_duckdb_rapi_record_batch`, qry_res, approx_batch_size)
-}
-
-rapi_execute <- function(stmt, arrow) {
-  .Call(`_duckdb_rapi_execute`, stmt, arrow)
-}
-
-<<<<<<< HEAD
-ptr_to_str <- function(extptr) {
-  .Call(`_duckdb_ptr_to_str`, extptr)
 }
 
 expr_reference_cpp <- function(ref) {
@@ -115,8 +86,32 @@
 
 rel_names_cpp <- function(rel) {
   .Call(`_duckdb_rel_names_cpp`, rel)
-=======
+}
+
+rapi_release <- function(stmt) {
+  invisible(.Call(`_duckdb_rapi_release`, stmt))
+}
+
+rapi_prepare <- function(conn, query) {
+  .Call(`_duckdb_rapi_prepare`, conn, query)
+}
+
+rapi_bind <- function(stmt, params, arrow) {
+  .Call(`_duckdb_rapi_bind`, stmt, params, arrow)
+}
+
+rapi_execute_arrow <- function(qry_res, stream, vec_per_chunk, return_table) {
+  .Call(`_duckdb_rapi_execute_arrow`, qry_res, stream, vec_per_chunk, return_table)
+}
+
+rapi_record_batch <- function(qry_res, approx_batch_size) {
+  .Call(`_duckdb_rapi_record_batch`, qry_res, approx_batch_size)
+}
+
+rapi_execute <- function(stmt, arrow) {
+  .Call(`_duckdb_rapi_execute`, stmt, arrow)
+}
+
 rapi_ptr_to_str <- function(extptr) {
   .Call(`_duckdb_rapi_ptr_to_str`, extptr)
->>>>>>> 80190711
 }