--- conflicted
+++ resolved
@@ -51,15 +51,12 @@
 	VIEW_LAYOUT,
 	PRIMARY_KEY_COLUMN,
 	PROMPT,
-<<<<<<< HEAD
+	ERROR_EMPHASIS,
+	ERROR_SUGGESTION,
 	LOG_TRACE,
 	LOG_DEBUG,
 	LOG_INFO,
 	LOG_WARNING,
-=======
-	ERROR_EMPHASIS,
-	ERROR_SUGGESTION,
->>>>>>> bb0452e2
 	NONE
 };
 
