--- conflicted
+++ resolved
@@ -223,15 +223,12 @@
 	char continuePromptSelected[MAX_PROMPT_SIZE]; /* Selected continuation prompt. default: "   ...> " */
 	//! Progress bar used to render the components that are displayed when query status / progress is rendered
 	unique_ptr<ShellProgressBar> progress_bar;
-<<<<<<< HEAD
-=======
 
 #ifdef HAVE_LINENOISE
 	ReadLineVersion rl_version = ReadLineVersion::LINENOISE;
 #else
 	ReadLineVersion rl_version = ReadLineVersion::FALLBACK;
 #endif
->>>>>>> fbaf3ed8
 
 #if defined(_WIN32) || defined(WIN32)
 	bool win_utf8_mode = false;
