# fmt: off

import pytest
import subprocess
import sys
from typing import List
from conftest import ShellTest
import os
from pathlib import Path


def test_basic(shell):
    test = ShellTest(shell).statement("select 'asdf' as a")
    result = test.run()
    result.check_stdout("asdf")


def test_range(shell):
    test = ShellTest(shell).statement("select * from range(10000)")
    result = test.run()
    result.check_stdout("9999")


@pytest.mark.parametrize('generated_file', ["col_1,col_2\n1,2\n10,20"], indirect=True)
def test_import(shell, generated_file):
    test = (
        ShellTest(shell)
        .statement(".mode csv")
        .statement(f'.import "{generated_file.as_posix()}" test_table')
        .statement("select * FROM test_table")
    )

    result = test.run()
    result.check_stdout("col_1,col_2\n1,2\n10,20")


@pytest.mark.parametrize('generated_file', ["42\n84"], indirect=True)
def test_import_sum(shell, generated_file):
    test = (
        ShellTest(shell)
        .statement("CREATE TABLE a (i INTEGER)")
        .statement(f'.import "{generated_file.as_posix()}" a')
        .statement("SELECT SUM(i) FROM a")
    )

    result = test.run()
    result.check_stdout("126")


def test_pragma(shell):
    test = (
        ShellTest(shell)
        .statement(".mode csv")
        .statement(".headers off")
        .statement(".sep |")
        .statement("CREATE TABLE t0(c0 INT);")
        .statement("PRAGMA table_info('t0');")
    )

    result = test.run()
    result.check_stdout("0|c0|INTEGER|false||false")


def test_system_functions(shell):
    test = ShellTest(shell).statement("SELECT 1, current_query() as my_column")

    result = test.run()
    result.check_stdout("SELECT 1, current_query() as my_column")


@pytest.mark.parametrize(
    ["input", "output"],
    [
        ("select LIST_VALUE(1, 2)", "[1, 2]"),
        ("select STRUCT_PACK(x := 3, y := 3)", "{'x': 3, 'y': 3}"),
        ("select STRUCT_PACK(x := 3, y := LIST_VALUE(1, 2))", "{'x': 3, 'y': [1, 2]}"),
    ],
)
def test_nested_types(shell, input, output):
    test = ShellTest(shell).statement(input)
    result = test.run()
    result.check_stdout(output)


def test_invalid_cast(shell):
    test = (
        ShellTest(shell)
        .statement("CREATE TABLE a (i STRING)")
        .statement("INSERT INTO a VALUES ('XXXX')")
        .statement("SELECT CAST(i AS INTEGER) FROM a")
    )
    result = test.run()
    result.check_stderr("Could not convert")

def test_invalid_backup(shell, random_filepath):
    test = ShellTest(shell).statement(f'.backup {random_filepath.as_posix()}')
    result = test.run()
    result.check_stderr("sqlite3_backup_init")

def test_newline_in_value(shell):
    test = (
        ShellTest(shell)
        .statement("""select 'hello
world' as a""")
    )

    result = test.run()
    result.check_stdout("hello\\nworld")

def test_newline_in_column_name(shell):
    test = (
        ShellTest(shell)
        .statement("""select 42 as "hello
world" """)
    )

    result = test.run()
    result.check_stdout("hello\\nworld")

# FIXME: this test was underspecified, no expected result was provided
def test_bailing_mechanism(shell):
    test = (
        ShellTest(shell)
        .statement(".bail on")
        .statement(".bail off")
        .statement(".binary on")
        .statement("SELECT 42")
        .statement(".binary off")
        .statement("SELECT 42")
    )

    result = test.run()
    result.check_stdout("42")

# FIXME: no verification at all?
def test_cd(shell, tmp_path):
    current_dir = Path(os.getcwd())

    test = (
        ShellTest(shell)
        .statement(f".cd {tmp_path.as_posix()}")
        .statement(f".cd {current_dir.as_posix()}")
    )
    result = test.run()

def test_changes_on(shell):
    test = (
        ShellTest(shell)
        .statement("CREATE TABLE a (I INTEGER)")
        .statement(".changes on")
        .statement("INSERT INTO a VALUES (42)")
        .statement("INSERT INTO a VALUES (42)")
        .statement("INSERT INTO a VALUES (42)")
        .statement("DROP TABLE a")
    )
    result = test.run()
    result.check_stdout("total_changes: 3")

def test_changes_off(shell):
    test = (
        ShellTest(shell)
        .statement("CREATE TABLE a (I INTEGER);")
        .statement(".changes off")
        .statement("INSERT INTO a VALUES (42);")
        .statement("DROP TABLE a;")
    )
    result = test.run()
    result.check_stdout("")

def test_echo(shell):
    test = (
        ShellTest(shell)
        .statement(".echo on")
        .statement("SELECT 42;")
    )
    result = test.run()
    result.check_stdout("SELECT 42")

@pytest.mark.parametrize("alias", ["exit", "quit"])
def test_exit(shell, alias):
    test = ShellTest(shell).statement(f".{alias}")
    result = test.run()

def test_print(shell):
    test = ShellTest(shell).statement(".print asdf")
    result = test.run()
    result.check_stdout("asdf")

def test_headers(shell):
    test = (
        ShellTest(shell)
        .statement(".headers on")
        .statement("SELECT 42 as wilbur")
    )
    result = test.run()
    result.check_stdout("wilbur")

def test_like(shell):
    test = ShellTest(shell).statement("select 'yo' where 'abc' like 'a%c'")
    result = test.run()
    result.check_stdout("yo")

def test_regexp_matches(shell):
    test = ShellTest(shell).statement("select regexp_matches('abc','abc')")
    result = test.run()
    result.check_stdout("true")

def test_help(shell):
    test = (
        ShellTest(shell).
        statement(".help")
    )
    result = test.run()
    result.check_stdout("Show help text for PATTERN")

def test_load_error(shell, random_filepath):
    test = (
        ShellTest(shell)
        .statement(f".load {random_filepath.as_posix()}")
    )
    result = test.run()
    result.check_stderr("Error")

def test_streaming_error(shell):
    test = (
        ShellTest(shell)
        .statement("SELECT x::INT FROM (SELECT x::VARCHAR x FROM range(10) tbl(x) UNION ALL SELECT 'hello' x) tbl(x);")
    )
    result = test.run()
    result.check_stderr("Could not convert string")

@pytest.mark.parametrize("stmt", [
    "explain select sum(i) from range(1000) tbl(i)",
    "explain analyze select sum(i) from range(1000) tbl(i)"
])
def test_explain(shell, stmt):
    test = (
        ShellTest(shell)
        .statement(stmt)
    )
    result = test.run()
    result.check_stdout("RANGE")

def test_returning_insert(shell):
    test = (
        ShellTest(shell)
        .statement("CREATE TABLE table1 (a INTEGER DEFAULT -1, b INTEGER DEFAULT -2, c INTEGER DEFAULT -3);")
        .statement("INSERT INTO table1 VALUES (1, 2, 3) RETURNING *;")
        .statement("SELECT COUNT(*) FROM table1;")
    )
    result = test.run()
    result.check_stdout("1")

def test_pragma_display(shell):
    test = (
        ShellTest(shell)
        .statement("CREATE TABLE table1 (mylittlecolumn INTEGER);")
        .statement("pragma table_info('table1');")
    )
    result = test.run()
    result.check_stdout("mylittlecolumn")

def test_show_display(shell):
    test = (
        ShellTest(shell)
        .statement("CREATE TABLE table1 (mylittlecolumn INTEGER);")
        .statement("show table1;")
    )
    result = test.run()
    result.check_stdout("mylittlecolumn")

def test_call_display(shell):
    test = (
        ShellTest(shell)
        .statement("CALL range(4);")
    )
    result = test.run()
    result.check_stdout("3")

def test_execute_display(shell):
    test = (
        ShellTest(shell)
        .statement("PREPARE v1 AS SELECT ?::INT;")
        .statement("EXECUTE v1(42);")
    )
    result = test.run()
    result.check_stdout("42")

@pytest.mark.parametrize('generated_file', ["select 42"], indirect=True)
def test_read(shell, generated_file):
    test = (
        ShellTest(shell)
        .statement(f".read {generated_file.as_posix()}")
    )
    result = test.run()
    result.check_stdout("42")

def test_show_basic(shell):
    test = (
        ShellTest(shell)
        .statement(".show")
    )
    result = test.run()
    result.check_stdout("rowseparator")

def test_timeout(shell):
    test = (
        ShellTest(shell)
        .statement(".timeout")
    )
    result = test.run()
    result.check_stderr("sqlite3_busy_timeout")


def test_save(shell, random_filepath):
    test = (
        ShellTest(shell)
        .statement(f".save {random_filepath.as_posix()}")
    )
    result = test.run()
    result.check_stderr("sqlite3_backup_init")

def test_restore(shell, random_filepath):
    test = (
        ShellTest(shell)
        .statement(f".restore {random_filepath.as_posix()}")
    )
    result = test.run()
    result.check_stderr("sqlite3_backup_init")

@pytest.mark.parametrize("cmd", [
    ".vfsinfo",
    ".vfsname",
    ".vfslist"
])
def test_volatile_commands(shell, cmd):
    # The original comment read: don't crash plz
    test = (
        ShellTest(shell)
        .statement(f".{cmd}")
    )
    result = test.run()
    result.check_stderr("")

@pytest.mark.parametrize("pattern", [
    "test",
    "tes%",
    "tes*",
    ""
])
def test_schema(shell, pattern):
    test = (
        ShellTest(shell)
        .statement("create table test (a int, b varchar);")
        .statement("insert into test values (1, 'hello');")
        .statement(f".schema {pattern}")
    )
    result = test.run()
    result.check_stdout("CREATE TABLE test(a INTEGER, b VARCHAR);")

def test_tables(shell):
    test = (
        ShellTest(shell)
        .statement("CREATE TABLE asda (i INTEGER);")
        .statement("CREATE TABLE bsdf (i INTEGER);")
        .statement("CREATE TABLE csda (i INTEGER);")
        .statement(".tables")
    )
    result = test.run()
    result.check_stdout("asda  bsdf  csda")

def test_tables_pattern(shell):
    test = (
        ShellTest(shell)
        .statement("CREATE TABLE asda (i INTEGER);")
        .statement("CREATE TABLE bsdf (i INTEGER);")
        .statement("CREATE TABLE csda (i INTEGER);")
        .statement(".tables %da")
    )
    result = test.run()
    result.check_stdout("asda  csda")

def test_indexes(shell):
    test = (
        ShellTest(shell)
        .statement("CREATE TABLE a (i INTEGER);")
        .statement("CREATE INDEX a_idx ON a(i);")
        .statement(".indexes a%")
    )
    result = test.run()
    result.check_stdout("a_idx")

def test_schema_pattern_no_result(shell):
    test = (
        ShellTest(shell)
        .statement(".schema %p%")
    )
    result = test.run()
    result.check_stdout("")

def test_schema_pattern(shell):
    test = (
        ShellTest(shell)
        .statement("create table duckdb_p (a int, b varchar, c BIT);")
        .statement("create table p_duck(d INT, f DATE);")
        .statement(".schema %p")
    )
    result = test.run()
    result.check_stdout("CREATE TABLE duckdb_p(a INTEGER, b VARCHAR, c BIT);")

@pytest.mark.skipif(os.name == 'nt', reason="Windows treats newlines in a problematic manner")
def test_schema_pattern_extended(shell):
    test = (
        ShellTest(shell)
        .statement("create table duckdb_p (a int, b varchar, c BIT);")
        .statement("create table p_duck(d INT, f DATE);")
        .statement(".schema %p%")
    )
    result = test.run()
    expected = [
        "CREATE TABLE duckdb_p(a INTEGER, b VARCHAR, c BIT);",
        "CREATE TABLE p_duck(d INTEGER, f DATE);"
    ]
    result.check_stdout(expected)

def test_clone_error(shell):
    test = (
        ShellTest(shell)
        .statement(".clone")
    )
    result = test.run()
    result.check_stderr('Error: unknown command or invalid arguments:  "clone". Enter ".help" for help')

def test_sha3sum(shell):
    test = (
        ShellTest(shell)
        .statement(".sha3sum")
    )
    result = test.run()
    result.check_stderr('')

def test_jsonlines(shell):
    test = (
        ShellTest(shell)
        .statement(".mode jsonlines")
        .statement("SELECT 42,43;")
    )
    result = test.run()
    result.check_stdout('{"42":42,"43":43}')

def test_nested_jsonlines(shell, json_extension):
    test = (
        ShellTest(shell)
        .statement(".mode jsonlines")
        .statement("SELECT [1,2,3]::JSON AS x;")
    )
    result = test.run()
    result.check_stdout('{"x":[1,2,3]}')

def test_separator(shell):
    test = (
        ShellTest(shell)
        .statement(".mode csv")
        .statement(".separator XX")
        .statement("SELECT 42,43;")
    )
    result = test.run()
    result.check_stdout('42XX43')

def test_timer(shell):
    test = (
        ShellTest(shell)
        .statement(".timer on")
        .statement("SELECT NULL;")
    )
    result = test.run()
    result.check_stdout('Run Time (s):')

<<<<<<< HEAD

def test_scanstats(shell):
    test = (
        ShellTest(shell)
        .statement(".scanstats on")
        .statement("SELECT NULL;")
    )
    result = test.run()
    result.check_stderr('scanstats')

=======
>>>>>>> 5e610eb8
def test_output_csv_mode(shell, random_filepath):
    test = (
        ShellTest(shell)
        .statement(".mode csv")
        .statement(f".output {random_filepath.as_posix()}")
        .statement("SELECT 42;")
    )
    result = test.run()
    result.stdout = open(random_filepath, 'rb').read()
    result.check_stdout(b'42')

def test_issue_6204(shell):
    test = (
        ShellTest(shell)
        .statement(".output foo.txt")
        .statement("select * from range(2049);")
    )
    result = test.run()
    result.check_stdout("")

def test_once(shell, random_filepath):
    test = (
        ShellTest(shell)
        .statement(f".once {random_filepath.as_posix()}")
        .statement("SELECT 43;")
    )
    result = test.run()
    result.stdout = open(random_filepath, 'rb').read()
    result.check_stdout(b'43')

def test_log(shell, random_filepath):
    test = (
        ShellTest(shell)
        .statement(f".log {random_filepath.as_posix()}")
        .statement("SELECT 42;")
        .statement(".log off")
    )
    result = test.run()
    result.check_stdout('')

def test_mode_ascii(shell):
    test = (
        ShellTest(shell)
        .statement(".mode ascii")
        .statement("SELECT NULL, 42, 'fourty-two', 42.0;")
    )
    result = test.run()
    result.check_stdout('fourty-two')

def test_mode_csv(shell):
    test = (
        ShellTest(shell)
        .statement(".mode csv")
        .statement("SELECT NULL, 42, 'fourty-two', 42.0;")
    )
    result = test.run()
    result.check_stdout(',fourty-two,')

def test_mode_column(shell):
    test = (
        ShellTest(shell)
        .statement(".mode column")
        .statement("SELECT NULL, 42, 'fourty-two', 42.0;")
    )
    result = test.run()
    result.check_stdout('  fourty-two  ')

def test_mode_html(shell):
    test = (
        ShellTest(shell)
        .statement(".mode html")
        .statement("SELECT NULL, 42, 'fourty-two', 42.0;")
    )
    result = test.run()
    result.check_stdout('<td>fourty-two</td>')

# Original comment: FIXME sqlite3_column_blob
def test_mode_insert(shell):
    test = (
        ShellTest(shell)
        .statement(".mode insert")
        .statement("SELECT NULL, 42, 'fourty-two', 42.0, 3.14, 2.71;")
    )
    result = test.run()
    result.check_stdout('fourty-two')
    result.check_stdout('3.14')
    result.check_stdout('2.71')
    result.check_not_exist('3.140000')
    result.check_not_exist('2.709999')
    result.check_not_exist('3.139999')
    result.check_not_exist('2.710000')

def test_mode_line(shell):
    test = (
        ShellTest(shell)
        .statement(".mode line")
        .statement("SELECT NULL, 42, 'fourty-two' x, 42.0;")
    )
    result = test.run()
    result.check_stdout('x = fourty-two')

def test_mode_list(shell):
    test = (
        ShellTest(shell)
        .statement(".mode list")
        .statement("SELECT NULL, 42, 'fourty-two' x, 42.0;")
    )
    result = test.run()
    result.check_stdout('|fourty-two|')

# Original comment: FIXME sqlite3_column_blob and %! format specifier
def test_mode_quote(shell):
    test = (
        ShellTest(shell)
        .statement(".mode quote")
        .statement("SELECT NULL, 42, 'fourty-two' x, 42.0;")
    )
    result = test.run()
    result.check_stdout('fourty-two')

def test_mode_tabs(shell):
    test = (
        ShellTest(shell)
        .statement(".mode tabs")
        .statement("SELECT NULL, 42, 'fourty-two' x, 42.0;")
    )
    result = test.run()
    result.check_stdout('fourty-two')

def test_open(shell, tmp_path):
    file_one = tmp_path / "file_one"
    file_two = tmp_path / "file_two"
    test = (
        ShellTest(shell)
        .statement(f".open {file_one.as_posix()}")
        .statement("CREATE TABLE t1 (i INTEGER);")
        .statement("INSERT INTO t1 VALUES (42);")
        .statement(f".open {file_two.as_posix()}")
        .statement("CREATE TABLE t2 (i INTEGER);")
        .statement("INSERT INTO t2 VALUES (43);")
        .statement(f".open {file_one.as_posix()}")
        .statement("SELECT * FROM t1;")
    )
    result = test.run()
    result.check_stdout('42')

@pytest.mark.parametrize('generated_file', ["blablabla"], indirect=True)
def test_open_non_database(shell, generated_file):
    test = (
        ShellTest(shell)
        .add_argument(generated_file.as_posix())
    )
    result = test.run()
    result.check_stderr('not a valid DuckDB database file')

def test_enable_profiling(shell):
    test = (
        ShellTest(shell)
        .statement("PRAGMA enable_profiling")
    )
    result = test.run()
    result.check_stderr('')

def test_profiling_select(shell):
    test = (
        ShellTest(shell)
        .statement("PRAGMA enable_profiling")
        .statement("select 42")
    )
    result = test.run()
    result.check_stderr('Query Profiling Information')
    result.check_stdout('42')

@pytest.mark.parametrize("command", [
    "system",
    "shell"
])
def test_echo_command(shell, command):
    test = (
        ShellTest(shell)
        .statement(f".{command} echo 42")
    )
    result = test.run()
    result.check_stdout('42')

def test_profiling_optimizer(shell):
    test = (
        ShellTest(shell)
        .statement("PRAGMA enable_profiling=query_tree_optimizer;")
        .statement("SELECT 42;")
    )
    result = test.run()
    result.check_stderr('Optimizer')
    result.check_stdout('42')

def test_profiling_optimizer_detailed(shell):
    test = (
        ShellTest(shell)
        .statement("PRAGMA enable_profiling;")
        .statement("PRAGMA profiling_mode=detailed;")
        .statement("SELECT 42;")
    )
    result = test.run()
    result.check_stderr('Optimizer')
    result.check_stdout('42')

def test_profiling_optimizer_json(shell):
    test = (
        ShellTest(shell)
        .statement("PRAGMA enable_profiling=json;")
        .statement("PRAGMA profiling_mode=detailed;")
        .statement("SELECT 42;")
    )
    result = test.run()
    result.check_stderr('optimizer')
    result.check_stdout('42')


# Original comment: this fails because db_config is missing
@pytest.mark.skip(reason="db_config is not supported (yet?)")
def test_eqp(shell):
    test = (
        ShellTest(shell)
        .statement(".eqp full")
        .statement("SELECT 42;")
    )
    result = test.run()
    result.check_stdout('DUMMY_SCAN')

def test_clone(shell, random_filepath):
    test = (
        ShellTest(shell)
        .statement("CREATE TABLE a (I INTEGER)")
        .statement("INSERT INTO a VALUES (42)")
        .statement(f".clone {random_filepath.as_posix()}")
    )
    result = test.run()
    result.check_stderr('unknown command or invalid arguments')


def test_databases(shell):
    test = (
        ShellTest(shell)
        .statement(".databases")
    )
    result = test.run()
    result.check_stdout('memory')


def test_dump_create(shell):
    test = (
        ShellTest(shell)
        .statement("CREATE TABLE a (i INTEGER);")
        .statement(".changes off")
        .statement("INSERT INTO a VALUES (42);")
        .statement(".dump")
    )
    result = test.run()
    result.check_stdout('CREATE TABLE a(i INTEGER)')
    result.check_stdout('COMMIT')

@pytest.mark.parametrize("pattern", [
    "a",
    "a%"
])
def test_dump_specific(shell, pattern):
    test = (
        ShellTest(shell)
        .statement("CREATE TABLE a (i INTEGER);")
        .statement(".changes off")
        .statement("INSERT INTO a VALUES (42);")
        .statement(f".dump {pattern}")
    )
    result = test.run()
    result.check_stdout('CREATE TABLE a(i INTEGER)')

# Original comment: more types, tables and views
def test_dump_mixed(shell):
    test = (
        ShellTest(shell)
        .statement("CREATE TABLE a (d DATE, k FLOAT, t TIMESTAMP);")
        .statement("CREATE TABLE b (c INTEGER);")
        .statement(".changes off")
        .statement("INSERT INTO a VALUES (DATE '1992-01-01', 0.3, NOW());")
        .statement("INSERT INTO b SELECT * FROM range(0,10);")
        .statement(".dump")
    )
    result = test.run()
    result.check_stdout('CREATE TABLE a(d DATE, k FLOAT, t TIMESTAMP);')

def test_invalid_csv(shell, tmp_path):
    file = tmp_path / 'nonsencsv.csv'
    with open(file, 'wb+') as f:
        f.write(b'\xFF\n')
    test = (
        ShellTest(shell)
        .statement(".nullvalue NULL")
        .statement("CREATE TABLE test(i INTEGER);")
        .statement(f".import {file.as_posix()} test")
        .statement("SELECT * FROM test;")
    )
    result = test.run()
    result.check_stdout('NULL')

def test_mode_latex(shell):
    test = (
        ShellTest(shell)
        .statement(".mode latex")
        .statement("CREATE TABLE a (I INTEGER);")
        .statement(".changes off")
        .statement("INSERT INTO a VALUES (42);")
        .statement("SELECT * FROM a;")
    )
    result = test.run()
    result.check_stdout('\\begin{tabular}')

def test_mode_trash(shell):
    test = (
        ShellTest(shell)
        .statement(".mode trash")
        .statement("select 1")
    )
    result = test.run()
    result.check_stdout('')

@pytest.mark.skip(reason="Broken test, ported directly, was commented out")
def test_dump_blobs(shell):
    test = (
        ShellTest(shell)
        .statement("CREATE TABLE a (b BLOB);")
        .statement(".changes off")
        .statement("INSERT INTO a VALUES (DATE '1992-01-01', 0.3, NOW());")
        .statement(".dump")
    )
    result = test.run()
    result.check_stdout('COMMIT')

def test_sqlite_comments(shell):
    # Using /* <comment> */
    test = (
        ShellTest(shell)
        .statement("""/*
;
*/""")
        .statement("select 42")
    )
    result = test.run()
    result.check_stdout('42')

    # Using -- <comment>
    test = (
        ShellTest(shell)
        .statement("""-- this is a comment ;
select 42;
""")
    )
    result = test.run()
    result.check_stdout('42')

    # More extreme: -- <comment>
    test = (
        ShellTest(shell)
        .statement("""--;;;;;;
select 42;
""")
    )
    result = test.run()
    result.check_stdout('42')

    # More extreme: /* <comment> */
    test = (
        ShellTest(shell)
        .statement('/* ;;;;;; */ select 42;')
    )
    result = test.run()
    result.check_stdout('42')

def test_sqlite_udfs_error(shell):
    test = (
        ShellTest(shell)
        .statement("SELECT writefile()")
    )
    result = test.run()
    result.check_stderr('wrong number of arguments to function writefile')

    test = (
        ShellTest(shell)
        .statement("SELECT writefile('hello')")
    )
    result = test.run()
    result.check_stderr('wrong number of arguments to function writefile')

def test_sqlite_udfs_correct(shell, random_filepath):
    import os
    test = (
        ShellTest(shell)
        .statement(f"SELECT writefile('{random_filepath.as_posix()}', 'hello');")
    )
    result = test.run()
    if not os.path.exists(random_filepath):
        raise Exception(f"Failed to write file {random_filepath.as_posix()}")
    with open(random_filepath, 'r') as f:
        result.stdout = f.read()
    result.check_stdout('hello')

def test_lsmode(shell):
    test = (
        ShellTest(shell)
        .statement("SELECT lsmode(1) AS lsmode;")
    )
    result = test.run()
    result.check_stdout('lsmode')

def test_duckbox(shell):
    test = (
        ShellTest(shell)
        .statement(".mode duckbox")
        .statement("select 42 limit 0;")
    )
    result = test.run()
    result.check_stdout('0 rows')

# Original comment: #5411 - with maxrows=2, we still display all 4 rows (hiding them would take up more space)
def test_maxrows(shell):
    test = (
        ShellTest(shell)
        .statement(".maxrows 2")
        .statement("select * from range(4);")
    )
    result = test.run()
    result.check_stdout('1')

def test_maxrows_outfile(shell, random_filepath):
    file = random_filepath
    test = (
        ShellTest(shell)
        .statement(".maxrows 2")
        .statement(f".output {file.as_posix()}")
        .statement("SELECT * FROM range(100);")
    )
    result = test.run()
    result.stdout = open(file, 'rb').read().decode('utf8')
    result.check_stdout('50')

def test_columns_to_file(shell, random_filepath):
    columns = ', '.join([str(x) for x in range(100)])
    test = (
        ShellTest(shell)
        .statement(f".output {random_filepath.as_posix()}")
        .statement(f"SELECT {columns}")
    )
    result = test.run()
    result.stdout = open(random_filepath, 'rb').read().decode('utf8')
    result.check_stdout('99')

def test_columnar_mode(shell):
    test = (
        ShellTest(shell)
        .statement(".col")
        .statement("select * from range(4);")
    )
    result = test.run()
    result.check_stdout('Row 1')

def test_columnar_mode_constant(shell):
    columns = ','.join(["'MyValue" + str(x) + "'" for x in range(100)])
    test = (
        ShellTest(shell)
        .statement(".col")
        .statement(f"select {columns};")
    )
    result = test.run()
    result.check_stdout('MyValue50')

    test = (
        ShellTest(shell)
        .statement(".col")
        .statement(f"select {columns} from range(1000);")
    )
    result = test.run()
    result.check_stdout('100 columns')

def test_nullbyte_rendering(shell):
    test = (
        ShellTest(shell)
        .statement("select varchar from test_all_types();")
    )
    result = test.run()
    result.check_stdout('goo\\0se')

def test_nullbyte_error_rendering(shell):
    test = (
        ShellTest(shell)
        .statement("select chr(0)::int")
    )
    result = test.run()
    result.check_stderr('INT32')

@pytest.mark.parametrize("stmt", [
	"select sha3(NULL);"
])
def test_sqlite_udf_null(shell, stmt):
    test = (
        ShellTest(shell)
        .statement(stmt)
    )
    result = test.run()
    result.check_stdout('NULL')

def test_sqlite_udf_sha3_int(shell):
    test = (
        ShellTest(shell)
        .statement("select sha3(256)")
    )
    result = test.run()
    result.check_stdout('A7')

def test_sqlite_udf_sha3_non_inlined_string(shell):
    test = (
        ShellTest(shell)
        .statement("select sha3('hello world this is a long string');")
    )
    result = test.run()
    result.check_stdout('D4')

# fmt: on<|MERGE_RESOLUTION|>--- conflicted
+++ resolved
@@ -476,19 +476,6 @@
     result = test.run()
     result.check_stdout('Run Time (s):')
 
-<<<<<<< HEAD
-
-def test_scanstats(shell):
-    test = (
-        ShellTest(shell)
-        .statement(".scanstats on")
-        .statement("SELECT NULL;")
-    )
-    result = test.run()
-    result.check_stderr('scanstats')
-
-=======
->>>>>>> 5e610eb8
 def test_output_csv_mode(shell, random_filepath):
     test = (
         ShellTest(shell)
