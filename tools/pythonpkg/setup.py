#!/usr/bin/env python
# -*- coding: utf-8 -*-

import os
import sys
import platform
import multiprocessing.pool
from glob import glob

from setuptools import setup, Extension
from setuptools.command.build_ext import build_ext as _build_ext


class CompilerLauncherMixin:
    """Add "compiler launchers" to distutils.

    We use this to be able to run the build using "ccache".

    A compiler launcher is a program that is invoked instead of invoking the
    compiler directly. It is passed the full compiler invocation command line.

    A similar feature exists in CMake, see
    https://cmake.org/cmake/help/latest/prop_tgt/LANG_COMPILER_LAUNCHER.html.
    """

    __is_set_up = False

    def build_extensions(self):
        # Integrate into "build_ext"
        self.__setup()
        super().build_extensions()

    def build_libraries(self):
        # Integrate into "build_clib"
        self.__setup()
        super().build_extensions()

    def __setup(self):
        if self.__is_set_up:
            return
        self.__is_set_up = True
        compiler_launcher = os.getenv("DISTUTILS_C_COMPILER_LAUNCHER")
        if compiler_launcher:

            def spawn_with_compiler_launcher(cmd):
                exclude_programs = ("link.exe",)
                if not cmd[0].endswith(exclude_programs):
                    cmd = [compiler_launcher] + cmd
                return original_spawn(cmd)

            original_spawn = self.compiler.spawn
            self.compiler.spawn = spawn_with_compiler_launcher


class build_ext(CompilerLauncherMixin, _build_ext):
    pass


lib_name = 'duckdb'

extensions = ['parquet', 'icu', 'fts', 'tpch', 'tpcds', 'json']

if platform.system() == 'Windows':
    extensions = ['parquet', 'icu', 'fts', 'tpch', 'json']

if platform.system() == 'Linux' and platform.architecture()[0] == '64bit' and not hasattr(sys, 'getandroidapilevel'):
    extensions.append('jemalloc')

unity_build = 0
if 'DUCKDB_BUILD_UNITY' in os.environ:
    unity_build = 16


def parallel_cpp_compile(
    self,
    sources,
    output_dir=None,
    macros=None,
    include_dirs=None,
    debug=0,
    extra_preargs=None,
    extra_postargs=None,
    depends=None,
):
    # Copied from distutils.ccompiler.CCompiler
    macros, objects, extra_postargs, pp_opts, build = self._setup_compile(
        output_dir, macros, include_dirs, sources, depends, extra_postargs
    )

    cc_args = self._get_cc_args(pp_opts, debug, extra_preargs)

    def _single_compile(obj):
        try:
            src, ext = build[obj]
        except KeyError:
            return
        self._compile(obj, src, ext, cc_args, extra_postargs, pp_opts)

    list(multiprocessing.pool.ThreadPool(multiprocessing.cpu_count()).imap(_single_compile, objects))
    return objects


# speed up compilation with: -j = cpu_number() on non Windows machines
if os.name != 'nt' and os.environ.get('DUCKDB_DISABLE_PARALLEL_COMPILE', '') != '1':
    import distutils.ccompiler

    distutils.ccompiler.CCompiler.compile = parallel_cpp_compile


def open_utf8(fpath, flags):
    import sys

    if sys.version_info[0] < 3:
        return open(fpath, flags)
    else:
        return open(fpath, flags, encoding="utf8")


# make sure we are in the right directory
os.chdir(os.path.dirname(os.path.realpath(__file__)))

if os.name == 'nt':
    # windows:
    toolchain_args = ['/wd4244', '/wd4267', '/wd4200', '/wd26451', '/wd26495', '/D_CRT_SECURE_NO_WARNINGS', '/utf-8']
else:
    # macos/linux
    toolchain_args = ['-std=c++11', '-g0']
    if 'DUCKDEBUG' in os.environ:
        toolchain_args = ['-std=c++11', '-Wall', '-O0', '-g']
if 'DUCKDB_INSTALL_USER' in os.environ and 'install' in sys.argv:
    sys.argv.append('--user')

existing_duckdb_dir = ''
new_sys_args = []
libraries = []
for i in range(len(sys.argv)):
    if sys.argv[i].startswith("--binary-dir="):
        existing_duckdb_dir = sys.argv[i].split('=', 1)[1]
    elif sys.argv[i].startswith('--package_name='):
        lib_name = sys.argv[i].split('=', 1)[1]
    elif sys.argv[i].startswith("--compile-flags="):
        # FIXME: this is overwriting the previously set toolchain_args ?
        toolchain_args = ['-std=c++11'] + [
            x.strip() for x in sys.argv[i].split('=', 1)[1].split(' ') if len(x.strip()) > 0
        ]
    elif sys.argv[i].startswith("--libs="):
        libraries = [x.strip() for x in sys.argv[i].split('=', 1)[1].split(' ') if len(x.strip()) > 0]
    else:
        new_sys_args.append(sys.argv[i])
sys.argv = new_sys_args
toolchain_args.append('-DDUCKDB_PYTHON_LIB_NAME=' + lib_name)

if platform.system() == 'Darwin':
    toolchain_args.extend(['-stdlib=libc++', '-mmacosx-version-min=10.7'])

if platform.system() == 'Windows':
    toolchain_args.extend(['-DDUCKDB_BUILD_LIBRARY', '-DWIN32'])

if 'BUILD_HTTPFS' in os.environ:
    libraries += ['crypto', 'ssl']
    extensions += ['httpfs']

for ext in extensions:
    toolchain_args.extend(['-DDUCKDB_EXTENSION_{}_LINKED'.format(ext.upper())])

toolchain_args.extend(['-DDUCKDB_EXTENSION_AUTOLOAD_DEFAULT=1', '-DDUCKDB_EXTENSION_AUTOINSTALL_DEFAULT=1'])


class get_pybind_include(object):
    def __init__(self, user=False):
        self.user = user

    def __str__(self):
        import pybind11

        return pybind11.get_include(self.user)


extra_files = []
header_files = []


def list_source_files(directory):
    sources = glob('src/**/*.cpp', recursive=True)
    return sources


script_path = os.path.dirname(os.path.abspath(__file__))
main_include_path = os.path.join(script_path, 'src', 'include')
main_source_path = os.path.join(script_path, 'src')
main_source_files = ['duckdb_python.cpp'] + list_source_files(main_source_path)
include_directories = [main_include_path, get_pybind_include(), get_pybind_include(user=True)]
if 'BUILD_HTTPFS' in os.environ and 'OPENSSL_ROOT_DIR' in os.environ:
    include_directories += [os.path.join(os.environ['OPENSSL_ROOT_DIR'], 'include')]

if len(existing_duckdb_dir) == 0:
    # no existing library supplied: compile everything from source
    source_files = main_source_files

    # check if amalgamation exists
    if os.path.isfile(os.path.join(script_path, '..', '..', 'scripts', 'amalgamation.py')):
        # amalgamation exists: compiling from source directory
        # copy all source files to the current directory
        sys.path.append(os.path.join(script_path, '..', '..', 'scripts'))
        import package_build

        (source_list, include_list, original_sources) = package_build.build_package(
            os.path.join(script_path, "duckdb_build"), extensions, False, unity_build, "duckdb_build"
        )

        duckdb_sources = [
            os.path.sep.join(package_build.get_relative_path(script_path, x).split('/')) for x in source_list
        ]
        duckdb_sources.sort()

        original_sources = [os.path.join("duckdb_build", x) for x in original_sources]

        duckdb_includes = [os.path.join("duckdb_build", x) for x in include_list]
        duckdb_includes += ["duckdb_build"]

        # gather the include files
        import amalgamation

        header_files = amalgamation.list_includes_files(duckdb_includes)

        # write the source list, include list and git hash to separate files
        with open_utf8('sources.list', 'w+') as f:
            for source_file in duckdb_sources:
                f.write(source_file + "\n")

        with open_utf8('includes.list', 'w+') as f:
            for include_file in duckdb_includes:
                f.write(include_file + '\n')

        extra_files = ['sources.list', 'includes.list'] + original_sources
    else:
        # if amalgamation does not exist, we are in a package distribution
        # read the include files, source list and include files from the supplied lists
        with open_utf8('sources.list', 'r') as f:
            duckdb_sources = [x for x in f.read().split('\n') if len(x) > 0]
            if hasattr(sys, 'getandroidapilevel'):
                duckdb_sources = [x for x in duckdb_sources if 'jemalloc' not in x]

        with open_utf8('includes.list', 'r') as f:
            duckdb_includes = [x for x in f.read().split('\n') if len(x) > 0]
            if hasattr(sys, 'getandroidapilevel'):
                duckdb_includes = [x for x in duckdb_includes if 'jemalloc' not in x]

    source_files += duckdb_sources
    include_directories = duckdb_includes + include_directories

    libduckdb = Extension(
        lib_name + '.duckdb',
        include_dirs=include_directories,
        sources=source_files,
        extra_compile_args=toolchain_args,
        extra_link_args=toolchain_args,
        libraries=libraries,
        language='c++',
    )
else:
    sys.path.append(os.path.join(script_path, '..', '..', 'scripts'))
    import package_build

    include_directories += [os.path.join('..', '..', include) for include in package_build.third_party_includes()]
    toolchain_args += ['-I' + x for x in package_build.includes(extensions)]

    result_libraries = package_build.get_libraries(existing_duckdb_dir, libraries, extensions)
    library_dirs = [x[0] for x in result_libraries if x[0] is not None]
    libnames = [x[1] for x in result_libraries if x[1] is not None]

    libduckdb = Extension(
        lib_name + '.duckdb',
        include_dirs=include_directories,
        sources=main_source_files,
        extra_compile_args=toolchain_args,
        extra_link_args=toolchain_args,
        libraries=libnames,
        library_dirs=library_dirs,
        language='c++',
    )

# Only include pytest-runner in setup_requires if we're invoking tests
if {'pytest', 'test', 'ptr'}.intersection(sys.argv):
    setup_requires = ['pytest-runner']
else:
    setup_requires = []

setuptools_scm_conf = {"root": "../..", "relative_to": __file__}
if os.getenv('SETUPTOOLS_SCM_NO_LOCAL', 'no') != 'no':
    setuptools_scm_conf['local_scheme'] = 'no-local-version'


# data files need to be formatted as [(directory, [files...]), (directory2, [files...])]
# no clue why the setup script can't do this automatically, but hey
def setup_data_files(data_files):
    directory_map = {}
    for data_file in data_files:
        normalized_fpath = os.path.sep.join(data_file.split('/'))
        splits = normalized_fpath.rsplit(os.path.sep, 1)
        if len(splits) == 1:
            # no directory specified
            directory = ""
            fname = normalized_fpath
        else:
            directory = splits[0]
            fname = splits[1]
        if directory not in directory_map:
            directory_map[directory] = []
        directory_map[directory].append(normalized_fpath)
    new_data_files = []
    for kv in directory_map.keys():
        new_data_files.append((kv, directory_map[kv]))
    return new_data_files


data_files = setup_data_files(extra_files + header_files)

packages = [
    lib_name,
    'duckdb.typing',
    'duckdb.functional',
    'duckdb.value',
    'duckdb-stubs',
    'duckdb-stubs.functional',
    'duckdb-stubs.typing',
    'duckdb-stubs.value',
    'duckdb-stubs.value.constant',
    'adbc_driver_duckdb',
]

<<<<<<< HEAD
spark_packages = ['duckdb.experimental', 'duckdb.experimental.spark', 'duckdb.experimental.spark.sql']
=======
spark_packages = [
    'duckdb.experimental.spark',
    'duckdb.experimental.spark.sql',
    'duckdb.experimental.spark.errors',
    'duckdb.experimental.spark.errors.exceptions',
]
>>>>>>> 17f9f1c6

packages.extend(spark_packages)

setup(
    name=lib_name,
    description='DuckDB embedded database',
    keywords='DuckDB Database SQL OLAP',
    url="https://www.duckdb.org",
    long_description='See here for an introduction: https://duckdb.org/docs/api/python/overview',
    license='MIT',
    data_files=data_files,
    # NOTE: might need to be find_packages() ?
    packages=packages,
    include_package_data=True,
    python_requires='>=3.7.0',
    tests_require=['google-cloud-storage', 'mypy', 'pytest'],
    classifiers=[
        'Topic :: Database :: Database Engines/Servers',
        'Intended Audience :: Developers',
        'License :: OSI Approved :: MIT License',
    ],
    ext_modules=[libduckdb],
    maintainer="Hannes Muehleisen",
    maintainer_email="hannes@cwi.nl",
    cmdclass={"build_ext": build_ext},
    project_urls={
        "Documentation": "https://duckdb.org/docs/api/python/overview",
        "Source": "https://github.com/duckdb/duckdb/blob/main/tools/pythonpkg",
        "Issues": "https://github.com/duckdb/duckdb/issues",
        "Changelog": "https://github.com/duckdb/duckdb/releases",
    },
)<|MERGE_RESOLUTION|>--- conflicted
+++ resolved
@@ -329,16 +329,13 @@
     'adbc_driver_duckdb',
 ]
 
-<<<<<<< HEAD
-spark_packages = ['duckdb.experimental', 'duckdb.experimental.spark', 'duckdb.experimental.spark.sql']
-=======
 spark_packages = [
+    'duckdb.experimental',
     'duckdb.experimental.spark',
     'duckdb.experimental.spark.sql',
     'duckdb.experimental.spark.errors',
     'duckdb.experimental.spark.errors.exceptions',
 ]
->>>>>>> 17f9f1c6
 
 packages.extend(spark_packages)
 
