--- conflicted
+++ resolved
@@ -280,11 +280,7 @@
 packages = [
     'duckdb-stubs',
     'pyduckdb',
-<<<<<<< HEAD
-    'pyduckdb.value',
-=======
     'pyduckdb.value'
->>>>>>> 095cc288
 ]
 
 spark_packages = [
