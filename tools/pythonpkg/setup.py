#!/usr/bin/env python
# -*- coding: utf-8 -*-

import os
import sys
import platform
import multiprocessing.pool
from glob import glob

from setuptools import setup, Extension
from setuptools.command.build_ext import build_ext as _build_ext


class CompilerLauncherMixin:
    """Add "compiler launchers" to distutils.

    We use this to be able to run the build using "ccache".

    A compiler launcher is a program that is invoked instead of invoking the
    compiler directly. It is passed the full compiler invocation command line.

    A similar feature exists in CMake, see
    https://cmake.org/cmake/help/latest/prop_tgt/LANG_COMPILER_LAUNCHER.html.
    """

    __is_set_up = False

    def build_extensions(self):
        # Integrate into "build_ext"
        self.__setup()
        super().build_extensions()

    def build_libraries(self):
        # Integrate into "build_clib"
        self.__setup()
        super().build_extensions()

    def __setup(self):
        if self.__is_set_up:
            return
        self.__is_set_up = True
        compiler_launcher = os.getenv("DISTUTILS_C_COMPILER_LAUNCHER")
        if compiler_launcher:

            def spawn_with_compiler_launcher(cmd):
                exclude_programs = ("link.exe",)
                if not cmd[0].endswith(exclude_programs):
                    cmd = [compiler_launcher] + cmd
                return original_spawn(cmd)

            original_spawn = self.compiler.spawn
            self.compiler.spawn = spawn_with_compiler_launcher


class build_ext(CompilerLauncherMixin, _build_ext):
    pass


lib_name = 'duckdb'

extensions = ['parquet', 'icu', 'fts', 'tpch', 'tpcds', 'json']

if platform.system() == 'Windows':
    extensions = ['parquet', 'icu', 'fts', 'tpch', 'json']

if platform.system() == 'Linux' and platform.architecture()[0] == '64bit' and not hasattr(sys, 'getandroidapilevel'):
    extensions.append('jemalloc')

unity_build = 0
if 'DUCKDB_BUILD_UNITY' in os.environ:
    unity_build = 16

def parallel_cpp_compile(self, sources, output_dir=None, macros=None, include_dirs=None, debug=0,
                         extra_preargs=None, extra_postargs=None, depends=None):
    # Copied from distutils.ccompiler.CCompiler
    macros, objects, extra_postargs, pp_opts, build = self._setup_compile(
        output_dir, macros, include_dirs, sources, depends, extra_postargs)

    cc_args = self._get_cc_args(pp_opts, debug, extra_preargs)

    def _single_compile(obj):
        try:
            src, ext = build[obj]
        except KeyError:
            return
        self._compile(obj, src, ext, cc_args, extra_postargs, pp_opts)

    list(multiprocessing.pool.ThreadPool(multiprocessing.cpu_count()).imap(_single_compile, objects))
    return objects


# speed up compilation with: -j = cpu_number() on non Windows machines
if os.name != 'nt' and os.environ.get('DUCKDB_DISABLE_PARALLEL_COMPILE', '') != '1':
    import distutils.ccompiler
    distutils.ccompiler.CCompiler.compile = parallel_cpp_compile

def open_utf8(fpath, flags):
    import sys
    if sys.version_info[0] < 3:
        return open(fpath, flags)
    else:
        return open(fpath, flags, encoding="utf8")

# make sure we are in the right directory
os.chdir(os.path.dirname(os.path.realpath(__file__)))

if os.name == 'nt':
    # windows:
    toolchain_args = ['/wd4244', '/wd4267', '/wd4200', '/wd26451', '/wd26495', '/D_CRT_SECURE_NO_WARNINGS', '/utf-8']
else:
    # macos/linux
    toolchain_args = ['-std=c++11', '-g0']
    if 'DUCKDEBUG' in os.environ:
        toolchain_args = ['-std=c++11', '-Wall', '-O0', '-g']
if 'DUCKDB_INSTALL_USER' in os.environ and 'install' in sys.argv:
    sys.argv.append('--user')

existing_duckdb_dir = ''
new_sys_args = []
libraries = []
for i in range(len(sys.argv)):
    if sys.argv[i].startswith("--binary-dir="):
        existing_duckdb_dir = sys.argv[i].split('=', 1)[1]
    elif sys.argv[i].startswith('--package_name=') :
        lib_name = sys.argv[i].split('=', 1)[1]
    elif sys.argv[i].startswith("--compile-flags="):
        toolchain_args = ['-std=c++11'] + [x.strip() for x in sys.argv[i].split('=', 1)[1].split(' ') if len(x.strip()) > 0]
    elif sys.argv[i].startswith("--libs="):
        libraries = [x.strip() for x in sys.argv[i].split('=', 1)[1].split(' ') if len(x.strip()) > 0]
    else:
        new_sys_args.append(sys.argv[i])
sys.argv = new_sys_args
toolchain_args.append('-DDUCKDB_PYTHON_LIB_NAME='+lib_name)

if platform.system() == 'Darwin':
    toolchain_args.extend(['-stdlib=libc++', '-mmacosx-version-min=10.7'])

if platform.system() == 'Windows':
    toolchain_args.extend(['-DDUCKDB_BUILD_LIBRARY','-DWIN32'])

if 'BUILD_HTTPFS' in os.environ:
    libraries += ['crypto', 'ssl']
    extensions += ['httpfs']

for ext in extensions:
    toolchain_args.extend(['-DDUCKDB_EXTENSION_{}_LINKED'.format(ext.upper())])

class get_pybind_include(object):
    def __init__(self, user=False):
        self.user = user

    def __str__(self):
        import pybind11
        return pybind11.get_include(self.user)

extra_files = []
header_files = []

def list_source_files(directory):
    sources = glob('src/**/*.cpp', recursive=True)
    return sources

script_path = os.path.dirname(os.path.abspath(__file__))
main_include_path = os.path.join(script_path, 'src', 'include')
main_source_path = os.path.join(script_path, 'src')
main_source_files = ['duckdb_python.cpp'] + list_source_files(main_source_path)
include_directories = [main_include_path, get_pybind_include(), get_pybind_include(user=True)]

if len(existing_duckdb_dir) == 0:
    # no existing library supplied: compile everything from source
    source_files = main_source_files

    # check if amalgamation exists
    if os.path.isfile(os.path.join(script_path, '..', '..', 'scripts', 'amalgamation.py')):
        # amalgamation exists: compiling from source directory
        # copy all source files to the current directory
        sys.path.append(os.path.join(script_path, '..', '..', 'scripts'))
        import package_build
        (source_list, include_list, original_sources) = package_build.build_package(os.path.join(script_path, lib_name), extensions, False, unity_build)

        duckdb_sources = [os.path.sep.join(package_build.get_relative_path(script_path, x).split('/')) for x in source_list]
        duckdb_sources.sort()

        original_sources = [os.path.join(lib_name, x) for x in original_sources]

        duckdb_includes = [os.path.join(lib_name, x) for x in include_list]
        duckdb_includes += [lib_name]

        # gather the include files
        import amalgamation
        header_files = amalgamation.list_includes_files(duckdb_includes)

        # write the source list, include list and git hash to separate files
        with open_utf8('sources.list', 'w+') as f:
            for source_file in duckdb_sources:
                f.write(source_file + "\n")

        with open_utf8('includes.list', 'w+') as f:
            for include_file in duckdb_includes:
                f.write(include_file + '\n')

        extra_files = ['sources.list', 'includes.list'] + original_sources
    else:
        # if amalgamation does not exist, we are in a package distribution
        # read the include files, source list and include files from the supplied lists
        with open_utf8('sources.list', 'r') as f:
            duckdb_sources = [x for x in f.read().split('\n') if len(x) > 0]
            if hasattr(sys, 'getandroidapilevel'):
                duckdb_sources = [x for x in duckdb_sources if 'jemalloc' not in x]

        with open_utf8('includes.list', 'r') as f:
            duckdb_includes = [x for x in f.read().split('\n') if len(x) > 0]
            if hasattr(sys, 'getandroidapilevel'):
                duckdb_includes = [x for x in duckdb_includes if 'jemalloc' not in x]

    source_files += duckdb_sources
    include_directories = duckdb_includes + include_directories

    libduckdb = Extension(lib_name,
        include_dirs=include_directories,
        sources=source_files,
        extra_compile_args=toolchain_args,
        extra_link_args=toolchain_args,
        libraries=libraries,
        language='c++')
else:
    sys.path.append(os.path.join(script_path, '..', '..', 'scripts'))
    import package_build

    include_directories += [os.path.join('..', '..', include) for include in package_build.third_party_includes()]
    toolchain_args += ['-I' + x for x in package_build.includes(extensions)]

    result_libraries = package_build.get_libraries(existing_duckdb_dir, libraries, extensions)
    library_dirs = [x[0] for x in result_libraries if x[0] is not None]
    libnames = [x[1] for x in result_libraries if x[1] is not None]

    libduckdb = Extension(lib_name,
        include_dirs=include_directories,
        sources=main_source_files,
        extra_compile_args=toolchain_args,
        extra_link_args=toolchain_args,
        libraries=libnames,
        library_dirs=library_dirs,
        language='c++')

# Only include pytest-runner in setup_requires if we're invoking tests
if {'pytest', 'test', 'ptr'}.intersection(sys.argv):
    setup_requires = ['pytest-runner']
else:
    setup_requires = []

setuptools_scm_conf = {"root": "../..", "relative_to": __file__}
if os.getenv('SETUPTOOLS_SCM_NO_LOCAL', 'no') != 'no':
    setuptools_scm_conf['local_scheme'] = 'no-local-version'

# data files need to be formatted as [(directory, [files...]), (directory2, [files...])]
# no clue why the setup script can't do this automatically, but hey
def setup_data_files(data_files):
    directory_map = {}
    for data_file in data_files:
        normalized_fpath = os.path.sep.join(data_file.split('/'))
        splits = normalized_fpath.rsplit(os.path.sep, 1)
        if len(splits) == 1:
            # no directory specified
            directory = ""
            fname = normalized_fpath
        else:
            directory = splits[0]
            fname = splits[1]
        if directory not in directory_map:
            directory_map[directory] = []
        directory_map[directory].append(normalized_fpath)
    new_data_files = []
    for kv in directory_map.keys():
        new_data_files.append((kv, directory_map[kv]))
    return new_data_files

data_files = setup_data_files(extra_files + header_files)

packages = [
	'duckdb-stubs',
	'pyduckdb'
]

spark_packages = [
	'pyduckdb.spark',
	'pyduckdb.spark.sql'
]

packages.extend(spark_packages)

setup(
    name = lib_name,
    description = 'DuckDB embedded database',
    keywords = 'DuckDB Database SQL OLAP',
    url="https://www.duckdb.org",
    long_description = 'See here for an introduction: https://duckdb.org/docs/api/python/overview',
    license='MIT',
    data_files = data_files,
<<<<<<< HEAD
    packages=packages,
=======
    packages=[
        'pyduckdb',
        'pyduckdb.value',
        'duckdb-stubs'
    ],
>>>>>>> 1155d91a
    include_package_data=True,
    setup_requires=setup_requires + ["setuptools_scm<7.0.0", 'pybind11>=2.6.0'],
    use_scm_version = setuptools_scm_conf,
    tests_require=['google-cloud-storage', 'mypy', 'pytest'],
    classifiers = [
        'Topic :: Database :: Database Engines/Servers',
        'Intended Audience :: Developers',
        'License :: OSI Approved :: MIT License',
    ],
    ext_modules = [libduckdb],
    maintainer = "Hannes Muehleisen",
    maintainer_email = "hannes@cwi.nl",
    cmdclass={"build_ext": build_ext},
    project_urls={
        "Documentation": "https://duckdb.org/docs/api/python/overview",
        "Source": "https://github.com/duckdb/duckdb/blob/master/tools/pythonpkg",
        "Issues": "https://github.com/duckdb/duckdb/issues",
        "Changelog": "https://github.com/duckdb/duckdb/releases",
    },
)<|MERGE_RESOLUTION|>--- conflicted
+++ resolved
@@ -278,13 +278,14 @@
 data_files = setup_data_files(extra_files + header_files)
 
 packages = [
-	'duckdb-stubs',
-	'pyduckdb'
+    'duckdb-stubs',
+    'pyduckdb',
+    'pyduckdb.value',
 ]
 
 spark_packages = [
-	'pyduckdb.spark',
-	'pyduckdb.spark.sql'
+    'pyduckdb.spark',
+    'pyduckdb.spark.sql'
 ]
 
 packages.extend(spark_packages)
@@ -297,15 +298,7 @@
     long_description = 'See here for an introduction: https://duckdb.org/docs/api/python/overview',
     license='MIT',
     data_files = data_files,
-<<<<<<< HEAD
     packages=packages,
-=======
-    packages=[
-        'pyduckdb',
-        'pyduckdb.value',
-        'duckdb-stubs'
-    ],
->>>>>>> 1155d91a
     include_package_data=True,
     setup_requires=setup_requires + ["setuptools_scm<7.0.0", 'pybind11>=2.6.0'],
     use_scm_version = setuptools_scm_conf,
