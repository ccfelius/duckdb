--- conflicted
+++ resolved
@@ -169,43 +169,15 @@
 	if (!connection) {
 		throw std::runtime_error("connection closed");
 	}
-<<<<<<< HEAD
-	{
-		py::gil_scoped_release release;
-		connection->TableFunction("pandas_scan", {Value::POINTER((uintptr_t)value.ptr())})
+	auto py_object_type = string(py::str(python_object.get_type().attr("__name__")));
+
+	if (py_object_type == "DataFrame") {
+		{
+			py::gil_scoped_release release;
+			connection->TableFunction("pandas_scan", {Value::POINTER((uintptr_t)python_object.ptr())})
 		    ->CreateView(name, true, true);
-	}
-	// keep a reference
-	auto object = make_unique<RegisteredObject>(value);
-	registered_objects[name] = move(object);
-	return this;
-}
-
-DuckDBPyConnection *DuckDBPyConnection::RegisterArrow(const string &name, py::object &table,
-                                                      const idx_t rows_per_tuple) {
-	if (!connection) {
-		throw std::runtime_error("connection closed");
-	}
-	auto stream_factory = make_unique<PythonTableArrowArrayStreamFactory>(table.ptr());
-
-	auto stream_factory_produce = PythonTableArrowArrayStreamFactory::Produce;
-	{
-		py::gil_scoped_release release;
-		connection
-		    ->TableFunction("arrow_scan",
-		                    {Value::POINTER((uintptr_t)stream_factory.get()),
-		                     Value::POINTER((uintptr_t)stream_factory_produce), Value::UBIGINT(rows_per_tuple)})
-		    ->CreateView(name, true, true);
-	}
-
-	auto object = make_unique<RegisteredArrow>(move(stream_factory), move(table));
-	registered_objects[name] = move(object);
-=======
-	auto py_object_type = string(py::str(python_object.get_type().attr("__name__")));
-
-	if (py_object_type == "DataFrame") {
-		connection->TableFunction("pandas_scan", {Value::POINTER((uintptr_t)python_object.ptr())})
-		    ->CreateView(name, true, true);
+		}
+
 		// keep a reference
 		auto object = make_unique<RegisteredObject>(python_object);
 		registered_objects[name] = move(object);
@@ -214,19 +186,21 @@
 		auto stream_factory = make_unique<PythonTableArrowArrayStreamFactory>(python_object.ptr());
 
 		auto stream_factory_produce = PythonTableArrowArrayStreamFactory::Produce;
-		connection
-		    ->TableFunction("arrow_scan",
-		                    {Value::POINTER((uintptr_t)stream_factory.get()),
-		                     Value::POINTER((uintptr_t)stream_factory_produce), Value::UBIGINT(rows_per_tuple)})
-		    ->CreateView(name, true, true);
+		{
+			py::gil_scoped_release release;
+			connection->TableFunction("arrow_scan",
+			                    {Value::POINTER((uintptr_t)stream_factory.get()),
+			                     Value::POINTER((uintptr_t)stream_factory_produce), Value::UBIGINT(rows_per_tuple)})
+			    ->CreateView(name, true, true);
+		}
 		auto object = make_unique<RegisteredArrow>(move(stream_factory), move(python_object));
 		registered_objects[name] = move(object);
 	} else {
 		throw std::runtime_error("Python Object " + py_object_type + " not suitable to be registered as a view");
 	}
->>>>>>> b14008ca
-	return this;
-}
+	return this;
+}
+
 unique_ptr<DuckDBPyRelation> DuckDBPyConnection::FromQuery(const string &query, const string &alias) {
 	if (!connection) {
 		throw std::runtime_error("connection closed");
