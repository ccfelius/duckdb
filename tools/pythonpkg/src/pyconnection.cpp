--- conflicted
+++ resolved
@@ -241,12 +241,8 @@
 		    make_shared<PythonDependencies>(make_unique<RegisteredArrow>(move(stream_factory), python_object)));
 		connection->context->external_dependencies[name] = move(dependencies);
 	} else {
-<<<<<<< HEAD
 		auto py_object_type = string(py::str(python_object.get_type().attr("__name__")));
-		throw std::runtime_error("Python Object " + py_object_type + " not suitable to be registered as a view");
-=======
 		throw InvalidInputException("Python Object %s not suitable to be registered as a view", py_object_type);
->>>>>>> 794992a3
 	}
 	return this;
 }
@@ -377,15 +373,9 @@
 	}
 	py::gil_scoped_acquire acquire;
 	string name = "arrow_object_" + GenerateRandomName();
-<<<<<<< HEAD
-	if (!IsAcceptedArrowObject(arrow_object)) {
-		auto py_object_type = string(py::str(arrow_object.get_type().attr("__name__")));
-		throw std::runtime_error("Python Object Type " + py_object_type + " is not an accepted Arrow Object.");
-=======
 	auto py_object_type = string(py::str(arrow_object.get_type().attr("__name__")));
 	if (!IsAcceptedArrowObject(py_object_type)) {
 		throw InvalidInputException("Python Object Type %s is not an accepted Arrow Object.", py_object_type);
->>>>>>> 794992a3
 	}
 	auto stream_factory =
 	    make_unique<PythonTableArrowArrayStreamFactory>(arrow_object.ptr(), connection->context->config);
@@ -586,10 +576,6 @@
 		table_function->external_dependency =
 		    make_unique<PythonDependencies>(make_unique<RegisteredArrow>(move(stream_factory), entry));
 	} else {
-<<<<<<< HEAD
-		auto py_object_type = string(py::str(entry.get_type().attr("__name__")));
-		throw std::runtime_error("Python Object " + py_object_type + " not suitable for replacement scans");
-=======
 		std::string location = py::cast<py::str>(current_frame.attr("f_code").attr("co_filename"));
 		location += ":";
 		location += py::cast<py::str>(current_frame.attr("f_lineno"));
@@ -600,7 +586,6 @@
 		    "that \"%s\" is either a pandas.DataFrame, or pyarrow Table, FileSystemDataset, InMemoryDataset, "
 		    "RecordBatchReader, or Scanner",
 		    cpp_table_name, py_object_type, location, cpp_table_name);
->>>>>>> 794992a3
 	}
 	return table_function;
 }
