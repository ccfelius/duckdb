#include "duckdb_python/pyrelation.hpp"
#include "duckdb_python/pyconnection.hpp"
#include "duckdb_python/pyresult.hpp"
#include "duckdb/parser/qualified_name.hpp"
#include "duckdb/main/client_context.hpp"
#include "duckdb_python/vector_conversion.hpp"
#include "duckdb_python/pandas_type.hpp"
#include "duckdb/main/relation/query_relation.hpp"
#include "duckdb/parser/parser.hpp"
#include "duckdb/main/relation/view_relation.hpp"
#include "duckdb/function/pragma/pragma_functions.hpp"
#include "duckdb/parser/statement/pragma_statement.hpp"
#include "duckdb/common/box_renderer.hpp"
#include "duckdb/main/query_result.hpp"
#include "duckdb/main/materialized_query_result.hpp"

namespace duckdb {

DuckDBPyRelation::DuckDBPyRelation(shared_ptr<Relation> rel_p) : rel(std::move(rel_p)) {
	if (!rel) {
		throw InternalException("DuckDBPyRelation created without a relation");
	}
	auto &columns = rel->Columns();
	for (auto &col : columns) {
		names.push_back(col.GetName());
		types.push_back(col.GetType());
	}
}

<<<<<<< HEAD
DuckDBPyRelation::DuckDBPyRelation(duckdb::unique_ptr<DuckDBPyResult> result)
    : rel(nullptr), result(std::move(result)) {
=======
DuckDBPyRelation::DuckDBPyRelation(unique_ptr<DuckDBPyResult> result_p) : rel(nullptr), result(std::move(result_p)) {
	if (!result) {
		throw InternalException("DuckDBPyRelation created without a result");
	}
	this->types = result->GetTypes();
	this->names = result->GetNames();
>>>>>>> 236d3e3f
}

unique_ptr<DuckDBPyRelation> DuckDBPyRelation::FromDf(const DataFrame &df, shared_ptr<DuckDBPyConnection> conn) {
	if (!conn) {
		conn = DuckDBPyConnection::DefaultConnection();
	}
	return conn->FromDF(df);
}

unique_ptr<DuckDBPyRelation> DuckDBPyRelation::Values(py::object values, shared_ptr<DuckDBPyConnection> conn) {
	if (!conn) {
		conn = DuckDBPyConnection::DefaultConnection();
	}
	return conn->Values(std::move(values));
}

unique_ptr<DuckDBPyRelation> DuckDBPyRelation::FromQuery(const string &query, const string &alias,
                                                         shared_ptr<DuckDBPyConnection> conn) {
	if (!conn) {
		conn = DuckDBPyConnection::DefaultConnection();
	}
	return conn->FromQuery(query, alias);
}

unique_ptr<DuckDBPyRelation> DuckDBPyRelation::RunQuery(const string &query, const string &alias,
                                                        shared_ptr<DuckDBPyConnection> conn) {
	if (!conn) {
		conn = DuckDBPyConnection::DefaultConnection();
	}
	return conn->RunQuery(query, alias);
}

unique_ptr<DuckDBPyRelation> DuckDBPyRelation::FromParquet(const string &file_glob, bool binary_as_string,
                                                           bool file_row_number, bool filename, bool hive_partitioning,
                                                           bool union_by_name, shared_ptr<DuckDBPyConnection> conn) {
	if (!conn) {
		conn = DuckDBPyConnection::DefaultConnection();
	}
	return conn->FromParquet(file_glob, binary_as_string, file_row_number, filename, hive_partitioning, union_by_name);
}

unique_ptr<DuckDBPyRelation> DuckDBPyRelation::FromParquets(const vector<string> &file_globs, bool binary_as_string,
                                                            bool file_row_number, bool filename, bool hive_partitioning,
                                                            bool union_by_name, shared_ptr<DuckDBPyConnection> conn) {
	if (!conn) {
		conn = DuckDBPyConnection::DefaultConnection();
	}
	return conn->FromParquets(file_globs, binary_as_string, file_row_number, filename, hive_partitioning,
	                          union_by_name);
}

unique_ptr<DuckDBPyRelation> DuckDBPyRelation::GetSubstrait(const string &query, shared_ptr<DuckDBPyConnection> conn,
                                                            bool enable_optimizer) {
	if (!conn) {
		conn = DuckDBPyConnection::DefaultConnection();
	}
	return conn->GetSubstrait(query, enable_optimizer);
}

unique_ptr<DuckDBPyRelation>
DuckDBPyRelation::GetSubstraitJSON(const string &query, shared_ptr<DuckDBPyConnection> conn, bool enable_optimizer) {
	if (!conn) {
		conn = DuckDBPyConnection::DefaultConnection();
	}
	return conn->GetSubstraitJSON(query, enable_optimizer);
}

unique_ptr<DuckDBPyRelation> DuckDBPyRelation::FromSubstraitJSON(const string &json,
                                                                 shared_ptr<DuckDBPyConnection> conn) {
	if (!conn) {
		conn = DuckDBPyConnection::DefaultConnection();
	}
	return conn->FromSubstraitJSON(json);
}

unique_ptr<DuckDBPyRelation> DuckDBPyRelation::FromSubstrait(py::bytes &proto, shared_ptr<DuckDBPyConnection> conn) {
	if (!conn) {
		conn = DuckDBPyConnection::DefaultConnection();
	}
	return conn->FromSubstrait(proto);
}

unique_ptr<DuckDBPyRelation> DuckDBPyRelation::FromArrow(py::object &arrow_object,
                                                         shared_ptr<DuckDBPyConnection> conn) {
	if (!conn) {
		conn = DuckDBPyConnection::DefaultConnection();
	}
	return conn->FromArrow(arrow_object);
}

unique_ptr<DuckDBPyRelation> DuckDBPyRelation::Project(const string &expr) {
	auto projected_relation = make_uniq<DuckDBPyRelation>(rel->Project(expr));
	projected_relation->rel->extra_dependencies = this->rel->extra_dependencies;
	return projected_relation;
}

unique_ptr<DuckDBPyRelation> DuckDBPyRelation::ProjectDf(const DataFrame &df, const string &expr,
                                                         shared_ptr<DuckDBPyConnection> conn) {
	if (!conn) {
		conn = DuckDBPyConnection::DefaultConnection();
	}
	return conn->FromDF(df)->Project(expr);
}

unique_ptr<DuckDBPyRelation> DuckDBPyRelation::SetAlias(const string &expr) {
	return make_uniq<DuckDBPyRelation>(rel->Alias(expr));
}

py::str DuckDBPyRelation::GetAlias() {
	return py::str(string(rel->GetAlias()));
}

unique_ptr<DuckDBPyRelation> DuckDBPyRelation::AliasDF(const DataFrame &df, const string &expr,
                                                       shared_ptr<DuckDBPyConnection> conn) {
	if (!conn) {
		conn = DuckDBPyConnection::DefaultConnection();
	}
	return conn->FromDF(df)->SetAlias(expr);
}

unique_ptr<DuckDBPyRelation> DuckDBPyRelation::Filter(const string &expr) {
	return make_uniq<DuckDBPyRelation>(rel->Filter(expr));
}

unique_ptr<DuckDBPyRelation> DuckDBPyRelation::FilterDf(const DataFrame &df, const string &expr,
                                                        shared_ptr<DuckDBPyConnection> conn) {
	if (!conn) {
		conn = DuckDBPyConnection::DefaultConnection();
	}
	return conn->FromDF(df)->Filter(expr);
}

unique_ptr<DuckDBPyRelation> DuckDBPyRelation::Limit(int64_t n, int64_t offset) {
	return make_uniq<DuckDBPyRelation>(rel->Limit(n, offset));
}

unique_ptr<DuckDBPyRelation> DuckDBPyRelation::LimitDF(const DataFrame &df, int64_t n,
                                                       shared_ptr<DuckDBPyConnection> conn) {
	if (!conn) {
		conn = DuckDBPyConnection::DefaultConnection();
	}
	return conn->FromDF(df)->Limit(n);
}

unique_ptr<DuckDBPyRelation> DuckDBPyRelation::Order(const string &expr) {
	return make_uniq<DuckDBPyRelation>(rel->Order(expr));
}

unique_ptr<DuckDBPyRelation> DuckDBPyRelation::OrderDf(const DataFrame &df, const string &expr,
                                                       shared_ptr<DuckDBPyConnection> conn) {
	if (!conn) {
		conn = DuckDBPyConnection::DefaultConnection();
	}
	return conn->FromDF(df)->Order(expr);
}

unique_ptr<DuckDBPyRelation> DuckDBPyRelation::Aggregate(const string &expr, const string &groups) {
	if (!groups.empty()) {
		return make_uniq<DuckDBPyRelation>(rel->Aggregate(expr, groups));
	}
	return make_uniq<DuckDBPyRelation>(rel->Aggregate(expr));
}

void DuckDBPyRelation::AssertResult() const {
	if (!result) {
		throw InvalidInputException("No open result set");
	}
}

void DuckDBPyRelation::AssertRelation() const {
	if (!rel) {
		throw InvalidInputException("This relation was created from a result");
	}
}

void DuckDBPyRelation::AssertResultOpen() const {
	if (!result || result->IsClosed()) {
		throw InvalidInputException("No open result set");
	}
}

py::list DuckDBPyRelation::Description() {
	return DuckDBPyResult::GetDescription(names, types);
}

Relation &DuckDBPyRelation::GetRel() {
	if (!rel) {
		throw InternalException("DuckDBPyRelation - calling GetRel, but no rel was present");
	}
	return *rel;
}

struct DescribeAggregateInfo {
	explicit DescribeAggregateInfo(string name_p, bool numeric_only = false)
	    : name(std::move(name_p)), numeric_only(numeric_only) {
	}

	string name;
	bool numeric_only;
};

vector<string> CreateExpressionList(const vector<ColumnDefinition> &columns,
                                    const vector<DescribeAggregateInfo> &aggregates) {
	vector<string> expressions;
	expressions.reserve(columns.size());

	string aggr_names = "UNNEST([";
	for (idx_t i = 0; i < aggregates.size(); i++) {
		if (i > 0) {
			aggr_names += ", ";
		}
		aggr_names += "'";
		aggr_names += aggregates[i].name;
		aggr_names += "'";
	}
	aggr_names += "])";
	aggr_names += " AS aggr";
	expressions.push_back(aggr_names);
	for (idx_t c = 0; c < columns.size(); c++) {
		auto &col = columns[c];
		string expr = "UNNEST([";
		for (idx_t i = 0; i < aggregates.size(); i++) {
			if (i > 0) {
				expr += ", ";
			}
			if (aggregates[i].numeric_only && !col.GetType().IsNumeric()) {
				expr += "NULL";
				continue;
			}
			expr += aggregates[i].name;
			expr += "(";
			expr += KeywordHelper::WriteOptionallyQuoted(col.GetName());
			expr += ")";
			if (col.GetType().IsNumeric()) {
				expr += "::DOUBLE";
			} else {
				expr += "::VARCHAR";
			}
		}
		expr += "])";
		expr += " AS " + KeywordHelper::WriteOptionallyQuoted(col.GetName());
		expressions.push_back(expr);
	}
	return expressions;
}

unique_ptr<DuckDBPyRelation> DuckDBPyRelation::Describe() {
	auto &columns = rel->Columns();
	vector<DescribeAggregateInfo> aggregates;
	aggregates = {DescribeAggregateInfo("count"),        DescribeAggregateInfo("mean", true),
	              DescribeAggregateInfo("stddev", true), DescribeAggregateInfo("min"),
	              DescribeAggregateInfo("max"),          DescribeAggregateInfo("median", true)};
	auto expressions = CreateExpressionList(columns, aggregates);
	return make_uniq<DuckDBPyRelation>(rel->Aggregate(expressions));
}

string DuckDBPyRelation::ToSQL() {
	if (!rel) {
		// This relation is just a wrapper around a result set, can't figure out what the SQL was
		return "";
	}
	try {
		return rel->GetQueryNode()->ToString();
	} catch (const std::exception &e) {
		return "";
	}
}

string DuckDBPyRelation::GenerateExpressionList(const string &function_name, const string &aggregated_columns,
                                                const string &groups, const string &function_parameter,
                                                const string &projected_columns, const string &window_function) {
	auto input = StringUtil::Split(aggregated_columns, ',');
	return GenerateExpressionList(function_name, input, groups, function_parameter, projected_columns, window_function);
}

string DuckDBPyRelation::GenerateExpressionList(const string &function_name, const vector<string> &input,
                                                const string &groups, const string &function_parameter,
                                                const string &projected_columns, const string &window_function) {
	string expr;
	if (!projected_columns.empty()) {
		expr = projected_columns + ", ";
	}
	for (idx_t i = 0; i < input.size(); i++) {
		if (function_parameter.empty()) {
			expr += function_name + "(" + input[i] + ") " + window_function;
		} else {
			expr += function_name + "(" + input[i] + "," + function_parameter + ")" + window_function;
		}

		if (i < input.size() - 1) {
			expr += ",";
		}
	}
	return expr;
}

unique_ptr<DuckDBPyRelation> DuckDBPyRelation::GenericAggregator(const string &function_name,
                                                                 const string &aggregated_columns, const string &groups,
                                                                 const string &function_parameter,
                                                                 const string &projected_columns) {

	//! Construct Aggregation Expression
	auto expr =
	    GenerateExpressionList(function_name, aggregated_columns, groups, function_parameter, projected_columns);
	return Aggregate(expr, groups);
}

unique_ptr<DuckDBPyRelation> DuckDBPyRelation::Sum(const string &sum_columns, const string &groups) {
	return GenericAggregator("sum", sum_columns, groups);
}

unique_ptr<DuckDBPyRelation> DuckDBPyRelation::Count(const string &count_columns, const string &groups) {
	return GenericAggregator("count", count_columns, groups);
}

unique_ptr<DuckDBPyRelation> DuckDBPyRelation::Median(const string &median_columns, const string &groups) {
	return GenericAggregator("median", median_columns, groups);
}

unique_ptr<DuckDBPyRelation> DuckDBPyRelation::Quantile(const string &q, const string &quantile_columns,
                                                        const string &groups) {
	return GenericAggregator("quantile", quantile_columns, groups, q);
}

unique_ptr<DuckDBPyRelation> DuckDBPyRelation::Min(const string &min_columns, const string &groups) {
	return GenericAggregator("min", min_columns, groups);
}

unique_ptr<DuckDBPyRelation> DuckDBPyRelation::Max(const string &max_columns, const string &groups) {
	return GenericAggregator("max", max_columns, groups);
}

unique_ptr<DuckDBPyRelation> DuckDBPyRelation::Mean(const string &mean_columns, const string &groups) {
	return GenericAggregator("avg", mean_columns, groups);
}

unique_ptr<DuckDBPyRelation> DuckDBPyRelation::Var(const string &var_columns, const string &groups) {
	return GenericAggregator("var_pop", var_columns, groups);
}

unique_ptr<DuckDBPyRelation> DuckDBPyRelation::STD(const string &std_columns, const string &groups) {
	return GenericAggregator("stddev_pop", std_columns, groups);
}

unique_ptr<DuckDBPyRelation> DuckDBPyRelation::ValueCounts(const string &count_column, const string &groups) {
	if (count_column.find(',') != string::npos) {
		throw InvalidInputException("Only one column is accepted in Value_Counts method");
	}
	return GenericAggregator("count", count_column, groups, "", count_column);
}

unique_ptr<DuckDBPyRelation> DuckDBPyRelation::MAD(const string &aggr_columns, const string &groups) {
	return GenericAggregator("mad", aggr_columns, groups);
}

unique_ptr<DuckDBPyRelation> DuckDBPyRelation::Mode(const string &aggr_columns, const string &groups) {
	return GenericAggregator("mode", aggr_columns, groups);
}

unique_ptr<DuckDBPyRelation> DuckDBPyRelation::Abs(const string &columns) {
	auto expr = GenerateExpressionList("abs", columns);
	return Project(expr);
}
unique_ptr<DuckDBPyRelation> DuckDBPyRelation::Prod(const string &aggr_columns, const string &groups) {
	return GenericAggregator("product", aggr_columns, groups);
}

unique_ptr<DuckDBPyRelation> DuckDBPyRelation::Skew(const string &aggr_columns, const string &groups) {
	return GenericAggregator("skewness", aggr_columns, groups);
}

unique_ptr<DuckDBPyRelation> DuckDBPyRelation::Kurt(const string &aggr_columns, const string &groups) {
	return GenericAggregator("kurtosis", aggr_columns, groups);
}

unique_ptr<DuckDBPyRelation> DuckDBPyRelation::SEM(const string &aggr_columns, const string &groups) {
	return GenericAggregator("sem", aggr_columns, groups);
}

idx_t DuckDBPyRelation::Length() {
	auto aggregate_rel = GenericAggregator("count", "*");
	aggregate_rel->Execute();
	D_ASSERT(aggregate_rel->result);
	auto tmp_res = std::move(aggregate_rel->result);
	return tmp_res->FetchChunk()->GetValue(0, 0).GetValue<idx_t>();
}

py::tuple DuckDBPyRelation::Shape() {
	auto length = Length();
	return py::make_tuple(length, rel->Columns().size());
}

unique_ptr<DuckDBPyRelation> DuckDBPyRelation::Unique(const string &std_columns) {
	return make_uniq<DuckDBPyRelation>(rel->Project(std_columns)->Distinct());
}

unique_ptr<DuckDBPyRelation> DuckDBPyRelation::GenericWindowFunction(const string &function_name,
                                                                     const string &aggr_columns) {
	auto expr = GenerateExpressionList(function_name, aggr_columns, "", "", "",
	                                   "over (rows between unbounded preceding and current row) ");
	return make_uniq<DuckDBPyRelation>(rel->Project(expr));
}

unique_ptr<DuckDBPyRelation> DuckDBPyRelation::CumSum(const string &aggr_columns) {
	return GenericWindowFunction("sum", aggr_columns);
}

unique_ptr<DuckDBPyRelation> DuckDBPyRelation::CumProd(const string &aggr_columns) {
	return GenericWindowFunction("product", aggr_columns);
}

unique_ptr<DuckDBPyRelation> DuckDBPyRelation::CumMax(const string &aggr_columns) {
	return GenericWindowFunction("max", aggr_columns);
}

unique_ptr<DuckDBPyRelation> DuckDBPyRelation::CumMin(const string &aggr_columns) {
	return GenericWindowFunction("min", aggr_columns);
}

unique_ptr<DuckDBPyRelation> DuckDBPyRelation::AggregateDF(const DataFrame &df, const string &expr,
                                                           const string &groups, shared_ptr<DuckDBPyConnection> conn) {
	if (!conn) {
		conn = DuckDBPyConnection::DefaultConnection();
	}
	return conn->FromDF(df)->Aggregate(expr, groups);
}

unique_ptr<DuckDBPyRelation> DuckDBPyRelation::Distinct() {
	return make_uniq<DuckDBPyRelation>(rel->Distinct());
}

unique_ptr<DuckDBPyRelation> DuckDBPyRelation::DistinctDF(const DataFrame &df, shared_ptr<DuckDBPyConnection> conn) {
	if (!conn) {
		conn = DuckDBPyConnection::DefaultConnection();
	}
	return conn->FromDF(df)->Distinct();
}
duckdb::pyarrow::RecordBatchReader DuckDBPyRelation::FetchRecordBatchReader(idx_t chunk_size) {
	AssertResult();
	return result->FetchRecordBatchReader(chunk_size);
}

<<<<<<< HEAD
static duckdb::unique_ptr<QueryResult> PyExecuteRelation(const shared_ptr<Relation> &rel) {
=======
static unique_ptr<QueryResult> PyExecuteRelation(const shared_ptr<Relation> &rel, bool stream_result = false) {
>>>>>>> 236d3e3f
	if (!rel) {
		return nullptr;
	}
	auto context = rel->context.GetContext();
	py::gil_scoped_release release;
	auto pending_query = context->PendingQuery(rel, stream_result);
	return DuckDBPyConnection::CompletePendingQuery(*pending_query);
}

unique_ptr<QueryResult> DuckDBPyRelation::ExecuteInternal(bool stream_result) {
	return PyExecuteRelation(rel, stream_result);
}

<<<<<<< HEAD
void DuckDBPyRelation::ExecuteOrThrow() {
	auto tmp_result = make_uniq<DuckDBPyResult>();
	tmp_result->result = ExecuteInternal();
	if (!tmp_result->result) {
=======
void DuckDBPyRelation::ExecuteOrThrow(bool stream_result) {
	auto query_result = ExecuteInternal(stream_result);
	if (!query_result) {
>>>>>>> 236d3e3f
		throw InternalException("ExecuteOrThrow - no query available to execute");
	}
	if (query_result->HasError()) {
		query_result->ThrowError();
	}
	result = make_unique<DuckDBPyResult>(std::move(query_result));
}

DataFrame DuckDBPyRelation::FetchDF(bool date_as_object) {
	if (!result) {
		if (!rel) {
			return py::none();
		}
		ExecuteOrThrow();
	}
	if (result->IsClosed()) {
		return py::none();
	}
	auto df = result->FetchDF(date_as_object);
	result = nullptr;
	return df;
}

Optional<py::tuple> DuckDBPyRelation::FetchOne() {
	if (!result) {
		if (!rel) {
			return py::none();
		}
		ExecuteOrThrow(true);
	}
	if (result->IsClosed()) {
		return py::none();
	}
	return result->Fetchone();
}

py::list DuckDBPyRelation::FetchMany(idx_t size) {
	if (!result) {
		if (!rel) {
			return py::list();
		}
		ExecuteOrThrow(true);
		D_ASSERT(result);
	}
	if (result->IsClosed()) {
		return py::list();
	}
	return result->Fetchmany(size);
}

py::list DuckDBPyRelation::FetchAll() {
	if (!result) {
		if (!rel) {
			return py::list();
		}
		ExecuteOrThrow();
	}
	if (result->IsClosed()) {
		return py::list();
	}
	auto res = result->Fetchall();
	result = nullptr;
	return res;
}

py::dict DuckDBPyRelation::FetchNumpy() {
	if (!result) {
		if (!rel) {
			return py::none();
		}
		ExecuteOrThrow();
	}
	if (result->IsClosed()) {
		return py::none();
	}
	auto res = result->FetchNumpy();
	result = nullptr;
	return res;
}

py::dict DuckDBPyRelation::FetchPyTorch() {
	if (!result) {
		if (!rel) {
			return py::none();
		}
		ExecuteOrThrow();
	}
	if (result->IsClosed()) {
		return py::none();
	}
	auto res = result->FetchPyTorch();
	result = nullptr;
	return res;
}

py::dict DuckDBPyRelation::FetchTF() {
	if (!result) {
		if (!rel) {
			return py::none();
		}
		ExecuteOrThrow();
	}
	if (result->IsClosed()) {
		return py::none();
	}
	auto res = result->FetchTF();
	result = nullptr;
	return res;
}

py::dict DuckDBPyRelation::FetchNumpyInternal(bool stream, idx_t vectors_per_chunk) {
	if (!result) {
		if (!rel) {
			return py::none();
		}
		ExecuteOrThrow();
	}
	AssertResultOpen();
	auto res = result->FetchNumpyInternal(stream, vectors_per_chunk);
	result = nullptr;
	return res;
}

//! Should this also keep track of when the result is empty and set result->result_closed accordingly?
DataFrame DuckDBPyRelation::FetchDFChunk(idx_t vectors_per_chunk, bool date_as_object) {
	if (!result) {
		if (!rel) {
			return py::none();
		}
		ExecuteOrThrow(true);
	}
	AssertResultOpen();
	return result->FetchDFChunk(vectors_per_chunk, date_as_object);
}

duckdb::pyarrow::Table DuckDBPyRelation::ToArrowTable(idx_t batch_size) {
	if (!result) {
		if (!rel) {
			return py::none();
		}
		ExecuteOrThrow();
	}
	AssertResultOpen();
	auto res = result->FetchArrowTable(batch_size);
	result = nullptr;
	return res;
}

PolarsDataFrame DuckDBPyRelation::ToPolars(idx_t batch_size) {
	auto arrow = ToArrowTable(batch_size);
	return py::cast<PolarsDataFrame>(pybind11::module_::import("polars").attr("DataFrame")(arrow));
}

duckdb::pyarrow::RecordBatchReader DuckDBPyRelation::ToRecordBatch(idx_t batch_size) {
	if (!result) {
		if (!rel) {
			return py::none();
		}
		ExecuteOrThrow(true);
	}
	AssertResultOpen();
	return result->FetchRecordBatchReader(batch_size);
}

void DuckDBPyRelation::Close() {
	if (!result) {
		if (!rel) {
			return;
		}
		ExecuteOrThrow();
	}
	AssertResultOpen();
	result->Close();
}

unique_ptr<DuckDBPyRelation> DuckDBPyRelation::Union(DuckDBPyRelation *other) {
	return make_uniq<DuckDBPyRelation>(rel->Union(other->rel));
}

unique_ptr<DuckDBPyRelation> DuckDBPyRelation::Except(DuckDBPyRelation *other) {
	return make_uniq<DuckDBPyRelation>(rel->Except(other->rel));
}

unique_ptr<DuckDBPyRelation> DuckDBPyRelation::Intersect(DuckDBPyRelation *other) {
	return make_uniq<DuckDBPyRelation>(rel->Intersect(other->rel));
}

unique_ptr<DuckDBPyRelation> DuckDBPyRelation::Join(DuckDBPyRelation *other, const string &condition,
                                                    const string &type) {
	JoinType dtype;
	string type_string = StringUtil::Lower(type);
	StringUtil::Trim(type_string);
	if (type_string == "inner") {
		dtype = JoinType::INNER;
	} else if (type_string == "left") {
		dtype = JoinType::LEFT;
	} else {
		throw InvalidInputException("Unsupported join type %s	 try 'inner' or 'left'", type_string);
	}
	return make_uniq<DuckDBPyRelation>(rel->Join(other->rel, condition, dtype));
}

void DuckDBPyRelation::ToParquet(const string &filename, const py::object &compression) {
	case_insensitive_map_t<vector<Value>> options;

	if (!py::none().is(compression)) {
		if (!py::isinstance<py::str>(compression)) {
			throw InvalidInputException("to_csv only accepts 'compression' as a string");
		}
		options["compression"] = {Value(py::str(compression))};
	}

	auto write_parquet = rel->WriteParquetRel(filename, std::move(options));
	PyExecuteRelation(write_parquet);
}

void DuckDBPyRelation::ToCSV(const string &filename, const py::object &sep, const py::object &na_rep,
                             const py::object &header, const py::object &quotechar, const py::object &escapechar,
                             const py::object &date_format, const py::object &timestamp_format,
                             const py::object &quoting, const py::object &encoding, const py::object &compression) {
	case_insensitive_map_t<vector<Value>> options;

	if (!py::none().is(sep)) {
		if (!py::isinstance<py::str>(sep)) {
			throw InvalidInputException("to_csv only accepts 'sep' as a string");
		}
		options["delimiter"] = {Value(py::str(sep))};
	}

	if (!py::none().is(na_rep)) {
		if (!py::isinstance<py::str>(na_rep)) {
			throw InvalidInputException("to_csv only accepts 'na_rep' as a string");
		}
		options["null"] = {Value(py::str(na_rep))};
	}

	if (!py::none().is(header)) {
		if (!py::isinstance<py::bool_>(header)) {
			throw InvalidInputException("to_csv only accepts 'header' as a boolean");
		}
		options["header"] = {Value::BOOLEAN(py::bool_(header))};
	}

	if (!py::none().is(quotechar)) {
		if (!py::isinstance<py::str>(quotechar)) {
			throw InvalidInputException("to_csv only accepts 'quotechar' as a string");
		}
		options["quote"] = {Value(py::str(quotechar))};
	}

	if (!py::none().is(escapechar)) {
		if (!py::isinstance<py::str>(escapechar)) {
			throw InvalidInputException("to_csv only accepts 'escapechar' as a string");
		}
		options["escape"] = {Value(py::str(escapechar))};
	}

	if (!py::none().is(date_format)) {
		if (!py::isinstance<py::str>(date_format)) {
			throw InvalidInputException("to_csv only accepts 'date_format' as a string");
		}
		options["dateformat"] = {Value(py::str(date_format))};
	}

	if (!py::none().is(timestamp_format)) {
		if (!py::isinstance<py::str>(timestamp_format)) {
			throw InvalidInputException("to_csv only accepts 'timestamp_format' as a string");
		}
		options["timestampformat"] = {Value(py::str(timestamp_format))};
	}

	if (!py::none().is(quoting)) {
		// TODO: add list of strings as valid option
		if (py::isinstance<py::str>(quoting)) {
			string quoting_option = StringUtil::Lower(py::str(quoting));
			if (quoting_option != "force" && quoting_option != "all") {
				throw InvalidInputException(
				    "to_csv 'quoting' supported options are ALL or FORCE (both set FORCE_QUOTE=True)");
			}
		} else if (py::isinstance<py::int_>(quoting)) {
			int64_t quoting_value = py::int_(quoting);
			// csv.QUOTE_ALL expands to 1
			static constexpr int64_t QUOTE_ALL = 1;
			if (quoting_value != QUOTE_ALL) {
				throw InvalidInputException("Only csv.QUOTE_ALL is a supported option for 'quoting' currently");
			}
		} else {
			throw InvalidInputException(
			    "to_csv only accepts 'quoting' as a string or a constant from the 'csv' package");
		}
		options["force_quote"] = {Value("*")};
	}

	if (!py::none().is(encoding)) {
		if (!py::isinstance<py::str>(encoding)) {
			throw InvalidInputException("to_csv only accepts 'encoding' as a string");
		}
		string encoding_option = StringUtil::Lower(py::str(encoding));
		if (encoding_option != "utf-8" && encoding_option != "utf8") {
			throw InvalidInputException("The only supported encoding option is 'UTF8");
		}
	}

	if (!py::none().is(compression)) {
		if (!py::isinstance<py::str>(compression)) {
			throw InvalidInputException("to_csv only accepts 'compression' as a string");
		}
		options["compression"] = {Value(py::str(compression))};
	}

	auto write_csv = rel->WriteCSVRel(filename, std::move(options));
	PyExecuteRelation(write_csv);
}

void DuckDBPyRelation::WriteCsvDF(const DataFrame &df, const string &file, shared_ptr<DuckDBPyConnection> conn) {
	if (!conn) {
		conn = DuckDBPyConnection::DefaultConnection();
	}
	return conn->FromDF(df)->ToCSV(file);
}

// should this return a rel with the new view?
unique_ptr<DuckDBPyRelation> DuckDBPyRelation::CreateView(const string &view_name, bool replace) {
	rel->CreateView(view_name, replace);
	// We need to pass ownership of any Python Object Dependencies to the connection
	auto all_dependencies = rel->GetAllDependencies();
	rel->context.GetContext()->external_dependencies[view_name] = std::move(all_dependencies);
	return make_uniq<DuckDBPyRelation>(rel);
}

static bool IsDescribeStatement(SQLStatement &statement) {
	if (statement.type != StatementType::PRAGMA_STATEMENT) {
		return false;
	}
	auto &pragma_statement = (PragmaStatement &)statement;
	if (pragma_statement.info->name != "show") {
		return false;
	}
	return true;
}

unique_ptr<DuckDBPyRelation> DuckDBPyRelation::Query(const string &view_name, const string &sql_query) {
	auto view_relation = CreateView(view_name);
	auto all_dependencies = rel->GetAllDependencies();
	rel->context.GetContext()->external_dependencies[view_name] = std::move(all_dependencies);

	Parser parser(rel->context.GetContext()->GetParserOptions());
	parser.ParseQuery(sql_query);
	if (parser.statements.size() != 1) {
		throw InvalidInputException("'DuckDBPyRelation.query' only accepts a single statement");
	}
	auto &statement = *parser.statements[0];
	if (statement.type == StatementType::SELECT_STATEMENT) {
		auto select_statement = unique_ptr_cast<SQLStatement, SelectStatement>(std::move(parser.statements[0]));
		auto query_relation =
		    make_shared<QueryRelation>(rel->context.GetContext(), std::move(select_statement), "query_relation");
		return make_uniq<DuckDBPyRelation>(std::move(query_relation));
	} else if (IsDescribeStatement(statement)) {
		FunctionParameters parameters;
		parameters.values.emplace_back(view_name);
		auto query = PragmaShow(*rel->context.GetContext(), parameters);
		return Query(view_name, query);
	}
	{
		py::gil_scoped_release release;
		auto query_result = rel->context.GetContext()->Query(std::move(parser.statements[0]), false);
		// Execute it anyways, for creation/altering statements
		// We only care that it succeeds, we can't store the result
		D_ASSERT(query_result);
		if (query_result->HasError()) {
			query_result->ThrowError();
		}
	}
	return nullptr;
}

DuckDBPyRelation &DuckDBPyRelation::Execute() {
	AssertRelation();
	ExecuteOrThrow();
	return *this;
}

unique_ptr<DuckDBPyRelation> DuckDBPyRelation::QueryDF(const DataFrame &df, const string &view_name,
                                                       const string &sql_query, shared_ptr<DuckDBPyConnection> conn) {
	if (!conn) {
		conn = DuckDBPyConnection::DefaultConnection();
	}
	return conn->FromDF(df)->Query(view_name, sql_query);
}

void DuckDBPyRelation::InsertInto(const string &table) {
	AssertRelation();
	auto parsed_info = QualifiedName::Parse(table);
	auto insert = rel->InsertRel(parsed_info.schema, parsed_info.name);
	PyExecuteRelation(insert);
}

static bool IsAcceptedInsertRelationType(const Relation &relation) {
	return relation.type == RelationType::TABLE_RELATION;
}

void DuckDBPyRelation::Insert(const py::object &params) {
	AssertRelation();
	if (!IsAcceptedInsertRelationType(*this->rel)) {
		throw InvalidInputException("'DuckDBPyRelation.insert' can only be used on a table relation");
	}
	vector<vector<Value>> values {DuckDBPyConnection::TransformPythonParamList(params)};

	py::gil_scoped_release release;
	rel->Insert(values);
}

void DuckDBPyRelation::Create(const string &table) {
	AssertRelation();
	auto parsed_info = QualifiedName::Parse(table);
	auto create = rel->CreateRel(parsed_info.schema, parsed_info.name);
	PyExecuteRelation(create);
}

unique_ptr<DuckDBPyRelation> DuckDBPyRelation::Map(py::function fun) {
	AssertRelation();
	vector<Value> params;
	params.emplace_back(Value::POINTER((uintptr_t)fun.ptr()));
	auto relation = make_uniq<DuckDBPyRelation>(rel->TableFunction("python_map_function", params));
	relation->rel->extra_dependencies = make_uniq<PythonDependencies>(fun);
	return relation;
}

string DuckDBPyRelation::ToString() {
	AssertRelation();
	if (rendered_result.empty()) {
		idx_t limit_rows = 10000;
		BoxRenderer renderer;
		auto limit = Limit(limit_rows, 0);
		auto res = limit->ExecuteInternal();

		auto context = rel->context.GetContext();
		BoxRendererConfig config;
		config.limit = limit_rows;
		rendered_result = res->ToBox(*context, config);
	}
	return rendered_result;
}

void DuckDBPyRelation::Print() {
	py::print(py::str(ToString()));
}

string DuckDBPyRelation::Explain() {
	AssertRelation();
	auto res = rel->Explain();
	D_ASSERT(res->type == duckdb::QueryResultType::MATERIALIZED_RESULT);
	auto &materialized = (duckdb::MaterializedQueryResult &)*res;
	auto &coll = materialized.Collection();
	string result;
	bool skipped_first = false;
	for (auto &row : coll.Rows()) {
		// Skip the first column because it just contains 'physical plan'
		for (idx_t col_idx = 1; col_idx < coll.ColumnCount(); col_idx++) {
			if (col_idx > 1) {
				result += "\t";
			}
			auto val = row.GetValue(col_idx);
			result += val.IsNull() ? "NULL" : StringUtil::Replace(val.ToString(), string("\0", 1), "\\0");
		}
		result += "\n";
	}
	return result;
}

// TODO: RelationType to a python enum
py::str DuckDBPyRelation::Type() {
	AssertRelation();
	return py::str(RelationTypeToString(rel->type));
}

py::list DuckDBPyRelation::Columns() {
	AssertRelation();
	py::list res;
	for (auto &col : rel->Columns()) {
		res.append(col.Name());
	}
	return res;
}

py::list DuckDBPyRelation::ColumnTypes() {
	AssertRelation();
	py::list res;
	for (auto &col : rel->Columns()) {
		res.append(col.Type().ToString());
	}
	return res;
}

bool DuckDBPyRelation::IsRelation(const py::object &object) {
	return py::isinstance<DuckDBPyRelation>(object);
}

} // namespace duckdb<|MERGE_RESOLUTION|>--- conflicted
+++ resolved
@@ -27,17 +27,13 @@
 	}
 }
 
-<<<<<<< HEAD
-DuckDBPyRelation::DuckDBPyRelation(duckdb::unique_ptr<DuckDBPyResult> result)
-    : rel(nullptr), result(std::move(result)) {
-=======
-DuckDBPyRelation::DuckDBPyRelation(unique_ptr<DuckDBPyResult> result_p) : rel(nullptr), result(std::move(result_p)) {
+DuckDBPyRelation::DuckDBPyRelation(duckdb::unique_ptr<DuckDBPyResult> result_p)
+    : rel(nullptr), result(std::move(result_p)) {
 	if (!result) {
 		throw InternalException("DuckDBPyRelation created without a result");
 	}
 	this->types = result->GetTypes();
 	this->names = result->GetNames();
->>>>>>> 236d3e3f
 }
 
 unique_ptr<DuckDBPyRelation> DuckDBPyRelation::FromDf(const DataFrame &df, shared_ptr<DuckDBPyConnection> conn) {
@@ -480,11 +476,7 @@
 	return result->FetchRecordBatchReader(chunk_size);
 }
 
-<<<<<<< HEAD
-static duckdb::unique_ptr<QueryResult> PyExecuteRelation(const shared_ptr<Relation> &rel) {
-=======
 static unique_ptr<QueryResult> PyExecuteRelation(const shared_ptr<Relation> &rel, bool stream_result = false) {
->>>>>>> 236d3e3f
 	if (!rel) {
 		return nullptr;
 	}
@@ -498,22 +490,15 @@
 	return PyExecuteRelation(rel, stream_result);
 }
 
-<<<<<<< HEAD
-void DuckDBPyRelation::ExecuteOrThrow() {
-	auto tmp_result = make_uniq<DuckDBPyResult>();
-	tmp_result->result = ExecuteInternal();
-	if (!tmp_result->result) {
-=======
 void DuckDBPyRelation::ExecuteOrThrow(bool stream_result) {
 	auto query_result = ExecuteInternal(stream_result);
 	if (!query_result) {
->>>>>>> 236d3e3f
 		throw InternalException("ExecuteOrThrow - no query available to execute");
 	}
 	if (query_result->HasError()) {
 		query_result->ThrowError();
 	}
-	result = make_unique<DuckDBPyResult>(std::move(query_result));
+	result = make_uniq<DuckDBPyResult>(std::move(query_result));
 }
 
 DataFrame DuckDBPyRelation::FetchDF(bool date_as_object) {
@@ -963,7 +948,6 @@
 	auto &materialized = (duckdb::MaterializedQueryResult &)*res;
 	auto &coll = materialized.Collection();
 	string result;
-	bool skipped_first = false;
 	for (auto &row : coll.Rows()) {
 		// Skip the first column because it just contains 'physical plan'
 		for (idx_t col_idx = 1; col_idx < coll.ColumnCount(); col_idx++) {
