--- conflicted
+++ resolved
@@ -56,11 +56,7 @@
 
 unique_ptr<DuckDBPyRelation> DuckDBPyRelation::FromParquet(const string &file_glob, bool binary_as_string,
                                                            bool file_row_number, bool filename, bool hive_partitioning,
-<<<<<<< HEAD
-                                                           DuckDBPyConnection *conn) {
-=======
                                                            shared_ptr<DuckDBPyConnection> conn) {
->>>>>>> 161386de
 	if (!conn) {
 		conn = DuckDBPyConnection::DefaultConnection();
 	}
@@ -69,11 +65,7 @@
 
 unique_ptr<DuckDBPyRelation> DuckDBPyRelation::FromParquets(const vector<string> &file_globs, bool binary_as_string,
                                                             bool file_row_number, bool filename, bool hive_partitioning,
-<<<<<<< HEAD
-                                                            DuckDBPyConnection *conn) {
-=======
                                                             shared_ptr<DuckDBPyConnection> conn) {
->>>>>>> 161386de
 	if (!conn) {
 		conn = DuckDBPyConnection::DefaultConnection();
 	}
@@ -110,12 +102,8 @@
 	return conn->FromSubstrait(proto);
 }
 
-<<<<<<< HEAD
-unique_ptr<DuckDBPyRelation> DuckDBPyRelation::FromArrow(py::object &arrow_object, DuckDBPyConnection *conn) {
-=======
 unique_ptr<DuckDBPyRelation> DuckDBPyRelation::FromArrow(py::object &arrow_object,
                                                          shared_ptr<DuckDBPyConnection> conn) {
->>>>>>> 161386de
 	if (!conn) {
 		conn = DuckDBPyConnection::DefaultConnection();
 	}
