#include "duckdb_python/pyrelation.hpp"
#include "duckdb_python/pyconnection.hpp"
#include "duckdb_python/pyresult.hpp"
#include "duckdb/parser/qualified_name.hpp"
#include "duckdb/main/client_context.hpp"
#include "duckdb_python/vector_conversion.hpp"
#include "duckdb_python/pandas_type.hpp"
#include "duckdb/main/relation/query_relation.hpp"
#include "duckdb/parser/parser.hpp"

namespace duckdb {

void DuckDBPyRelation::Initialize(py::handle &m) {
	py::class_<DuckDBPyRelation>(m, "DuckDBPyRelation", py::module_local())
	    .def_property_readonly("type", &DuckDBPyRelation::Type, "Get the type of the relation.")
	    .def_property_readonly("columns", &DuckDBPyRelation::Columns, "Get the names of the columns of this relation.")
	    .def_property_readonly("types", &DuckDBPyRelation::ColumnTypes, "Get the columns types of the result.")
	    .def_property_readonly("dtypes", &DuckDBPyRelation::ColumnTypes, "Get the columns types of the result.")
	    .def("__len__", &DuckDBPyRelation::Length, "Number of rows in relation.")
	    .def_property_readonly("shape", &DuckDBPyRelation::Shape, " Tuple of # of rows, # of columns in relation.")
	    .def("filter", &DuckDBPyRelation::Filter, "Filter the relation object by the filter in filter_expr",
	         py::arg("filter_expr"))
	    .def("project", &DuckDBPyRelation::Project, "Project the relation object by the projection in project_expr",
	         py::arg("project_expr"))
	    .def("set_alias", &DuckDBPyRelation::SetAlias, "Rename the relation object to new alias", py::arg("alias"))
	    .def_property_readonly("alias", &DuckDBPyRelation::GetAlias, "Get the name of the current alias")
	    .def("order", &DuckDBPyRelation::Order, "Reorder the relation object by order_expr", py::arg("order_expr"))
	    .def("aggregate", &DuckDBPyRelation::Aggregate,
	         "Compute the aggregate aggr_expr by the optional groups group_expr on the relation", py::arg("aggr_expr"),
	         py::arg("group_expr") = "")
	    .def(
	        "sum", &DuckDBPyRelation::Sum,
	        "Compute the aggregate sum of a single column or a list of columns  by the optional groups on the relation",
	        py::arg("sum_aggr"), py::arg("group_expr") = "")
	    .def("count", &DuckDBPyRelation::Count,
	         "Compute the aggregate count of a single column or a list of columns  by the optional groups on the "
	         "relation",
	         py::arg("count_aggr"), py::arg("group_expr") = "")
	    .def("median", &DuckDBPyRelation::Median,
	         "Compute the aggregate median of a single column or a list of columns by the optional groups on the "
	         "relation",
	         py::arg("median_aggr"), py::arg("group_expr") = "")
	    .def("quantile", &DuckDBPyRelation::Quantile,
	         "Compute the quantile of a single column or a list of columns  by the optional groups on the relation",
	         py::arg("q"), py::arg("quantile_aggr"), py::arg("group_expr") = "")
	    .def("apply", &DuckDBPyRelation::GenericAggregator,
	         "Compute the function of a single column or a list of columns  by the optional groups on the relation",
	         py::arg("function_name"), py::arg("function_aggr"), py::arg("group_expr") = "",
	         py::arg("function_parameter") = "", py::arg("projected_columns") = "")
	    .def("min", &DuckDBPyRelation::Min,
	         "Compute the aggregate min of a single column or a list of columns by the optional groups on the relation",
	         py::arg("min_aggr"), py::arg("group_expr") = "")
	    .def("max", &DuckDBPyRelation::Max,
	         "Compute the aggregate max of a single column or a list of columns by the optional groups on the relation",
	         py::arg("max_aggr"), py::arg("group_expr") = "")
	    .def(
	        "mean", &DuckDBPyRelation::Mean,
	        "Compute the aggregate mean of a single column or a list of columns by the optional groups on the relation",
	        py::arg("mean_aggr"), py::arg("group_expr") = "")
	    .def("var", &DuckDBPyRelation::Var,
	         "Compute the variance of a single column or a list of columns by the optional groups on the relation",
	         py::arg("var_aggr"), py::arg("group_expr") = "")
	    .def("std", &DuckDBPyRelation::STD,
	         "Compute the standard deviation of a single column or a list of columns by the optional groups on the "
	         "relation",
	         py::arg("std_aggr"), py::arg("group_expr") = "")
	    .def("value_counts", &DuckDBPyRelation::ValueCounts, "Count number of rows with each unique value of variable",
	         py::arg("value_counts_aggr"), py::arg("group_expr") = "")
	    .def("mad", &DuckDBPyRelation::MAD,
	         "Returns the median absolute deviation for the  aggregate columns. NULL values are ignored. Temporal "
	         "types return a positive INTERVAL.",
	         py::arg("aggregation_columns"), py::arg("group_columns") = "")
	    .def("mode", &DuckDBPyRelation::Mode,
	         "Returns the most frequent value for the aggregate columns. NULL values are ignored.",
	         py::arg("aggregation_columns"), py::arg("group_columns") = "")
	    .def("abs", &DuckDBPyRelation::Abs, "Returns the absolute value for the specified columns.",
	         py::arg("aggregation_columns"))
	    .def("prod", &DuckDBPyRelation::Prod, "Calculates the product of the aggregate column.",
	         py::arg("aggregation_columns"), py::arg("group_columns") = "")
	    .def("skew", &DuckDBPyRelation::Skew, "Returns the skewness of the aggregate column.",
	         py::arg("aggregation_columns"), py::arg("group_columns") = "")
	    .def("kurt", &DuckDBPyRelation::Kurt, "Returns the excess kurtosis of the aggregate column.",
	         py::arg("aggregation_columns"), py::arg("group_columns") = "")
	    .def("sem", &DuckDBPyRelation::SEM, "Returns the standard error of the mean of the aggregate column.",
	         py::arg("aggregation_columns"), py::arg("group_columns") = "")
	    .def("unique", &DuckDBPyRelation::Unique, "Number of distinct values in a column.", py::arg("unique_aggr"))
	    .def("union", &DuckDBPyRelation::Union, py::arg("union_rel"),
	         "Create the set union of this relation object with another relation object in other_rel")
	    .def("cumsum", &DuckDBPyRelation::CumSum, "Returns the cumulative sum of the aggregate column.",
	         py::arg("aggregation_columns"))
	    .def("cumprod", &DuckDBPyRelation::CumProd, "Returns the cumulative product of the aggregate column.",
	         py::arg("aggregation_columns"))
	    .def("cummax", &DuckDBPyRelation::CumMax, "Returns the cumulative maximum of the aggregate column.",
	         py::arg("aggregation_columns"))
	    .def("cummin", &DuckDBPyRelation::CumMin, "Returns the cumulative minimum of the aggregate column.",
	         py::arg("aggregation_columns"))
	    .def("describe", &DuckDBPyRelation::Describe,
	         "Gives basic statistics (e.g., min,max) and if null exists for each column of the relation.")
	    .def("except_", &DuckDBPyRelation::Except,
	         "Create the set except of this relation object with another relation object in other_rel",
	         py::arg("other_rel"))
	    .def("intersect", &DuckDBPyRelation::Intersect,
	         "Create the set intersection of this relation object with another relation object in other_rel",
	         py::arg("other_rel"))
	    .def("join", &DuckDBPyRelation::Join,
	         "Join the relation object with another relation object in other_rel using the join condition expression "
	         "in join_condition. Types supported are 'inner' and 'left'",
	         py::arg("other_rel"), py::arg("condition"), py::arg("how") = "inner")
	    .def("distinct", &DuckDBPyRelation::Distinct, "Retrieve distinct rows from this relation object")
	    .def("limit", &DuckDBPyRelation::Limit,
	         "Only retrieve the first n rows from this relation object, starting at offset", py::arg("n"),
	         py::arg("offset") = 0)
	    .def("query", &DuckDBPyRelation::Query,
	         "Run the given SQL query in sql_query on the view named virtual_table_name that refers to the relation "
	         "object",
	         py::arg("virtual_table_name"), py::arg("sql_query"))
	    .def("execute", &DuckDBPyRelation::Execute, "Transform the relation into a result set")
	    .def("write_csv", &DuckDBPyRelation::WriteCsv, "Write the relation object to a CSV file in file_name",
	         py::arg("file_name"))
	    .def("insert_into", &DuckDBPyRelation::InsertInto,
	         "Inserts the relation object into an existing table named table_name", py::arg("table_name"))
	    .def("insert", &DuckDBPyRelation::Insert, "Inserts the given values into the relation", py::arg("values"))
	    .def("create", &DuckDBPyRelation::Create,
	         "Creates a new table named table_name with the contents of the relation object", py::arg("table_name"))
	    .def("create_view", &DuckDBPyRelation::CreateView,
	         "Creates a view named view_name that refers to the relation object", py::arg("view_name"),
	         py::arg("replace") = true)
	    .def("fetchone", &DuckDBPyRelation::Fetchone, "Execute and fetch a single row as a tuple")
	    .def("fetchmany", &DuckDBPyRelation::Fetchmany, "Execute and fetch the next set of rows as a list of tuples",
	         py::arg("size") = 1)
	    .def("fetchall", &DuckDBPyRelation::Fetchall, "Execute and fetch all rows as a list of tuples")
	    .def("df", &DuckDBPyRelation::ToDF, "Execute and fetch all rows as a pandas DataFrame")
	    .def("to_df", &DuckDBPyRelation::ToDF, "Execute and fetch all rows as a pandas DataFrame")
	    .def("arrow", &DuckDBPyRelation::ToArrowTable, "Execute and fetch all rows as an Arrow Table",
	         py::arg("batch_size") = 1000000)
	    .def("to_arrow_table", &DuckDBPyRelation::ToArrowTable, "Execute and fetch all rows as an Arrow Table",
	         py::arg("batch_size") = 1000000)
	    .def("record_batch", &DuckDBPyRelation::ToRecordBatch,
	         "Execute and return an Arrow Record Batch Reader that yields all rows", py::arg("batch_size") = 1000000)
	    .def("map", &DuckDBPyRelation::Map, py::arg("map_function"), "Calls the passed function on the relation")
	    .def("__str__", &DuckDBPyRelation::Print)
	    .def("__repr__", &DuckDBPyRelation::Print)
	    .def("explain", &DuckDBPyRelation::Explain);
}

DuckDBPyRelation::DuckDBPyRelation(shared_ptr<Relation> rel) : rel(move(rel)) {
}

unique_ptr<DuckDBPyRelation> DuckDBPyRelation::FromDf(const DataFrame &df, DuckDBPyConnection *conn) {
	return conn->FromDF(df);
}

unique_ptr<DuckDBPyRelation> DuckDBPyRelation::Values(py::object values, DuckDBPyConnection *conn) {
	return conn->Values(std::move(values));
}

unique_ptr<DuckDBPyRelation> DuckDBPyRelation::FromQuery(const string &query, const string &alias,
                                                         DuckDBPyConnection *conn) {
	return conn->FromQuery(query, alias);
}

unique_ptr<DuckDBPyRelation> DuckDBPyRelation::RunQuery(const string &query, const string &alias,
                                                        DuckDBPyConnection *conn) {
	return conn->RunQuery(query, alias);
}

unique_ptr<DuckDBPyRelation> DuckDBPyRelation::FromCsvAuto(const string &filename, DuckDBPyConnection *conn) {
	return conn->FromCsvAuto(filename);
}

unique_ptr<DuckDBPyRelation> DuckDBPyRelation::FromParquet(const string &filename, bool binary_as_string,
                                                           DuckDBPyConnection *conn) {
	return conn->FromParquet(filename, binary_as_string);
}

unique_ptr<DuckDBPyRelation> DuckDBPyRelation::FromParquetDefault(const string &filename, DuckDBPyConnection *conn) {
	bool binary_as_string = false;
	Value result;
	if (conn->connection->context->TryGetCurrentSetting("binary_as_string", result)) {
		binary_as_string = result.GetValue<bool>();
	}
	return conn->FromParquet(filename, binary_as_string);
}

unique_ptr<DuckDBPyRelation> DuckDBPyRelation::GetSubstrait(const string &query, DuckDBPyConnection *conn) {
	return conn->GetSubstrait(query);
}

unique_ptr<DuckDBPyRelation> DuckDBPyRelation::GetSubstraitJSON(const string &query, DuckDBPyConnection *conn) {
	return conn->GetSubstraitJSON(query);
}

unique_ptr<DuckDBPyRelation> DuckDBPyRelation::FromSubstrait(py::bytes &proto, DuckDBPyConnection *conn) {
	return conn->FromSubstrait(proto);
}

void DuckDBPyRelation::InstallExtension(const string &extension, bool force_install, DuckDBPyConnection *conn) {
	return conn->InstallExtension(extension, force_install);
}

void DuckDBPyRelation::LoadExtension(const string &extension, DuckDBPyConnection *conn) {
	return conn->LoadExtension(extension);
}

unique_ptr<DuckDBPyRelation> DuckDBPyRelation::FromArrow(py::object &arrow_object, DuckDBPyConnection *conn) {
	return conn->FromArrow(arrow_object);
}

unique_ptr<DuckDBPyRelation> DuckDBPyRelation::Project(const string &expr) {
	auto projected_relation = make_unique<DuckDBPyRelation>(rel->Project(expr));
	projected_relation->rel->extra_dependencies = this->rel->extra_dependencies;
	return projected_relation;
}

unique_ptr<DuckDBPyRelation> DuckDBPyRelation::ProjectDf(const DataFrame &df, const string &expr,
                                                         DuckDBPyConnection *conn) {
	return conn->FromDF(df)->Project(expr);
}

unique_ptr<DuckDBPyRelation> DuckDBPyRelation::SetAlias(const string &expr) {
	return make_unique<DuckDBPyRelation>(rel->Alias(expr));
}

py::str DuckDBPyRelation::GetAlias() {
	return py::str(string(rel->GetAlias()));
}

unique_ptr<DuckDBPyRelation> DuckDBPyRelation::AliasDF(const DataFrame &df, const string &expr,
                                                       DuckDBPyConnection *conn) {
	return conn->FromDF(df)->SetAlias(expr);
}

unique_ptr<DuckDBPyRelation> DuckDBPyRelation::Filter(const string &expr) {
	return make_unique<DuckDBPyRelation>(rel->Filter(expr));
}

unique_ptr<DuckDBPyRelation> DuckDBPyRelation::FilterDf(const DataFrame &df, const string &expr,
                                                        DuckDBPyConnection *conn) {
	return conn->FromDF(df)->Filter(expr);
}

unique_ptr<DuckDBPyRelation> DuckDBPyRelation::Limit(int64_t n, int64_t offset) {
	return make_unique<DuckDBPyRelation>(rel->Limit(n, offset));
}

unique_ptr<DuckDBPyRelation> DuckDBPyRelation::LimitDF(const DataFrame &df, int64_t n, DuckDBPyConnection *conn) {
	return conn->FromDF(df)->Limit(n);
}

unique_ptr<DuckDBPyRelation> DuckDBPyRelation::Order(const string &expr) {
	return make_unique<DuckDBPyRelation>(rel->Order(expr));
}

unique_ptr<DuckDBPyRelation> DuckDBPyRelation::OrderDf(const DataFrame &df, const string &expr,
                                                       DuckDBPyConnection *conn) {
	return conn->FromDF(df)->Order(expr);
}

unique_ptr<DuckDBPyRelation> DuckDBPyRelation::Aggregate(const string &expr, const string &groups) {
	if (!groups.empty()) {
		return make_unique<DuckDBPyRelation>(rel->Aggregate(expr, groups));
	}
	return make_unique<DuckDBPyRelation>(rel->Aggregate(expr));
}

unique_ptr<DuckDBPyRelation> DuckDBPyRelation::Describe() {
	string columns;
	for (auto &column_rel : rel->Columns()) {
		columns += column_rel.Name() + ",";
	}
	columns.erase(columns.size() - 1, columns.size());
	auto expr = GenerateExpressionList("stats", columns);
	return make_unique<DuckDBPyRelation>(rel->Project(expr)->Limit(1));
}

string DuckDBPyRelation::GenerateExpressionList(const string &function_name, const string &aggregated_columns,
                                                const string &groups, const string &function_parameter,
                                                const string &projected_columns, const string &window_function) {
	auto input = StringUtil::Split(aggregated_columns, ',');
	string expr;
	if (!projected_columns.empty()) {
		expr = projected_columns + ", ";
	}
	for (idx_t i = 0; i < input.size(); i++) {
		if (function_parameter.empty()) {
			expr += function_name + "(" + input[i] + ") " + window_function;
		} else {
			expr += function_name + "(" + input[i] + "," + function_parameter + ")" + window_function;
		}

		if (i < input.size() - 1) {
			expr += ",";
		}
	}
	return expr;
}

unique_ptr<DuckDBPyRelation> DuckDBPyRelation::GenericAggregator(const string &function_name,
                                                                 const string &aggregated_columns, const string &groups,
                                                                 const string &function_parameter,
                                                                 const string &projected_columns) {

	//! Construct Aggregation Expression
	auto expr =
	    GenerateExpressionList(function_name, aggregated_columns, groups, function_parameter, projected_columns);
	return Aggregate(expr, groups);
}

unique_ptr<DuckDBPyRelation> DuckDBPyRelation::Sum(const string &sum_columns, const string &groups) {
	return GenericAggregator("sum", sum_columns, groups);
}

unique_ptr<DuckDBPyRelation> DuckDBPyRelation::Count(const string &count_columns, const string &groups) {
	return GenericAggregator("count", count_columns, groups);
}

unique_ptr<DuckDBPyRelation> DuckDBPyRelation::Median(const string &median_columns, const string &groups) {
	return GenericAggregator("median", median_columns, groups);
}

unique_ptr<DuckDBPyRelation> DuckDBPyRelation::Quantile(const string &q, const string &quantile_columns,
                                                        const string &groups) {
	return GenericAggregator("quantile", quantile_columns, groups, q);
}

unique_ptr<DuckDBPyRelation> DuckDBPyRelation::Min(const string &min_columns, const string &groups) {
	return GenericAggregator("min", min_columns, groups);
}

unique_ptr<DuckDBPyRelation> DuckDBPyRelation::Max(const string &max_columns, const string &groups) {
	return GenericAggregator("max", max_columns, groups);
}

unique_ptr<DuckDBPyRelation> DuckDBPyRelation::Mean(const string &mean_columns, const string &groups) {
	return GenericAggregator("avg", mean_columns, groups);
}

unique_ptr<DuckDBPyRelation> DuckDBPyRelation::Var(const string &var_columns, const string &groups) {
	return GenericAggregator("var_pop", var_columns, groups);
}

unique_ptr<DuckDBPyRelation> DuckDBPyRelation::STD(const string &std_columns, const string &groups) {
	return GenericAggregator("stddev_pop", std_columns, groups);
}

unique_ptr<DuckDBPyRelation> DuckDBPyRelation::ValueCounts(const string &count_column, const string &groups) {
	if (count_column.find(',') != string::npos) {
		throw InvalidInputException("Only one column is accepted in Value_Counts method");
	}
	return GenericAggregator("count", count_column, groups, "", count_column);
}

unique_ptr<DuckDBPyRelation> DuckDBPyRelation::MAD(const string &aggr_columns, const string &groups) {
	return GenericAggregator("mad", aggr_columns, groups);
}

unique_ptr<DuckDBPyRelation> DuckDBPyRelation::Mode(const string &aggr_columns, const string &groups) {
	return GenericAggregator("mode", aggr_columns, groups);
}

unique_ptr<DuckDBPyRelation> DuckDBPyRelation::Abs(const string &columns) {
	auto expr = GenerateExpressionList("abs", columns);
	return Project(expr);
}
unique_ptr<DuckDBPyRelation> DuckDBPyRelation::Prod(const string &aggr_columns, const string &groups) {
	return GenericAggregator("product", aggr_columns, groups);
}

unique_ptr<DuckDBPyRelation> DuckDBPyRelation::Skew(const string &aggr_columns, const string &groups) {
	return GenericAggregator("skewness", aggr_columns, groups);
}

unique_ptr<DuckDBPyRelation> DuckDBPyRelation::Kurt(const string &aggr_columns, const string &groups) {
	return GenericAggregator("kurtosis", aggr_columns, groups);
}

unique_ptr<DuckDBPyRelation> DuckDBPyRelation::SEM(const string &aggr_columns, const string &groups) {
	return GenericAggregator("sem", aggr_columns, groups);
}

idx_t DuckDBPyRelation::Length() {
	auto query_result = GenericAggregator("count", "*")->Execute();
	return query_result->result->Fetch()->GetValue(0, 0).GetValue<idx_t>();
}

py::tuple DuckDBPyRelation::Shape() {
	auto length = Length();
	return py::make_tuple(length, rel->Columns().size());
}

unique_ptr<DuckDBPyRelation> DuckDBPyRelation::Unique(const string &std_columns) {
	return make_unique<DuckDBPyRelation>(rel->Project(std_columns)->Distinct());
}

unique_ptr<DuckDBPyRelation> DuckDBPyRelation::GenericWindowFunction(const string &function_name,
                                                                     const string &aggr_columns) {
	auto expr = GenerateExpressionList(function_name, aggr_columns, "", "", "",
	                                   "over (rows between unbounded preceding and current row) ");
	return make_unique<DuckDBPyRelation>(rel->Project(expr));
}

unique_ptr<DuckDBPyRelation> DuckDBPyRelation::CumSum(const string &aggr_columns) {
	return GenericWindowFunction("sum", aggr_columns);
}

unique_ptr<DuckDBPyRelation> DuckDBPyRelation::CumProd(const string &aggr_columns) {
	return GenericWindowFunction("product", aggr_columns);
}

unique_ptr<DuckDBPyRelation> DuckDBPyRelation::CumMax(const string &aggr_columns) {
	return GenericWindowFunction("max", aggr_columns);
}

unique_ptr<DuckDBPyRelation> DuckDBPyRelation::CumMin(const string &aggr_columns) {
	return GenericWindowFunction("min", aggr_columns);
}

unique_ptr<DuckDBPyRelation> DuckDBPyRelation::AggregateDF(const DataFrame &df, const string &expr,
                                                           const string &groups, DuckDBPyConnection *conn) {
	return conn->FromDF(df)->Aggregate(expr, groups);
}

unique_ptr<DuckDBPyRelation> DuckDBPyRelation::Distinct() {
	return make_unique<DuckDBPyRelation>(rel->Distinct());
}

unique_ptr<DuckDBPyRelation> DuckDBPyRelation::DistinctDF(const DataFrame &df, DuckDBPyConnection *conn) {
	return conn->FromDF(df)->Distinct();
}

DataFrame DuckDBPyRelation::ToDF() {
	auto res = make_unique<DuckDBPyResult>();
	{
		py::gil_scoped_release release;
		res->result = rel->Execute();
	}
	if (res->result->HasError()) {
		res->result->ThrowError();
	}
	return res->FetchDF();
}

py::object DuckDBPyRelation::Fetchone() {
	auto res = make_unique<DuckDBPyResult>();
	{
		py::gil_scoped_release release;
		res->result = rel->Execute();
	}
	if (res->result->HasError()) {
		res->result->ThrowError();
	}
	return res->Fetchone();
}

py::object DuckDBPyRelation::Fetchmany(idx_t size) {
	auto res = make_unique<DuckDBPyResult>();
	{
		py::gil_scoped_release release;
		res->result = rel->Execute();
	}
	if (!res->result->success) {
		throw std::runtime_error(res->result->error);
	}
	return res->Fetchmany(size);
}

py::object DuckDBPyRelation::Fetchall() {
	auto res = make_unique<DuckDBPyResult>();
	{
		py::gil_scoped_release release;
		res->result = rel->Execute();
	}
	if (res->result->HasError()) {
		res->result->ThrowError();
	}
	return res->Fetchall();
}

duckdb::pyarrow::Table DuckDBPyRelation::ToArrowTable(idx_t batch_size) {
	auto res = make_unique<DuckDBPyResult>();
	{
		py::gil_scoped_release release;
		res->result = rel->Execute();
	}
	if (res->result->HasError()) {
		res->result->ThrowError();
	}
	return res->FetchArrowTable(batch_size);
}

duckdb::pyarrow::RecordBatchReader DuckDBPyRelation::ToRecordBatch(idx_t batch_size) {
	auto res = make_unique<DuckDBPyResult>();
	{
		py::gil_scoped_release release;
		res->result = rel->Execute();
	}
	if (res->result->HasError()) {
		res->result->ThrowError();
	}
	return res->FetchRecordBatchReader(batch_size);
}

unique_ptr<DuckDBPyRelation> DuckDBPyRelation::Union(DuckDBPyRelation *other) {
	return make_unique<DuckDBPyRelation>(rel->Union(other->rel));
}

unique_ptr<DuckDBPyRelation> DuckDBPyRelation::Except(DuckDBPyRelation *other) {
	return make_unique<DuckDBPyRelation>(rel->Except(other->rel));
}

unique_ptr<DuckDBPyRelation> DuckDBPyRelation::Intersect(DuckDBPyRelation *other) {
	return make_unique<DuckDBPyRelation>(rel->Intersect(other->rel));
}

unique_ptr<DuckDBPyRelation> DuckDBPyRelation::Join(DuckDBPyRelation *other, const string &condition,
                                                    const string &type) {
	JoinType dtype;
	string type_string = StringUtil::Lower(type);
	StringUtil::Trim(type_string);
	if (type_string == "inner") {
		dtype = JoinType::INNER;
	} else if (type_string == "left") {
		dtype = JoinType::LEFT;
	} else {
		throw InvalidInputException("Unsupported join type %s try 'inner' or 'left'", type_string);
	}
	return make_unique<DuckDBPyRelation>(rel->Join(other->rel, condition, dtype));
}

void DuckDBPyRelation::WriteCsv(const string &file) {
	rel->WriteCSV(file);
}

void DuckDBPyRelation::WriteCsvDF(const DataFrame &df, const string &file, DuckDBPyConnection *conn) {
	return conn->FromDF(df)->WriteCsv(file);
}

// should this return a rel with the new view?
unique_ptr<DuckDBPyRelation> DuckDBPyRelation::CreateView(const string &view_name, bool replace) {
	rel->CreateView(view_name, replace);
	// We need to pass ownership of any Python Object Dependencies to the connection
	auto all_dependencies = rel->GetAllDependencies();
	rel->context.GetContext()->external_dependencies[view_name] = move(all_dependencies);
	return make_unique<DuckDBPyRelation>(rel);
}

unique_ptr<DuckDBPyRelation> DuckDBPyRelation::Query(const string &view_name, const string &sql_query) {
	auto view_relation = CreateView(view_name);
	auto all_dependencies = rel->GetAllDependencies();
	rel->context.GetContext()->external_dependencies[view_name] = move(all_dependencies);

	Parser parser(rel->context.GetContext()->GetParserOptions());
	parser.ParseQuery(sql_query);
	if (parser.statements.size() == 1 && parser.statements[0]->type == StatementType::SELECT_STATEMENT) {
		return make_unique<DuckDBPyRelation>(make_shared<QueryRelation>(
		    rel->context.GetContext(), unique_ptr_cast<SQLStatement, SelectStatement>(move(parser.statements[0])),
		    "query_relation"));
	}
	auto res = make_unique<DuckDBPyResult>();
	{
		py::gil_scoped_release release;
		res->result = rel->Query(view_name, sql_query);
		if (res->result != nullptr) {
			if (res->result->HasError()) {
				res->result->ThrowError();
			}
			res->Fetchall();
		}
	}
<<<<<<< HEAD
	return make_unique<DuckDBPyRelation>(rel);
=======
	if (res->result->HasError()) {
		res->result->ThrowError();
	}
	return res;
>>>>>>> 8bc40dc0
}

unique_ptr<DuckDBPyResult> DuckDBPyRelation::Execute() {
	auto res = make_unique<DuckDBPyResult>();
	{
		py::gil_scoped_release release;
		res->result = rel->Execute();
	}
	if (res->result->HasError()) {
		res->result->ThrowError();
	}
	return res;
}

unique_ptr<DuckDBPyResult> DuckDBPyRelation::QueryDF(const DataFrame &df, const string &view_name,
                                                     const string &sql_query, DuckDBPyConnection *conn) {
	return conn->FromDF(df)->Query(view_name, sql_query)->Execute();
}

void DuckDBPyRelation::InsertInto(const string &table) {
	auto parsed_info = QualifiedName::Parse(table);
	if (parsed_info.schema.empty()) {
		//! No Schema Defined, we use default schema.
		rel->Insert(table);
	} else {
		//! Schema defined, we try to insert into it.
		rel->Insert(parsed_info.schema, parsed_info.name);
	}
}

void DuckDBPyRelation::Insert(py::object params) {
	vector<vector<Value>> values {DuckDBPyConnection::TransformPythonParamList(move(params))};
	py::gil_scoped_release release;
	rel->Insert(values);
}

void DuckDBPyRelation::Create(const string &table) {
	py::gil_scoped_release release;
	rel->Create(table);
}

unique_ptr<DuckDBPyRelation> DuckDBPyRelation::Map(py::function fun) {
	vector<Value> params;
	params.emplace_back(Value::POINTER((uintptr_t)fun.ptr()));
	auto res = make_unique<DuckDBPyRelation>(rel->TableFunction("python_map_function", params));
	res->rel->extra_dependencies = make_unique<PythonDependencies>(fun);
	return res;
}

string DuckDBPyRelation::Print() {
	std::string rel_res_string;
	{
		py::gil_scoped_release release;
		rel_res_string = rel->Limit(10)->Execute()->ToString();
	}

	return rel->ToString() + "\n---------------------\n-- Result Preview  --\n---------------------\n" +
	       rel_res_string + "\n";
}

string DuckDBPyRelation::Explain() {
	return rel->ToString(0);
}

// TODO: RelationType to a python enum
py::str DuckDBPyRelation::Type() {
	return py::str(RelationTypeToString(rel->type));
}

py::list DuckDBPyRelation::Columns() {
	py::list res;
	for (auto &col : rel->Columns()) {
		res.append(col.Name());
	}
	return res;
}

py::list DuckDBPyRelation::ColumnTypes() {
	py::list res;
	for (auto &col : rel->Columns()) {
		res.append(col.Type().ToString());
	}
	return res;
}

} // namespace duckdb<|MERGE_RESOLUTION|>--- conflicted
+++ resolved
@@ -567,14 +567,7 @@
 			res->Fetchall();
 		}
 	}
-<<<<<<< HEAD
 	return make_unique<DuckDBPyRelation>(rel);
-=======
-	if (res->result->HasError()) {
-		res->result->ThrowError();
-	}
-	return res;
->>>>>>> 8bc40dc0
 }
 
 unique_ptr<DuckDBPyResult> DuckDBPyRelation::Execute() {
