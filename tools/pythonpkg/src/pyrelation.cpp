#include "duckdb_python/pybind11/pybind_wrapper.hpp"
#include "duckdb_python/pyrelation.hpp"
#include "duckdb_python/pyconnection/pyconnection.hpp"
#include "duckdb_python/pytype.hpp"
#include "duckdb_python/pyresult.hpp"
#include "duckdb/parser/qualified_name.hpp"
#include "duckdb/main/client_context.hpp"
#include "duckdb_python/numpy/numpy_type.hpp"
#include "duckdb/main/relation/query_relation.hpp"
#include "duckdb/parser/parser.hpp"
#include "duckdb/main/relation/view_relation.hpp"
#include "duckdb/function/pragma/pragma_functions.hpp"
#include "duckdb/parser/statement/pragma_statement.hpp"
#include "duckdb/common/box_renderer.hpp"
#include "duckdb/main/query_result.hpp"
#include "duckdb/main/materialized_query_result.hpp"
#include "duckdb/parser/statement/explain_statement.hpp"
#include "duckdb/catalog/default/default_types.hpp"
#include "duckdb/main/relation/value_relation.hpp"
#include "duckdb/main/relation/filter_relation.hpp"
#include "duckdb_python/expression/pyexpression.hpp"

namespace duckdb {

DuckDBPyRelation::DuckDBPyRelation(shared_ptr<Relation> rel_p) : rel(std::move(rel_p)) {
	if (!rel) {
		throw InternalException("DuckDBPyRelation created without a relation");
	}
	this->executed = false;
	auto &columns = rel->Columns();
	for (auto &col : columns) {
		names.push_back(col.GetName());
		types.push_back(col.GetType());
	}
}

DuckDBPyRelation::DuckDBPyRelation(unique_ptr<DuckDBPyResult> result_p) : rel(nullptr), result(std::move(result_p)) {
	if (!result) {
		throw InternalException("DuckDBPyRelation created without a result");
	}
	this->executed = true;
	this->types = result->GetTypes();
	this->names = result->GetNames();
}

unique_ptr<DuckDBPyRelation> DuckDBPyRelation::ProjectFromExpression(const string &expression) {
	auto projected_relation = make_uniq<DuckDBPyRelation>(rel->Project(expression));
	projected_relation->rel->extra_dependencies = this->rel->extra_dependencies;
	return projected_relation;
}

unique_ptr<DuckDBPyRelation> DuckDBPyRelation::Project(const py::args &args) {
	if (!rel) {
		return nullptr;
	}
	auto arg_count = args.size();
	if (arg_count == 0) {
		return nullptr;
	}
	py::handle first_arg = args[0];
	if (arg_count == 1 && py::isinstance<py::str>(first_arg)) {
		string expr_string = py::str(first_arg);
		return ProjectFromExpression(expr_string);
	} else {
		vector<unique_ptr<ParsedExpression>> expressions;
		for (auto arg : args) {
			shared_ptr<DuckDBPyExpression> py_expr;
			if (!py::try_cast<shared_ptr<DuckDBPyExpression>>(arg, py_expr)) {
				throw InvalidInputException("Please provide arguments of type Expression!");
			}
			auto expr = py_expr->GetExpression().Copy();
			expressions.push_back(std::move(expr));
		}
		vector<string> empty_aliases;
		return make_uniq<DuckDBPyRelation>(rel->Project(std::move(expressions), empty_aliases));
	}
}

unique_ptr<DuckDBPyRelation> DuckDBPyRelation::Select(const py::args &args, const py::kwargs &kwargs) {
	vector<unique_ptr<ParsedExpression>> expressions;
	for (auto arg : args) {
		shared_ptr<DuckDBPyExpression> py_expr;
		if (!py::try_cast<shared_ptr<DuckDBPyExpression>>(arg, py_expr)) {
			string actual_type = py::str(arg.get_type());
			throw InvalidInputException("Expected argument of type Expression, received '%s' instead", actual_type);
		}
		auto expr = py_expr->GetExpression().Copy();
		expressions.push_back(std::move(expr));
	}
	vector<string> empty_aliases;
	auto groups = kwargs.contains("groups") ? std::string(py::cast<py::str>(kwargs["groups"])) : "";
	if (groups.empty()) {
		// No groups provided
		return make_uniq<DuckDBPyRelation>(rel->Select(std::move(expressions), empty_aliases));
	}
	return make_uniq<DuckDBPyRelation>(rel->Aggregate(std::move(expressions), groups));
}

unique_ptr<DuckDBPyRelation> DuckDBPyRelation::ProjectFromTypes(const py::object &obj) {
	if (!rel) {
		return nullptr;
	}
	if (!py::isinstance<py::list>(obj)) {
		throw InvalidInputException("'columns_by_type' expects a list containing types");
	}
	auto list = py::list(obj);
	vector<LogicalType> types_filter;
	// Collect the list of types specified that will be our filter
	for (auto &item : list) {
		LogicalType type;
		if (py::isinstance<py::str>(item)) {
			string type_str = py::str(item);
			type = TransformStringToLogicalType(type_str, *rel->context.GetContext());
		} else if (py::isinstance<DuckDBPyType>(item)) {
			auto *type_p = item.cast<DuckDBPyType *>();
			type = type_p->Type();
		} else {
			string actual_type = py::str(item.get_type());
			throw InvalidInputException("Can only project on objects of type DuckDBPyType or str, not '%s'",
			                            actual_type);
		}
		types_filter.push_back(std::move(type));
	}

	if (types_filter.empty()) {
		throw InvalidInputException("List of types can not be empty!");
	}

	string projection = "";
	for (idx_t i = 0; i < types.size(); i++) {
		auto &type = types[i];
		// Check if any of the types in the filter match the current type
		if (std::find_if(types_filter.begin(), types_filter.end(),
		                 [&](const LogicalType &filter) { return filter == type; }) != types_filter.end()) {
			if (!projection.empty()) {
				projection += ", ";
			}
			projection += names[i];
		}
	}
	if (projection.empty()) {
		throw InvalidInputException("None of the columns matched the provided type filter!");
	}
	return ProjectFromExpression(projection);
}

unique_ptr<DuckDBPyRelation> DuckDBPyRelation::EmptyResult(const std::shared_ptr<ClientContext> &context,
                                                           const vector<LogicalType> &types, vector<string> names) {
	vector<Value> dummy_values;
	D_ASSERT(types.size() == names.size());
	dummy_values.reserve(types.size());
	D_ASSERT(!types.empty());
	for (auto &type : types) {
		dummy_values.emplace_back(type);
	}
	vector<vector<Value>> single_row(1, dummy_values);
	auto values_relation =
	    make_uniq<DuckDBPyRelation>(make_shared<ValueRelation>(context, single_row, std::move(names)));
	// Add a filter on an impossible condition
	return values_relation->FilterFromExpression("true = false");
}

unique_ptr<DuckDBPyRelation> DuckDBPyRelation::SetAlias(const string &expr) {
	return make_uniq<DuckDBPyRelation>(rel->Alias(expr));
}

py::str DuckDBPyRelation::GetAlias() {
	return py::str(string(rel->GetAlias()));
}

unique_ptr<DuckDBPyRelation> DuckDBPyRelation::Filter(const py::object &expr) {
	if (py::isinstance<py::str>(expr)) {
		string expression = py::cast<py::str>(expr);
		return FilterFromExpression(expression);
	}
	shared_ptr<DuckDBPyExpression> expression;
	if (!py::try_cast(expr, expression)) {
		throw InvalidInputException("Please provide either a string or a DuckDBPyExpression object to 'filter'");
	}
	auto expr_p = expression->GetExpression().Copy();
	return make_uniq<DuckDBPyRelation>(rel->Filter(std::move(expr_p)));
}

unique_ptr<DuckDBPyRelation> DuckDBPyRelation::FilterFromExpression(const string &expr) {
	return make_uniq<DuckDBPyRelation>(rel->Filter(expr));
}

unique_ptr<DuckDBPyRelation> DuckDBPyRelation::Limit(int64_t n, int64_t offset) {
	return make_uniq<DuckDBPyRelation>(rel->Limit(n, offset));
}

unique_ptr<DuckDBPyRelation> DuckDBPyRelation::Order(const string &expr) {
	return make_uniq<DuckDBPyRelation>(rel->Order(expr));
}

unique_ptr<DuckDBPyRelation> DuckDBPyRelation::Sort(const py::args &args) {
	vector<OrderByNode> order_nodes;
	order_nodes.reserve(args.size());

	for (auto arg : args) {
		shared_ptr<DuckDBPyExpression> py_expr;
		if (!py::try_cast<shared_ptr<DuckDBPyExpression>>(arg, py_expr)) {
			string actual_type = py::str(arg.get_type());
			throw InvalidInputException("Expected argument of type Expression, received '%s' instead", actual_type);
		}
		auto expr = py_expr->GetExpression().Copy();
		order_nodes.emplace_back(py_expr->order_type, py_expr->null_order, std::move(expr));
	}
	if (order_nodes.empty()) {
		throw InvalidInputException("Please provide at least one expression to sort on");
	}
	return make_uniq<DuckDBPyRelation>(rel->Order(std::move(order_nodes)));
}

unique_ptr<DuckDBPyRelation> DuckDBPyRelation::Aggregate(const string &expr, const string &groups) {
	if (!groups.empty()) {
		return make_uniq<DuckDBPyRelation>(rel->Aggregate(expr, groups));
	}
	return make_uniq<DuckDBPyRelation>(rel->Aggregate(expr));
}

void DuckDBPyRelation::AssertResult() const {
	if (!result) {
		throw InvalidInputException("No open result set");
	}
}

void DuckDBPyRelation::AssertRelation() const {
	if (!rel) {
		throw InvalidInputException("This relation was created from a result");
	}
}

void DuckDBPyRelation::AssertResultOpen() const {
	if (!result || result->IsClosed()) {
		throw InvalidInputException("No open result set");
	}
}

py::list DuckDBPyRelation::Description() {
	return DuckDBPyResult::GetDescription(names, types);
}

Relation &DuckDBPyRelation::GetRel() {
	if (!rel) {
		throw InternalException("DuckDBPyRelation - calling GetRel, but no rel was present");
	}
	return *rel;
}

struct DescribeAggregateInfo {
	explicit DescribeAggregateInfo(string name_p, bool numeric_only = false)
	    : name(std::move(name_p)), numeric_only(numeric_only) {
	}

	string name;
	bool numeric_only;
};

vector<string> CreateExpressionList(const vector<ColumnDefinition> &columns,
                                    const vector<DescribeAggregateInfo> &aggregates) {
	vector<string> expressions;
	expressions.reserve(columns.size());

	string aggr_names = "UNNEST([";
	for (idx_t i = 0; i < aggregates.size(); i++) {
		if (i > 0) {
			aggr_names += ", ";
		}
		aggr_names += "'";
		aggr_names += aggregates[i].name;
		aggr_names += "'";
	}
	aggr_names += "])";
	aggr_names += " AS aggr";
	expressions.push_back(aggr_names);
	for (idx_t c = 0; c < columns.size(); c++) {
		auto &col = columns[c];
		string expr = "UNNEST([";
		for (idx_t i = 0; i < aggregates.size(); i++) {
			if (i > 0) {
				expr += ", ";
			}
			if (aggregates[i].numeric_only && !col.GetType().IsNumeric()) {
				expr += "NULL";
				continue;
			}
			expr += aggregates[i].name;
			expr += "(";
			expr += KeywordHelper::WriteOptionallyQuoted(col.GetName());
			expr += ")";
			if (col.GetType().IsNumeric()) {
				expr += "::DOUBLE";
			} else {
				expr += "::VARCHAR";
			}
		}
		expr += "])";
		expr += " AS " + KeywordHelper::WriteOptionallyQuoted(col.GetName());
		expressions.push_back(expr);
	}
	return expressions;
}

unique_ptr<DuckDBPyRelation> DuckDBPyRelation::Describe() {
	auto &columns = rel->Columns();
	vector<DescribeAggregateInfo> aggregates;
	aggregates = {DescribeAggregateInfo("count"),        DescribeAggregateInfo("mean", true),
	              DescribeAggregateInfo("stddev", true), DescribeAggregateInfo("min"),
	              DescribeAggregateInfo("max"),          DescribeAggregateInfo("median", true)};
	auto expressions = CreateExpressionList(columns, aggregates);
	return make_uniq<DuckDBPyRelation>(rel->Aggregate(expressions));
}

string DuckDBPyRelation::ToSQL() {
	if (!rel) {
		// This relation is just a wrapper around a result set, can't figure out what the SQL was
		return "";
	}
	try {
		return rel->GetQueryNode()->ToString();
	} catch (const std::exception &e) {
		return "";
	}
}

string DuckDBPyRelation::GenerateExpressionList(const string &function_name, const string &aggregated_columns,
                                                const string &groups, const string &function_parameter,
                                                const bool &ignore_nulls, const string &projected_columns,
                                                const string &window_spec) {
	auto input = StringUtil::Split(aggregated_columns, ',');
<<<<<<< HEAD
	return GenerateExpressionList(function_name, std::move(input), groups, function_parameter, projected_columns,
	                              window_function);
=======
	return GenerateExpressionList(function_name, input, groups, function_parameter, ignore_nulls, projected_columns,
	                              window_spec);
>>>>>>> cb1c4932
}

string DuckDBPyRelation::GenerateExpressionList(const string &function_name, vector<string> &&input,
                                                const string &groups, const string &function_parameter,
                                                const bool &ignore_nulls, const string &projected_columns,
                                                const string &window_spec) {
	string expr;
	expr = projected_columns;

	if (StringUtil::CIEquals("count", function_name) && input.empty()) {
		// Insert an artificial '*'
		input.push_back("*");
	}
<<<<<<< HEAD

	if (!projected_columns.empty() && !input.empty()) {
		expr += ", ";
	}

	for (idx_t i = 0; i < input.size(); i++) {
		// string_agg(<col>
		expr += function_name + "(" + input[i];
		if (!function_parameter.empty()) {
			// string_agg(<col>, <sep>
			expr += "," + function_parameter;
=======
	if (input.empty() && !function_parameter.empty()) {
		return expr +=
		       function_name + "(" + function_parameter + ((ignore_nulls) ? " ignore nulls) " : ") ") + window_spec;
	}
	for (idx_t i = 0; i < input.size(); i++) {
		if (function_parameter.empty()) {
			expr += function_name + "(" + input[i] + ((ignore_nulls) ? " ignore nulls) " : ") ") + window_spec;
		} else {
			expr += function_name + "(" + input[i] + "," + function_parameter +
			        ((ignore_nulls) ? " ignore nulls) " : ") ") + window_spec;
>>>>>>> cb1c4932
		}
		// string_agg(<col, <sep>) OVER ()
		expr += ") " + window_function;

		if (i + 1 != input.size()) {
			expr += ",";
		}
	}
	return expr;
}

/* General aggregate functions */

unique_ptr<DuckDBPyRelation> DuckDBPyRelation::GenericAggregator(const string &function_name,
                                                                 const string &aggregated_columns, const string &groups,
                                                                 const string &function_parameter,
                                                                 const string &projected_columns) {

	//! Construct Aggregation Expression
	auto expr = GenerateExpressionList(function_name, aggregated_columns, groups, function_parameter, false,
	                                   projected_columns, "");
	return Aggregate(expr, groups);
}

unique_ptr<DuckDBPyRelation>
DuckDBPyRelation::GenericWindowFunction(const string &function_name, const string &function_parameters,
                                        const string &aggr_columns, const string &window_spec, const bool &ignore_nulls,
                                        const string &projected_columns) {
	auto expr = GenerateExpressionList(function_name, aggr_columns, "", function_parameters, ignore_nulls,
	                                   projected_columns, window_spec);
	return make_uniq<DuckDBPyRelation>(rel->Project(expr));
}

unique_ptr<DuckDBPyRelation> DuckDBPyRelation::ApplyAggOrWin(const string &function_name, const string &agg_columns,
                                                             const string &function_parameters, const string &groups,
                                                             const string &window_spec, const string &projected_columns,
                                                             const bool &ignore_nulls) {
	if (!groups.empty() && !window_spec.empty()) {
		throw InvalidInputException("Either groups or window must be set (can't be both at the same time)");
	}
	if (!window_spec.empty()) {
		return GenericWindowFunction(function_name, function_parameters, agg_columns, window_spec, ignore_nulls,
		                             projected_columns);
	} else {
		return GenericAggregator(function_name, agg_columns, groups, function_parameters, projected_columns);
	}
}

unique_ptr<DuckDBPyRelation> DuckDBPyRelation::AnyValue(const std::string &column, const std::string &groups,
                                                        const std::string &window_spec,
                                                        const std::string &projected_columns) {
	return ApplyAggOrWin("any_value", column, "", groups, window_spec, projected_columns);
}

unique_ptr<DuckDBPyRelation> DuckDBPyRelation::ArgMax(const std::string &arg_column, const std::string &value_column,
                                                      const std::string &groups, const std::string &window_spec,
                                                      const std::string &projected_columns) {
	return ApplyAggOrWin("arg_max", arg_column, value_column, groups, window_spec, projected_columns);
}

unique_ptr<DuckDBPyRelation> DuckDBPyRelation::ArgMin(const std::string &arg_column, const std::string &value_column,
                                                      const std::string &groups, const std::string &window_spec,
                                                      const std::string &projected_columns) {
	return ApplyAggOrWin("arg_min", arg_column, value_column, groups, window_spec, projected_columns);
}

unique_ptr<DuckDBPyRelation> DuckDBPyRelation::Avg(const std::string &column, const std::string &groups,
                                                   const std::string &window_spec,
                                                   const std::string &projected_columns) {
	return ApplyAggOrWin("avg", column, "", groups, window_spec, projected_columns);
}

unique_ptr<DuckDBPyRelation> DuckDBPyRelation::BitAnd(const std::string &column, const std::string &groups,
                                                      const std::string &window_spec,
                                                      const std::string &projected_columns) {
	return ApplyAggOrWin("bit_and", column, "", groups, window_spec, projected_columns);
}

unique_ptr<DuckDBPyRelation> DuckDBPyRelation::BitOr(const std::string &column, const std::string &groups,
                                                     const std::string &window_spec,
                                                     const std::string &projected_columns) {
	return ApplyAggOrWin("bit_or", column, "", groups, window_spec, projected_columns);
}

unique_ptr<DuckDBPyRelation> DuckDBPyRelation::BitXor(const std::string &column, const std::string &groups,
                                                      const std::string &window_spec,
                                                      const std::string &projected_columns) {
	return ApplyAggOrWin("bit_xor", column, "", groups, window_spec, projected_columns);
}

unique_ptr<DuckDBPyRelation> DuckDBPyRelation::BitStringAgg(const std::string &column, const Optional<py::object> &min,
                                                            const Optional<py::object> &max, const std::string &groups,
                                                            const std::string &window_spec,
                                                            const std::string &projected_columns) {
	if ((min.is_none() && !max.is_none()) || (!min.is_none() && max.is_none())) {
		throw InvalidInputException("Both min and max values must be set");
	}
	if (!min.is_none()) {
		if (!py::isinstance<py::int_>(min) || !py::isinstance<py::int_>(max)) {
			throw InvalidTypeException("min and max must be of type int");
		}
	}
	auto bitstring_agg_params =
	    min.is_none() ? "" : (std::to_string(min.cast<int>()) + "," + std::to_string(max.cast<int>()));
	return ApplyAggOrWin("bitstring_agg", column, bitstring_agg_params, groups, window_spec, projected_columns);
}

unique_ptr<DuckDBPyRelation> DuckDBPyRelation::BoolAnd(const std::string &column, const std::string &groups,
                                                       const std::string &window_spec,
                                                       const std::string &projected_columns) {
	return ApplyAggOrWin("bool_and", column, "", groups, window_spec, projected_columns);
}

unique_ptr<DuckDBPyRelation> DuckDBPyRelation::BoolOr(const std::string &column, const std::string &groups,
                                                      const std::string &window_spec,
                                                      const std::string &projected_columns) {
	return ApplyAggOrWin("bool_or", column, "", groups, window_spec, projected_columns);
}

unique_ptr<DuckDBPyRelation> DuckDBPyRelation::Count(const std::string &column, const std::string &groups,
                                                     const std::string &window_spec,
                                                     const std::string &projected_columns) {
	return ApplyAggOrWin("count", column, "", groups, window_spec, projected_columns);
}

unique_ptr<DuckDBPyRelation> DuckDBPyRelation::FAvg(const std::string &column, const std::string &groups,
                                                    const std::string &window_spec,
                                                    const std::string &projected_columns) {
	return ApplyAggOrWin("favg", column, "", groups, window_spec, projected_columns);
}

unique_ptr<DuckDBPyRelation> DuckDBPyRelation::First(const string &column, const std::string &groups,
                                                     const string &projected_columns) {
	return GenericAggregator("first", column, groups, "", projected_columns);
}

unique_ptr<DuckDBPyRelation> DuckDBPyRelation::FSum(const std::string &column, const std::string &groups,
                                                    const std::string &window_spec,
                                                    const std::string &projected_columns) {
	return ApplyAggOrWin("fsum", column, "", groups, window_spec, projected_columns);
}

unique_ptr<DuckDBPyRelation> DuckDBPyRelation::GeoMean(const std::string &column, const std::string &groups,
                                                       const std::string &projected_columns) {
	return GenericAggregator("geomean", column, groups, "", projected_columns);
}

unique_ptr<DuckDBPyRelation> DuckDBPyRelation::Histogram(const std::string &column, const std::string &groups,
                                                         const std::string &window_spec,
                                                         const std::string &projected_columns) {
	return ApplyAggOrWin("histogram", column, "", groups, window_spec, projected_columns);
}

unique_ptr<DuckDBPyRelation> DuckDBPyRelation::List(const std::string &column, const std::string &groups,
                                                    const std::string &window_spec,
                                                    const std::string &projected_columns) {
	return ApplyAggOrWin("list", column, "", groups, window_spec, projected_columns);
}

unique_ptr<DuckDBPyRelation> DuckDBPyRelation::Last(const std::string &column, const std::string &groups,
                                                    const std::string &projected_columns) {
	return GenericAggregator("last", column, groups, "", projected_columns);
}

unique_ptr<DuckDBPyRelation> DuckDBPyRelation::Max(const std::string &column, const std::string &groups,
                                                   const std::string &window_spec,
                                                   const std::string &projected_columns) {
	return ApplyAggOrWin("max", column, "", groups, window_spec, projected_columns);
}

unique_ptr<DuckDBPyRelation> DuckDBPyRelation::Min(const std::string &column, const std::string &groups,
                                                   const std::string &window_spec,
                                                   const std::string &projected_columns) {
	return ApplyAggOrWin("min", column, "", groups, window_spec, projected_columns);
}

unique_ptr<DuckDBPyRelation> DuckDBPyRelation::Product(const std::string &column, const std::string &groups,
                                                       const std::string &window_spec,
                                                       const std::string &projected_columns) {
	return ApplyAggOrWin("product", column, "", groups, window_spec, projected_columns);
}

unique_ptr<DuckDBPyRelation> DuckDBPyRelation::StringAgg(const std::string &column, const std::string &sep,
                                                         const std::string &groups, const std::string &window_spec,
                                                         const std::string &projected_columns) {
	auto string_agg_params = "\'" + sep + "\'";
	return ApplyAggOrWin("string_agg", column, string_agg_params, groups, window_spec, projected_columns);
}

unique_ptr<DuckDBPyRelation> DuckDBPyRelation::Sum(const std::string &column, const std::string &groups,
                                                   const std::string &window_spec,
                                                   const std::string &projected_columns) {
	return ApplyAggOrWin("sum", column, "", groups, window_spec, projected_columns);
}

/* TODO: Approximate aggregate functions */

/* TODO: Statistical aggregate functions */
unique_ptr<DuckDBPyRelation> DuckDBPyRelation::Median(const std::string &column, const std::string &groups,
                                                      const std::string &window_spec,
                                                      const std::string &projected_columns) {
	return ApplyAggOrWin("median", column, "", groups, window_spec, projected_columns);
}

unique_ptr<DuckDBPyRelation> DuckDBPyRelation::Mode(const std::string &column, const std::string &groups,
                                                    const std::string &window_spec,
                                                    const std::string &projected_columns) {
	return ApplyAggOrWin("mode", column, "", groups, window_spec, projected_columns);
}

unique_ptr<DuckDBPyRelation> DuckDBPyRelation::QuantileCont(const std::string &column, const py::object &q,
                                                            const std::string &groups, const std::string &window_spec,
                                                            const std::string &projected_columns) {
	string quantile_params = "";
	if (py::isinstance<py::float_>(q)) {
		quantile_params = std::to_string(q.cast<float>());
	} else if (py::isinstance<py::list>(q)) {
		auto aux = q.cast<std::vector<double>>();
		quantile_params += "[";
		for (idx_t i = 0; i < aux.size(); i++) {
			quantile_params += std::to_string(aux[i]);
			if (i < aux.size() - 1) {
				quantile_params += ",";
			}
		}
		quantile_params += "]";
	} else {
		throw InvalidTypeException("Unsupported type for quantile");
	}
	return ApplyAggOrWin("quantile_cont", column, quantile_params, groups, window_spec, projected_columns);
}

unique_ptr<DuckDBPyRelation> DuckDBPyRelation::QuantileDisc(const std::string &column, const py::object &q,
                                                            const std::string &groups, const std::string &window_spec,
                                                            const std::string &projected_columns) {
	string quantile_params = "";
	if (py::isinstance<py::float_>(q)) {
		quantile_params = std::to_string(q.cast<float>());
	} else if (py::isinstance<py::list>(q)) {
		auto aux = q.cast<std::vector<double>>();
		quantile_params += "[";
		for (idx_t i = 0; i < aux.size(); i++) {
			quantile_params += std::to_string(aux[i]);
			if (i < aux.size() - 1) {
				quantile_params += ",";
			}
		}
		quantile_params += "]";
	} else {
		throw InvalidTypeException("Unsupported type for quantile");
	}
	return ApplyAggOrWin("quantile_disc", column, quantile_params, groups, window_spec, projected_columns);
}

unique_ptr<DuckDBPyRelation> DuckDBPyRelation::StdPop(const std::string &column, const std::string &groups,
                                                      const std::string &window_spec,
                                                      const std::string &projected_columns) {
	return ApplyAggOrWin("stddev_pop", column, "", groups, window_spec, projected_columns);
}

unique_ptr<DuckDBPyRelation> DuckDBPyRelation::StdSamp(const std::string &column, const std::string &groups,
                                                       const std::string &window_spec,
                                                       const std::string &projected_columns) {
	return ApplyAggOrWin("stddev_samp", column, "", groups, window_spec, projected_columns);
}

unique_ptr<DuckDBPyRelation> DuckDBPyRelation::VarPop(const std::string &column, const std::string &groups,
                                                      const std::string &window_spec,
                                                      const std::string &projected_columns) {
	return ApplyAggOrWin("var_pop", column, "", groups, window_spec, projected_columns);
}

unique_ptr<DuckDBPyRelation> DuckDBPyRelation::VarSamp(const std::string &column, const std::string &groups,
                                                       const std::string &window_spec,
                                                       const std::string &projected_columns) {
	return ApplyAggOrWin("var_samp", column, "", groups, window_spec, projected_columns);
}

idx_t DuckDBPyRelation::Length() {
	auto aggregate_rel = GenericAggregator("count", "*");
	aggregate_rel->Execute();
	D_ASSERT(aggregate_rel->result);
	auto tmp_res = std::move(aggregate_rel->result);
	return tmp_res->FetchChunk()->GetValue(0, 0).GetValue<idx_t>();
}

py::tuple DuckDBPyRelation::Shape() {
	auto length = Length();
	return py::make_tuple(length, rel->Columns().size());
}

unique_ptr<DuckDBPyRelation> DuckDBPyRelation::Unique(const string &std_columns) {
	return make_uniq<DuckDBPyRelation>(rel->Project(std_columns)->Distinct());
}

/* General-purpose window functions */

unique_ptr<DuckDBPyRelation> DuckDBPyRelation::RowNumber(const string &window_spec, const string &projected_columns) {
	return GenericWindowFunction("row_number", "", "*", window_spec, false, projected_columns);
}

unique_ptr<DuckDBPyRelation> DuckDBPyRelation::Rank(const string &window_spec, const string &projected_columns) {
	return GenericWindowFunction("rank", "", "*", window_spec, false, projected_columns);
}

unique_ptr<DuckDBPyRelation> DuckDBPyRelation::DenseRank(const string &window_spec, const string &projected_columns) {
	return GenericWindowFunction("dense_rank", "", "*", window_spec, false, projected_columns);
}

unique_ptr<DuckDBPyRelation> DuckDBPyRelation::PercentRank(const string &window_spec, const string &projected_columns) {
	return GenericWindowFunction("percent_rank", "", "*", window_spec, false, projected_columns);
}

unique_ptr<DuckDBPyRelation> DuckDBPyRelation::CumeDist(const string &window_spec, const string &projected_columns) {
	return GenericWindowFunction("cume_dist", "", "*", window_spec, false, projected_columns);
}

unique_ptr<DuckDBPyRelation> DuckDBPyRelation::FirstValue(const string &column, const string &window_spec,
                                                          const string &projected_columns) {
	return GenericWindowFunction("first_value", "", column, window_spec, false, projected_columns);
}

unique_ptr<DuckDBPyRelation> DuckDBPyRelation::NTile(const string &window_spec, const int &num_buckets,
                                                     const string &projected_columns) {
	return GenericWindowFunction("ntile", std::to_string(num_buckets), "", window_spec, false, projected_columns);
}

unique_ptr<DuckDBPyRelation> DuckDBPyRelation::Lag(const string &column, const string &window_spec, const int &offset,
                                                   const string &default_value, const bool &ignore_nulls,
                                                   const string &projected_columns) {
	string lag_params = "";
	if (offset != 0) {
		lag_params += std::to_string(offset);
	}
	if (!default_value.empty()) {
		lag_params += "," + default_value;
	}
	return GenericWindowFunction("lag", lag_params, column, window_spec, ignore_nulls, projected_columns);
}

unique_ptr<DuckDBPyRelation> DuckDBPyRelation::LastValue(const std::string &column, const std::string &window_spec,
                                                         const std::string &projected_columns) {
	return GenericWindowFunction("last_value", "", column, window_spec, false, projected_columns);
}

unique_ptr<DuckDBPyRelation> DuckDBPyRelation::Lead(const string &column, const string &window_spec, const int &offset,
                                                    const string &default_value, const bool &ignore_nulls,
                                                    const string &projected_columns) {
	string lead_params = "";
	if (offset != 0) {
		lead_params += std::to_string(offset);
	}
	if (!default_value.empty()) {
		lead_params += "," + default_value;
	}
	return GenericWindowFunction("lead", lead_params, column, window_spec, ignore_nulls, projected_columns);
}

unique_ptr<DuckDBPyRelation> DuckDBPyRelation::NthValue(const string &column, const string &window_spec,
                                                        const int &offset, const bool &ignore_nulls,
                                                        const string &projected_columns) {
	return GenericWindowFunction("nth_value", std::to_string(offset), column, window_spec, ignore_nulls,
	                             projected_columns);
}

unique_ptr<DuckDBPyRelation> DuckDBPyRelation::Distinct() {
	return make_uniq<DuckDBPyRelation>(rel->Distinct());
}

duckdb::pyarrow::RecordBatchReader DuckDBPyRelation::FetchRecordBatchReader(idx_t rows_per_batch) {
	AssertResult();
	return result->FetchRecordBatchReader(rows_per_batch);
}

static unique_ptr<QueryResult> PyExecuteRelation(const shared_ptr<Relation> &rel, bool stream_result = false) {
	if (!rel) {
		return nullptr;
	}
	auto context = rel->context.GetContext();
	py::gil_scoped_release release;
	auto pending_query = context->PendingQuery(rel, stream_result);
	return DuckDBPyConnection::CompletePendingQuery(*pending_query);
}

unique_ptr<QueryResult> DuckDBPyRelation::ExecuteInternal(bool stream_result) {
	this->executed = true;
	return PyExecuteRelation(rel, stream_result);
}

void DuckDBPyRelation::ExecuteOrThrow(bool stream_result) {
	auto query_result = ExecuteInternal(stream_result);
	if (!query_result) {
		throw InternalException("ExecuteOrThrow - no query available to execute");
	}
	if (query_result->HasError()) {
		query_result->ThrowError();
	}
	result = make_uniq<DuckDBPyResult>(std::move(query_result));
}

PandasDataFrame DuckDBPyRelation::FetchDF(bool date_as_object) {
	if (!result) {
		if (!rel) {
			return py::none();
		}
		ExecuteOrThrow();
	}
	if (result->IsClosed()) {
		return py::none();
	}
	auto df = result->FetchDF(date_as_object);
	result = nullptr;
	return df;
}

Optional<py::tuple> DuckDBPyRelation::FetchOne() {
	if (!result) {
		if (!rel) {
			return py::none();
		}
		ExecuteOrThrow(true);
	}
	if (result->IsClosed()) {
		return py::none();
	}
	return result->Fetchone();
}

py::list DuckDBPyRelation::FetchMany(idx_t size) {
	if (!result) {
		if (!rel) {
			return py::list();
		}
		ExecuteOrThrow(true);
		D_ASSERT(result);
	}
	if (result->IsClosed()) {
		return py::list();
	}
	return result->Fetchmany(size);
}

py::list DuckDBPyRelation::FetchAll() {
	if (!result) {
		if (!rel) {
			return py::list();
		}
		ExecuteOrThrow();
	}
	if (result->IsClosed()) {
		return py::list();
	}
	auto res = result->Fetchall();
	result = nullptr;
	return res;
}

py::dict DuckDBPyRelation::FetchNumpy() {
	if (!result) {
		if (!rel) {
			return py::none();
		}
		ExecuteOrThrow();
	}
	if (result->IsClosed()) {
		return py::none();
	}
	auto res = result->FetchNumpy();
	result = nullptr;
	return res;
}

py::dict DuckDBPyRelation::FetchPyTorch() {
	if (!result) {
		if (!rel) {
			return py::none();
		}
		ExecuteOrThrow();
	}
	if (result->IsClosed()) {
		return py::none();
	}
	auto res = result->FetchPyTorch();
	result = nullptr;
	return res;
}

py::dict DuckDBPyRelation::FetchTF() {
	if (!result) {
		if (!rel) {
			return py::none();
		}
		ExecuteOrThrow();
	}
	if (result->IsClosed()) {
		return py::none();
	}
	auto res = result->FetchTF();
	result = nullptr;
	return res;
}

py::dict DuckDBPyRelation::FetchNumpyInternal(bool stream, idx_t vectors_per_chunk) {
	if (!result) {
		if (!rel) {
			return py::none();
		}
		ExecuteOrThrow();
	}
	AssertResultOpen();
	auto res = result->FetchNumpyInternal(stream, vectors_per_chunk);
	result = nullptr;
	return res;
}

//! Should this also keep track of when the result is empty and set result->result_closed accordingly?
PandasDataFrame DuckDBPyRelation::FetchDFChunk(idx_t vectors_per_chunk, bool date_as_object) {
	if (!result) {
		if (!rel) {
			return py::none();
		}
		ExecuteOrThrow(true);
	}
	AssertResultOpen();
	return result->FetchDFChunk(vectors_per_chunk, date_as_object);
}

duckdb::pyarrow::Table DuckDBPyRelation::ToArrowTable(idx_t batch_size) {
	if (!result) {
		if (!rel) {
			return py::none();
		}
		ExecuteOrThrow();
	}
	AssertResultOpen();
	auto res = result->FetchArrowTable(batch_size);
	result = nullptr;
	return res;
}

PolarsDataFrame DuckDBPyRelation::ToPolars(idx_t batch_size) {
	auto arrow = ToArrowTable(batch_size);
	return py::cast<PolarsDataFrame>(pybind11::module_::import("polars").attr("DataFrame")(arrow));
}

duckdb::pyarrow::RecordBatchReader DuckDBPyRelation::ToRecordBatch(idx_t batch_size) {
	if (!result) {
		if (!rel) {
			return py::none();
		}
		ExecuteOrThrow(true);
	}
	AssertResultOpen();
	return result->FetchRecordBatchReader(batch_size);
}

void DuckDBPyRelation::Close() {
	// We always want to execute the query at least once, for side-effect purposes.
	// if it has already been executed, we don't need to do it again.
	if (!executed && !result) {
		if (!rel) {
			return;
		}
		ExecuteOrThrow();
	}
	if (result) {
		result->Close();
	}
}

bool DuckDBPyRelation::ContainsColumnByName(const string &name) const {
	return std::find_if(names.begin(), names.end(),
	                    [&](const string &item) { return StringUtil::CIEquals(name, item); }) != names.end();
}

static bool ContainsStructFieldByName(LogicalType &type, const string &name) {
	if (type.id() != LogicalTypeId::STRUCT) {
		return false;
	}
	auto count = StructType::GetChildCount(type);
	for (idx_t i = 0; i < count; i++) {
		auto &field_name = StructType::GetChildName(type, i);
		if (StringUtil::CIEquals(name, field_name)) {
			return true;
		}
	}
	return false;
}

unique_ptr<DuckDBPyRelation> DuckDBPyRelation::GetAttribute(const string &name) {
	// TODO: support fetching a result containing only column 'name' from a value_relation
	if (!rel) {
		throw py::attribute_error(
		    StringUtil::Format("This relation does not contain a column by the name of '%s'", name));
	}
	if (names.size() == 1 && ContainsStructFieldByName(types[0], name)) {
		return make_uniq<DuckDBPyRelation>(rel->Project({StringUtil::Format("%s.%s", names[0], name)}));
	}
	if (ContainsColumnByName(name)) {
		return make_uniq<DuckDBPyRelation>(rel->Project({StringUtil::Format("\"%s\"", name)}));
	}
	throw py::attribute_error(StringUtil::Format("This relation does not contain a column by the name of '%s'", name));
}

unique_ptr<DuckDBPyRelation> DuckDBPyRelation::Union(DuckDBPyRelation *other) {
	return make_uniq<DuckDBPyRelation>(rel->Union(other->rel));
}

unique_ptr<DuckDBPyRelation> DuckDBPyRelation::Except(DuckDBPyRelation *other) {
	return make_uniq<DuckDBPyRelation>(rel->Except(other->rel));
}

unique_ptr<DuckDBPyRelation> DuckDBPyRelation::Intersect(DuckDBPyRelation *other) {
	return make_uniq<DuckDBPyRelation>(rel->Intersect(other->rel));
}

namespace {
struct SupportedPythonJoinType {
	string name;
	JoinType type;
};
} // namespace

static const SupportedPythonJoinType *GetSupportedJoinTypes(idx_t &length) {
	static const SupportedPythonJoinType supported_types[] = {
	    {.name = "left", .type = JoinType::LEFT},   {.name = "right", .type = JoinType::RIGHT},
	    {.name = "outer", .type = JoinType::OUTER}, {.name = "semi", .type = JoinType::SEMI},
	    {.name = "inner", .type = JoinType::INNER}, {.name = "anti", .type = JoinType::ANTI}};
	static const auto supported_types_count = sizeof(supported_types) / sizeof(SupportedPythonJoinType);
	length = supported_types_count;
	return reinterpret_cast<const SupportedPythonJoinType *>(supported_types);
}

static JoinType ParseJoinType(const string &type) {
	idx_t supported_types_count;
	auto supported_types = GetSupportedJoinTypes(supported_types_count);
	for (idx_t i = 0; i < supported_types_count; i++) {
		auto &supported_type = supported_types[i];
		if (supported_type.name == type) {
			return supported_type.type;
		}
	}
	return JoinType::INVALID;
}

[[noreturn]] void ThrowUnsupportedJoinTypeError(const string &provided) {
	vector<string> supported_options;
	idx_t length;
	auto supported_types = GetSupportedJoinTypes(length);
	for (idx_t i = 0; i < length; i++) {
		supported_options.push_back(StringUtil::Format("'%s'", supported_types[i].name));
	}
	auto options = StringUtil::Join(supported_options, ", ");
	throw InvalidInputException("Unsupported join type %s, try one of: %s", provided, options);
}

unique_ptr<DuckDBPyRelation> DuckDBPyRelation::Join(DuckDBPyRelation *other, const py::object &condition,
                                                    const string &type) {

	JoinType dtype;
	string type_string = StringUtil::Lower(type);
	StringUtil::Trim(type_string);

	dtype = ParseJoinType(type_string);
	if (dtype == JoinType::INVALID) {
		ThrowUnsupportedJoinTypeError(type);
	}
	auto alias = GetAlias();
	auto other_alias = other->GetAlias();
	if (StringUtil::CIEquals(alias, other_alias)) {
		throw InvalidInputException("Both relations have the same alias, please change the alias of one or both "
		                            "relations using 'rel = rel.set_alias(<new alias>)'");
	}
	if (py::isinstance<py::str>(condition)) {
		auto condition_string = std::string(py::cast<py::str>(condition));
		return make_uniq<DuckDBPyRelation>(rel->Join(other->rel, condition_string, dtype));
	}
	shared_ptr<DuckDBPyExpression> condition_expr;
	if (!py::try_cast(condition, condition_expr)) {
		throw InvalidInputException(
		    "Please provide condition as an expression either in string form or as an Expression object");
	}
	vector<unique_ptr<ParsedExpression>> conditions;
	conditions.push_back(condition_expr->GetExpression().Copy());
	return make_uniq<DuckDBPyRelation>(rel->Join(other->rel, std::move(conditions), dtype));
}

void DuckDBPyRelation::ToParquet(const string &filename, const py::object &compression) {
	case_insensitive_map_t<vector<Value>> options;

	if (!py::none().is(compression)) {
		if (!py::isinstance<py::str>(compression)) {
			throw InvalidInputException("to_csv only accepts 'compression' as a string");
		}
		options["compression"] = {Value(py::str(compression))};
	}

	auto write_parquet = rel->WriteParquetRel(filename, std::move(options));
	PyExecuteRelation(write_parquet);
}

void DuckDBPyRelation::ToCSV(const string &filename, const py::object &sep, const py::object &na_rep,
                             const py::object &header, const py::object &quotechar, const py::object &escapechar,
                             const py::object &date_format, const py::object &timestamp_format,
                             const py::object &quoting, const py::object &encoding, const py::object &compression) {
	case_insensitive_map_t<vector<Value>> options;

	if (!py::none().is(sep)) {
		if (!py::isinstance<py::str>(sep)) {
			throw InvalidInputException("to_csv only accepts 'sep' as a string");
		}
		options["delimiter"] = {Value(py::str(sep))};
	}

	if (!py::none().is(na_rep)) {
		if (!py::isinstance<py::str>(na_rep)) {
			throw InvalidInputException("to_csv only accepts 'na_rep' as a string");
		}
		options["null"] = {Value(py::str(na_rep))};
	}

	if (!py::none().is(header)) {
		if (!py::isinstance<py::bool_>(header)) {
			throw InvalidInputException("to_csv only accepts 'header' as a boolean");
		}
		options["header"] = {Value::BOOLEAN(py::bool_(header))};
	}

	if (!py::none().is(quotechar)) {
		if (!py::isinstance<py::str>(quotechar)) {
			throw InvalidInputException("to_csv only accepts 'quotechar' as a string");
		}
		options["quote"] = {Value(py::str(quotechar))};
	}

	if (!py::none().is(escapechar)) {
		if (!py::isinstance<py::str>(escapechar)) {
			throw InvalidInputException("to_csv only accepts 'escapechar' as a string");
		}
		options["escape"] = {Value(py::str(escapechar))};
	}

	if (!py::none().is(date_format)) {
		if (!py::isinstance<py::str>(date_format)) {
			throw InvalidInputException("to_csv only accepts 'date_format' as a string");
		}
		options["dateformat"] = {Value(py::str(date_format))};
	}

	if (!py::none().is(timestamp_format)) {
		if (!py::isinstance<py::str>(timestamp_format)) {
			throw InvalidInputException("to_csv only accepts 'timestamp_format' as a string");
		}
		options["timestampformat"] = {Value(py::str(timestamp_format))};
	}

	if (!py::none().is(quoting)) {
		// TODO: add list of strings as valid option
		if (py::isinstance<py::str>(quoting)) {
			string quoting_option = StringUtil::Lower(py::str(quoting));
			if (quoting_option != "force" && quoting_option != "all") {
				throw InvalidInputException(
				    "to_csv 'quoting' supported options are ALL or FORCE (both set FORCE_QUOTE=True)");
			}
		} else if (py::isinstance<py::int_>(quoting)) {
			int64_t quoting_value = py::int_(quoting);
			// csv.QUOTE_ALL expands to 1
			static constexpr int64_t QUOTE_ALL = 1;
			if (quoting_value != QUOTE_ALL) {
				throw InvalidInputException("Only csv.QUOTE_ALL is a supported option for 'quoting' currently");
			}
		} else {
			throw InvalidInputException(
			    "to_csv only accepts 'quoting' as a string or a constant from the 'csv' package");
		}
		options["force_quote"] = {Value("*")};
	}

	if (!py::none().is(encoding)) {
		if (!py::isinstance<py::str>(encoding)) {
			throw InvalidInputException("to_csv only accepts 'encoding' as a string");
		}
		string encoding_option = StringUtil::Lower(py::str(encoding));
		if (encoding_option != "utf-8" && encoding_option != "utf8") {
			throw InvalidInputException("The only supported encoding option is 'UTF8");
		}
	}

	if (!py::none().is(compression)) {
		if (!py::isinstance<py::str>(compression)) {
			throw InvalidInputException("to_csv only accepts 'compression' as a string");
		}
		options["compression"] = {Value(py::str(compression))};
	}

	auto write_csv = rel->WriteCSVRel(filename, std::move(options));
	PyExecuteRelation(write_csv);
}

// should this return a rel with the new view?
unique_ptr<DuckDBPyRelation> DuckDBPyRelation::CreateView(const string &view_name, bool replace) {
	rel->CreateView(view_name, replace);
	// We need to pass ownership of any Python Object Dependencies to the connection
	auto all_dependencies = rel->GetAllDependencies();
	rel->context.GetContext()->external_dependencies[view_name] = std::move(all_dependencies);
	return make_uniq<DuckDBPyRelation>(rel);
}

static bool IsDescribeStatement(SQLStatement &statement) {
	if (statement.type != StatementType::PRAGMA_STATEMENT) {
		return false;
	}
	auto &pragma_statement = statement.Cast<PragmaStatement>();
	if (pragma_statement.info->name != "show") {
		return false;
	}
	return true;
}

unique_ptr<DuckDBPyRelation> DuckDBPyRelation::Query(const string &view_name, const string &sql_query) {
	auto view_relation = CreateView(view_name);
	auto all_dependencies = rel->GetAllDependencies();
	rel->context.GetContext()->external_dependencies[view_name] = std::move(all_dependencies);

	Parser parser(rel->context.GetContext()->GetParserOptions());
	parser.ParseQuery(sql_query);
	if (parser.statements.size() != 1) {
		throw InvalidInputException("'DuckDBPyRelation.query' only accepts a single statement");
	}
	auto &statement = *parser.statements[0];
	if (statement.type == StatementType::SELECT_STATEMENT) {
		auto select_statement = unique_ptr_cast<SQLStatement, SelectStatement>(std::move(parser.statements[0]));
		auto query_relation =
		    make_shared<QueryRelation>(rel->context.GetContext(), std::move(select_statement), "query_relation");
		return make_uniq<DuckDBPyRelation>(std::move(query_relation));
	} else if (IsDescribeStatement(statement)) {
		FunctionParameters parameters;
		parameters.values.emplace_back(view_name);
		auto query = PragmaShow(*rel->context.GetContext(), parameters);
		return Query(view_name, query);
	}
	{
		py::gil_scoped_release release;
		auto query_result = rel->context.GetContext()->Query(std::move(parser.statements[0]), false);
		// Execute it anyways, for creation/altering statements
		// We only care that it succeeds, we can't store the result
		D_ASSERT(query_result);
		if (query_result->HasError()) {
			query_result->ThrowError();
		}
	}
	return nullptr;
}

DuckDBPyRelation &DuckDBPyRelation::Execute() {
	AssertRelation();
	ExecuteOrThrow();
	return *this;
}

void DuckDBPyRelation::InsertInto(const string &table) {
	AssertRelation();
	auto parsed_info = QualifiedName::Parse(table);
	auto insert = rel->InsertRel(parsed_info.schema, parsed_info.name);
	PyExecuteRelation(insert);
}

static bool IsAcceptedInsertRelationType(const Relation &relation) {
	return relation.type == RelationType::TABLE_RELATION;
}

void DuckDBPyRelation::Insert(const py::object &params) {
	AssertRelation();
	if (!IsAcceptedInsertRelationType(*this->rel)) {
		throw InvalidInputException("'DuckDBPyRelation.insert' can only be used on a table relation");
	}
	vector<vector<Value>> values {DuckDBPyConnection::TransformPythonParamList(params)};

	py::gil_scoped_release release;
	rel->Insert(values);
}

void DuckDBPyRelation::Create(const string &table) {
	AssertRelation();
	auto parsed_info = QualifiedName::Parse(table);
	auto create = rel->CreateRel(parsed_info.schema, parsed_info.name);
	PyExecuteRelation(create);
}

unique_ptr<DuckDBPyRelation> DuckDBPyRelation::Map(py::function fun, Optional<py::object> schema) {
	AssertRelation();
	vector<Value> params;
	params.emplace_back(Value::POINTER(CastPointerToValue(fun.ptr())));
	params.emplace_back(Value::POINTER(CastPointerToValue(schema.ptr())));
	auto relation = make_uniq<DuckDBPyRelation>(rel->TableFunction("python_map_function", params));
	auto rel_dependency = make_uniq<PythonDependencies>();
	rel_dependency->map_function = std::move(fun);
	rel_dependency->py_object_list.push_back(make_uniq<RegisteredObject>(std::move(schema)));
	relation->rel->extra_dependencies = std::move(rel_dependency);
	return relation;
}

string DuckDBPyRelation::ToString() {
	AssertRelation();
	if (rendered_result.empty()) {
		idx_t limit_rows = 10000;
		BoxRenderer renderer;
		auto limit = Limit(limit_rows, 0);
		auto res = limit->ExecuteInternal();

		auto context = rel->context.GetContext();
		BoxRendererConfig config;
		config.limit = limit_rows;
		rendered_result = res->ToBox(*context, config);
	}
	return rendered_result;
}

void DuckDBPyRelation::Print() {
	py::print(py::str(ToString()));
}

string DuckDBPyRelation::Explain(ExplainType type) {
	AssertRelation();
	py::gil_scoped_release release;
	auto res = rel->Explain(type);
	D_ASSERT(res->type == duckdb::QueryResultType::MATERIALIZED_RESULT);
	auto &materialized = res->Cast<MaterializedQueryResult>();
	auto &coll = materialized.Collection();
	string result;
	for (auto &row : coll.Rows()) {
		// Skip the first column because it just contains 'physical plan'
		for (idx_t col_idx = 1; col_idx < coll.ColumnCount(); col_idx++) {
			if (col_idx > 1) {
				result += "\t";
			}
			auto val = row.GetValue(col_idx);
			result += val.IsNull() ? "NULL" : StringUtil::Replace(val.ToString(), string("\0", 1), "\\0");
		}
		result += "\n";
	}
	return result;
}

// TODO: RelationType to a python enum
py::str DuckDBPyRelation::Type() {
	AssertRelation();
	return py::str(RelationTypeToString(rel->type));
}

py::list DuckDBPyRelation::Columns() {
	AssertRelation();
	py::list res;
	for (auto &col : rel->Columns()) {
		res.append(col.Name());
	}
	return res;
}

py::list DuckDBPyRelation::ColumnTypes() {
	AssertRelation();
	py::list res;
	for (auto &col : rel->Columns()) {
		res.append(DuckDBPyType(col.Type()));
	}
	return res;
}

bool DuckDBPyRelation::IsRelation(const py::object &object) {
	return py::isinstance<DuckDBPyRelation>(object);
}

} // namespace duckdb<|MERGE_RESOLUTION|>--- conflicted
+++ resolved
@@ -49,7 +49,7 @@
 	return projected_relation;
 }
 
-unique_ptr<DuckDBPyRelation> DuckDBPyRelation::Project(const py::args &args) {
+unique_ptr<DuckDBPyRelation> DuckDBPyRelation::Project(const py::args &args, const py::kwargs &kwargs) {
 	if (!rel) {
 		return nullptr;
 	}
@@ -72,28 +72,13 @@
 			expressions.push_back(std::move(expr));
 		}
 		vector<string> empty_aliases;
-		return make_uniq<DuckDBPyRelation>(rel->Project(std::move(expressions), empty_aliases));
-	}
-}
-
-unique_ptr<DuckDBPyRelation> DuckDBPyRelation::Select(const py::args &args, const py::kwargs &kwargs) {
-	vector<unique_ptr<ParsedExpression>> expressions;
-	for (auto arg : args) {
-		shared_ptr<DuckDBPyExpression> py_expr;
-		if (!py::try_cast<shared_ptr<DuckDBPyExpression>>(arg, py_expr)) {
-			string actual_type = py::str(arg.get_type());
-			throw InvalidInputException("Expected argument of type Expression, received '%s' instead", actual_type);
-		}
-		auto expr = py_expr->GetExpression().Copy();
-		expressions.push_back(std::move(expr));
-	}
-	vector<string> empty_aliases;
-	auto groups = kwargs.contains("groups") ? std::string(py::cast<py::str>(kwargs["groups"])) : "";
-	if (groups.empty()) {
-		// No groups provided
-		return make_uniq<DuckDBPyRelation>(rel->Select(std::move(expressions), empty_aliases));
-	}
-	return make_uniq<DuckDBPyRelation>(rel->Aggregate(std::move(expressions), groups));
+		auto groups = kwargs.contains("groups") ? std::string(py::cast<py::str>(kwargs["groups"])) : "";
+		if (groups.empty()) {
+			// No groups provided
+			return make_uniq<DuckDBPyRelation>(rel->Project(std::move(expressions), empty_aliases));
+		}
+		return make_uniq<DuckDBPyRelation>(rel->Aggregate(std::move(expressions), groups));
+	}
 }
 
 unique_ptr<DuckDBPyRelation> DuckDBPyRelation::ProjectFromTypes(const py::object &obj) {
@@ -326,34 +311,28 @@
 
 string DuckDBPyRelation::GenerateExpressionList(const string &function_name, const string &aggregated_columns,
                                                 const string &groups, const string &function_parameter,
-                                                const bool &ignore_nulls, const string &projected_columns,
+                                                bool ignore_nulls, const string &projected_columns,
                                                 const string &window_spec) {
 	auto input = StringUtil::Split(aggregated_columns, ',');
-<<<<<<< HEAD
-	return GenerateExpressionList(function_name, std::move(input), groups, function_parameter, projected_columns,
-	                              window_function);
-=======
-	return GenerateExpressionList(function_name, input, groups, function_parameter, ignore_nulls, projected_columns,
-	                              window_spec);
->>>>>>> cb1c4932
+	return GenerateExpressionList(function_name, std::move(input), groups, function_parameter, ignore_nulls,
+	                              projected_columns, window_spec);
 }
 
 string DuckDBPyRelation::GenerateExpressionList(const string &function_name, vector<string> &&input,
                                                 const string &groups, const string &function_parameter,
-                                                const bool &ignore_nulls, const string &projected_columns,
+                                                bool ignore_nulls, const string &projected_columns,
                                                 const string &window_spec) {
 	string expr;
-	expr = projected_columns;
 
 	if (StringUtil::CIEquals("count", function_name) && input.empty()) {
 		// Insert an artificial '*'
 		input.push_back("*");
 	}
-<<<<<<< HEAD
-
-	if (!projected_columns.empty() && !input.empty()) {
-		expr += ", ";
-	}
+
+	if (!projected_columns.empty()) {
+		expr = projected_columns + ", ";
+	}
+	string ignore_nulls_str = ignore_nulls ? " ignore nulls" : "";
 
 	for (idx_t i = 0; i < input.size(); i++) {
 		// string_agg(<col>
@@ -361,21 +340,10 @@
 		if (!function_parameter.empty()) {
 			// string_agg(<col>, <sep>
 			expr += "," + function_parameter;
-=======
-	if (input.empty() && !function_parameter.empty()) {
-		return expr +=
-		       function_name + "(" + function_parameter + ((ignore_nulls) ? " ignore nulls) " : ") ") + window_spec;
-	}
-	for (idx_t i = 0; i < input.size(); i++) {
-		if (function_parameter.empty()) {
-			expr += function_name + "(" + input[i] + ((ignore_nulls) ? " ignore nulls) " : ") ") + window_spec;
-		} else {
-			expr += function_name + "(" + input[i] + "," + function_parameter +
-			        ((ignore_nulls) ? " ignore nulls) " : ") ") + window_spec;
->>>>>>> cb1c4932
-		}
+		}
+		expr += ignore_nulls_str;
 		// string_agg(<col, <sep>) OVER ()
-		expr += ") " + window_function;
+		expr += ") " + window_spec;
 
 		if (i + 1 != input.size()) {
 			expr += ",";
@@ -409,7 +377,7 @@
 unique_ptr<DuckDBPyRelation> DuckDBPyRelation::ApplyAggOrWin(const string &function_name, const string &agg_columns,
                                                              const string &function_parameters, const string &groups,
                                                              const string &window_spec, const string &projected_columns,
-                                                             const bool &ignore_nulls) {
+                                                             bool ignore_nulls) {
 	if (!groups.empty() && !window_spec.empty()) {
 		throw InvalidInputException("Either groups or window must be set (can't be both at the same time)");
 	}
