--- conflicted
+++ resolved
@@ -38,37 +38,28 @@
 
 	static void LoadExtension(const string &extension, shared_ptr<DuckDBPyConnection> conn = nullptr);
 
-	static duckdb::unique_ptr<DuckDBPyRelation> FromQuery(const string &query, const string &alias = "query_relation",
+	static unique_ptr<DuckDBPyRelation> FromQuery(const string &query, const string &alias = "query_relation",
 	                                                      shared_ptr<DuckDBPyConnection> conn = nullptr);
 
-	static duckdb::unique_ptr<DuckDBPyRelation> RunQuery(const string &query, const string &alias = "query_relation",
+	static unique_ptr<DuckDBPyRelation> RunQuery(const string &query, const string &alias = "query_relation",
 	                                                     shared_ptr<DuckDBPyConnection> conn = nullptr);
 
-	static duckdb::unique_ptr<DuckDBPyRelation> Table(const string &tname,
+	static unique_ptr<DuckDBPyRelation> Table(const string &tname,
 	                                                  shared_ptr<DuckDBPyConnection> conn = nullptr);
 
-<<<<<<< HEAD
-	static duckdb::unique_ptr<DuckDBPyRelation> Values(py::object params = py::none(),
-	                                                   shared_ptr<DuckDBPyConnection> conn = nullptr);
-=======
 	static unique_ptr<DuckDBPyRelation> FromParquet(const string &file_glob, bool binary_as_string,
 	                                                bool file_row_number, bool filename, bool hive_partitioning,
 	                                                bool union_by_name, const py::object &compression = py::none(),
 	                                                shared_ptr<DuckDBPyConnection> conn = nullptr);
->>>>>>> 91074d13
 
-	static duckdb::unique_ptr<DuckDBPyRelation> View(const string &vname,
+	static unique_ptr<DuckDBPyRelation> FromParquets(const vector<string> &file_globs, bool binary_as_string,
+	                                                 bool file_row_number, bool filename, bool hive_partitioning,
+	                                                 bool union_by_name, const py::object &compression = py::none(),
 	                                                 shared_ptr<DuckDBPyConnection> conn = nullptr);
 
-	static duckdb::unique_ptr<DuckDBPyRelation> TableFunction(const string &fname, py::object params = py::list(),
+	static unique_ptr<DuckDBPyRelation> TableFunction(const string &fname, py::object params = py::list(),
 	                                                          shared_ptr<DuckDBPyConnection> conn = nullptr);
 
-<<<<<<< HEAD
-	static duckdb::unique_ptr<DuckDBPyRelation> FromDF(const DataFrame &value,
-	                                                   shared_ptr<DuckDBPyConnection> conn = nullptr);
-
-=======
->>>>>>> 91074d13
 	static unique_ptr<DuckDBPyRelation> GetSubstrait(const string &query, shared_ptr<DuckDBPyConnection> conn = nullptr,
 	                                                 bool enable_optimizer = true);
 
@@ -96,22 +87,12 @@
 
 	static py::list FetchMany(idx_t size, shared_ptr<DuckDBPyConnection> conn = nullptr);
 
-<<<<<<< HEAD
-	static duckdb::unique_ptr<DuckDBPyRelation> ReadJSON(const string &filename,
-	                                                     shared_ptr<DuckDBPyConnection> conn = nullptr,
-	                                                     const py::object &columns = py::none(),
-	                                                     const py::object &sample_size = py::none(),
-	                                                     const py::object &maximum_depth = py::none());
-	static duckdb::unique_ptr<DuckDBPyRelation>
-	ReadCSV(const string &name, shared_ptr<DuckDBPyConnection> conn, const py::object &header = py::none(),
-=======
 	static unique_ptr<DuckDBPyRelation> ReadJSON(const string &filename, shared_ptr<DuckDBPyConnection> conn = nullptr,
 	                                             const py::object &columns = py::none(),
 	                                             const py::object &sample_size = py::none(),
 	                                             const py::object &maximum_depth = py::none());
 	static unique_ptr<DuckDBPyRelation>
 	ReadCSV(const py::object &name, shared_ptr<DuckDBPyConnection> conn, const py::object &header = py::none(),
->>>>>>> 91074d13
 	        const py::object &compression = py::none(), const py::object &sep = py::none(),
 	        const py::object &delimiter = py::none(), const py::object &dtype = py::none(),
 	        const py::object &na_values = py::none(), const py::object &skiprows = py::none(),
@@ -121,22 +102,22 @@
 	        const py::object &sample_size = py::none(), const py::object &all_varchar = py::none(),
 	        const py::object &normalize_names = py::none(), const py::object &filename = py::none());
 
-	static duckdb::unique_ptr<DuckDBPyRelation> FromParquet(const string &file_glob, bool binary_as_string,
+	static unique_ptr<DuckDBPyRelation> FromParquet(const string &file_glob, bool binary_as_string,
 	                                                        bool file_row_number, bool filename, bool hive_partitioning,
 	                                                        bool union_by_name,
 	                                                        const py::object &compression = py::none(),
 	                                                        shared_ptr<DuckDBPyConnection> conn = nullptr);
 
-	static duckdb::unique_ptr<DuckDBPyRelation> FromParquets(const vector<string> &file_globs, bool binary_as_string,
+	static unique_ptr<DuckDBPyRelation> FromParquets(const vector<string> &file_globs, bool binary_as_string,
 	                                                         bool file_row_number, bool filename,
 	                                                         bool hive_partitioning, bool union_by_name,
 	                                                         const py::object &compression = py::none(),
 	                                                         shared_ptr<DuckDBPyConnection> conn = nullptr);
 
-	static duckdb::unique_ptr<DuckDBPyRelation> FromArrow(py::object &arrow_object,
+	static unique_ptr<DuckDBPyRelation> FromArrow(py::object &arrow_object,
 	                                                      shared_ptr<DuckDBPyConnection> conn = nullptr);
 
-	static duckdb::unique_ptr<DuckDBPyRelation> FromSubstrait(py::bytes &proto,
+	static unique_ptr<DuckDBPyRelation> FromSubstrait(py::bytes &proto,
 	                                                          shared_ptr<DuckDBPyConnection> conn = nullptr);
 
 	static py::list FetchAll(shared_ptr<DuckDBPyConnection> conn = nullptr);
