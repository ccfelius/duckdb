--- conflicted
+++ resolved
@@ -40,13 +40,9 @@
 	static shared_ptr<DuckDBPyConnection> UnregisterUDF(const string &name,
 	                                                    shared_ptr<DuckDBPyConnection> conn = nullptr);
 
-<<<<<<< HEAD
 	static py::list ExtractStatements(const string &query, shared_ptr<DuckDBPyConnection> conn = nullptr);
 
-	static shared_ptr<DuckDBPyType> ArrayType(const shared_ptr<DuckDBPyType> &type,
-=======
 	static shared_ptr<DuckDBPyType> ArrayType(const shared_ptr<DuckDBPyType> &type, idx_t size,
->>>>>>> ee163e73
 	                                          shared_ptr<DuckDBPyConnection> conn = nullptr);
 	static shared_ptr<DuckDBPyType> ListType(const shared_ptr<DuckDBPyType> &type,
 	                                         shared_ptr<DuckDBPyConnection> conn = nullptr);
