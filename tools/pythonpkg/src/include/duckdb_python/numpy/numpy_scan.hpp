--- conflicted
+++ resolved
@@ -9,10 +9,6 @@
 
 struct NumpyScan {
 	static void Scan(PandasColumnBindData &bind_data, idx_t count, idx_t offset, Vector &out);
-<<<<<<< HEAD
-	static void ScanObject(PyObject *object, idx_t offset, Vector &out);
-=======
->>>>>>> 88c61aa0
 	static void ScanObjectColumn(PyObject **col, idx_t count, idx_t offset, Vector &out);
 };
 
