//===----------------------------------------------------------------------===//
//                         DuckDB
//
// duckdb_python/pyconnection.hpp
//
//
//===----------------------------------------------------------------------===//

#pragma once

#include <utility>

#include "arrow_array_stream.hpp"
#include "duckdb.hpp"
#include "duckdb_python/pybind_wrapper.hpp"
#include "duckdb/common/unordered_map.hpp"
#include "duckdb_python/import_cache/python_import_cache.hpp"
#include "duckdb_python/registered_py_object.hpp"
#include "duckdb_python/pandas_type.hpp"
#include "duckdb_python/pyrelation.hpp"

namespace duckdb {

<<<<<<< HEAD
=======
enum class PythonEnvironmentType { NORMAL, INTERACTIVE, JUPYTER };

struct DuckDBPyRelation;

>>>>>>> 347b12e3
class RegisteredArrow : public RegisteredObject {

public:
	RegisteredArrow(unique_ptr<PythonTableArrowArrayStreamFactory> arrow_factory_p, py::object obj_p)
	    : RegisteredObject(std::move(obj_p)), arrow_factory(move(arrow_factory_p)) {};
	unique_ptr<PythonTableArrowArrayStreamFactory> arrow_factory;
};

struct DuckDBPyConnection : public std::enable_shared_from_this<DuckDBPyConnection> {
public:
	shared_ptr<DuckDB> database;
	unique_ptr<Connection> connection;
	unique_ptr<DuckDBPyRelation> result;
	vector<shared_ptr<DuckDBPyConnection>> cursors;
	unordered_map<string, shared_ptr<Relation>> temporary_views;
	std::mutex py_connection_lock;

public:
	explicit DuckDBPyConnection() {
	}

public:
	static void Initialize(py::handle &m);
	static void Cleanup();

	shared_ptr<DuckDBPyConnection> Enter();

	static bool Exit(DuckDBPyConnection &self, const py::object &exc_type, const py::object &exc,
	                 const py::object &traceback);

	static bool DetectAndGetEnvironment();
	static bool IsJupyter();
	static shared_ptr<DuckDBPyConnection> DefaultConnection();
	static PythonImportCache *ImportCache();
	static bool IsInteractive();

	shared_ptr<DuckDBPyConnection> ExecuteMany(const string &query, py::object params = py::list());

	shared_ptr<DuckDBPyConnection> Execute(const string &query, py::object params = py::list(), bool many = false);

	shared_ptr<DuckDBPyConnection> Append(const string &name, DataFrame value);

	shared_ptr<DuckDBPyConnection> RegisterPythonObject(const string &name, py::object python_object);

	void InstallExtension(const string &extension, bool force_install = false);

	void LoadExtension(const string &extension);

	unique_ptr<DuckDBPyRelation> FromQuery(const string &query, const string &alias = "query_relation");
	unique_ptr<DuckDBPyRelation> RunQuery(const string &query, const string &alias = "query_relation");

	unique_ptr<DuckDBPyRelation> Table(const string &tname);

	unique_ptr<DuckDBPyRelation> Values(py::object params = py::none());

	unique_ptr<DuckDBPyRelation> View(const string &vname);

	unique_ptr<DuckDBPyRelation> TableFunction(const string &fname, py::object params = py::list());

	unique_ptr<DuckDBPyRelation> FromDF(const DataFrame &value);

	unique_ptr<DuckDBPyRelation> FromCsvAuto(const string &filename);

	unique_ptr<DuckDBPyRelation> FromParquet(const string &file_glob, bool binary_as_string, bool file_row_number,
	                                         bool filename, bool hive_partitioning);

	unique_ptr<DuckDBPyRelation> FromParquets(const vector<string> &file_globs, bool binary_as_string,
	                                          bool file_row_number, bool filename, bool hive_partitioning);

	unique_ptr<DuckDBPyRelation> FromArrow(py::object &arrow_object);

	unique_ptr<DuckDBPyRelation> FromSubstrait(py::bytes &proto);

	unique_ptr<DuckDBPyRelation> GetSubstrait(const string &query);

	unique_ptr<DuckDBPyRelation> GetSubstraitJSON(const string &query);

	unique_ptr<DuckDBPyRelation> FromSubstraitJSON(const string &json);

	unordered_set<string> GetTableNames(const string &query);

	shared_ptr<DuckDBPyConnection> UnregisterPythonObject(const string &name);

	shared_ptr<DuckDBPyConnection> Begin();

	shared_ptr<DuckDBPyConnection> Commit();

	shared_ptr<DuckDBPyConnection> Rollback();

	void Close();

	// cursor() is stupid
	shared_ptr<DuckDBPyConnection> Cursor();

	py::object GetDescription();

	// these should be functions on the result but well
	py::object FetchOne();

	py::list FetchMany(idx_t size);

	py::list FetchAll();

	py::dict FetchNumpy();
	DataFrame FetchDF(bool date_as_object);

	DataFrame FetchDFChunk(const idx_t vectors_per_chunk = 1, bool date_as_object = false) const;

	duckdb::pyarrow::Table FetchArrow(idx_t chunk_size);

	duckdb::pyarrow::RecordBatchReader FetchRecordBatchReader(const idx_t chunk_size) const;

	static shared_ptr<DuckDBPyConnection> Connect(const string &database, bool read_only, py::object config);

	static vector<Value> TransformPythonParamList(const py::handle &params);

	//! Default connection to an in-memory database
	static shared_ptr<DuckDBPyConnection> default_connection;
	//! Caches and provides an interface to get frequently used modules+subtypes
	static shared_ptr<PythonImportCache> import_cache;

	static bool IsPandasDataframe(const py::object &object);
	static bool IsAcceptedArrowObject(const py::object &object);

private:
	unique_lock<std::mutex> AcquireConnectionLock();
	unique_ptr<QueryResult> CompletePendingQuery(PendingQueryResult &pending_query);
	static PythonEnvironmentType environment;
	static void DetectEnvironment();
};

} // namespace duckdb<|MERGE_RESOLUTION|>--- conflicted
+++ resolved
@@ -21,13 +21,10 @@
 
 namespace duckdb {
 
-<<<<<<< HEAD
-=======
 enum class PythonEnvironmentType { NORMAL, INTERACTIVE, JUPYTER };
 
 struct DuckDBPyRelation;
 
->>>>>>> 347b12e3
 class RegisteredArrow : public RegisteredObject {
 
 public:
