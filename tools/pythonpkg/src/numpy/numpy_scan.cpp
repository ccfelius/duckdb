#include "duckdb_python/pyrelation.hpp"
#include "duckdb_python/pyconnection/pyconnection.hpp"
#include "duckdb_python/pyresult.hpp"
#include "duckdb_python/python_conversion.hpp"
#include "duckdb/common/string_util.hpp"
#include "duckdb/common/types/timestamp.hpp"
#include "utf8proc_wrapper.hpp"
#include "duckdb/common/case_insensitive_map.hpp"
#include "duckdb_python/pandas/pandas_bind.hpp"
#include "duckdb_python/numpy/numpy_type.hpp"
#include "duckdb_python/pandas/pandas_analyzer.hpp"
#include "duckdb_python/numpy/numpy_type.hpp"
#include "duckdb/function/scalar/nested_functions.hpp"
#include "duckdb_python/numpy/numpy_scan.hpp"
#include "duckdb_python/pandas/column/pandas_numpy_column.hpp"

namespace duckdb {

template <class T>
void ScanNumpyColumn(py::array &numpy_col, idx_t stride, idx_t offset, Vector &out, idx_t count) {
	auto src_ptr = (T *)numpy_col.data();
	if (stride == sizeof(T)) {
		FlatVector::SetData(out, (data_ptr_t)(src_ptr + offset));
	} else {
		auto tgt_ptr = (T *)FlatVector::GetData(out);
		for (idx_t i = 0; i < count; i++) {
			tgt_ptr[i] = src_ptr[stride / sizeof(T) * (i + offset)];
		}
	}
}

template <class T, class V>
void ScanNumpyCategoryTemplated(py::array &column, idx_t offset, Vector &out, idx_t count) {
	auto src_ptr = (T *)column.data();
	auto tgt_ptr = (V *)FlatVector::GetData(out);
	auto &tgt_mask = FlatVector::Validity(out);
	for (idx_t i = 0; i < count; i++) {
		if (src_ptr[i + offset] == -1) {
			// Null value
			tgt_mask.SetInvalid(i);
		} else {
			tgt_ptr[i] = src_ptr[i + offset];
		}
	}
}

template <class T>
void ScanNumpyCategory(py::array &column, idx_t count, idx_t offset, Vector &out, string &src_type) {
	if (src_type == "int8") {
		ScanNumpyCategoryTemplated<int8_t, T>(column, offset, out, count);
	} else if (src_type == "int16") {
		ScanNumpyCategoryTemplated<int16_t, T>(column, offset, out, count);
	} else if (src_type == "int32") {
		ScanNumpyCategoryTemplated<int32_t, T>(column, offset, out, count);
	} else if (src_type == "int64") {
		ScanNumpyCategoryTemplated<int64_t, T>(column, offset, out, count);
	} else {
		throw NotImplementedException("The Pandas type " + src_type + " for categorical types is not implemented yet");
	}
}

template <class T>
void ScanNumpyMasked(PandasColumnBindData &bind_data, idx_t count, idx_t offset, Vector &out) {
	D_ASSERT(bind_data.pandas_col->Backend() == PandasColumnBackend::NUMPY);
	auto &numpy_col = (PandasNumpyColumn &)*bind_data.pandas_col;
	ScanNumpyColumn<T>(numpy_col.array, numpy_col.stride, offset, out, count);
	auto &result_mask = FlatVector::Validity(out);
	if (bind_data.mask) {
		auto mask = (bool *)bind_data.mask->numpy_array.data();
		for (idx_t i = 0; i < count; i++) {
			auto is_null = mask[offset + i];
			if (is_null) {
				result_mask.SetInvalid(i);
			}
		}
	}
}

template <class T>
void ScanNumpyFpColumn(T *src_ptr, idx_t stride, idx_t count, idx_t offset, Vector &out) {
	auto &mask = FlatVector::Validity(out);
	if (stride == sizeof(T)) {
		FlatVector::SetData(out, (data_ptr_t)(src_ptr + offset));
		// Turn NaN values into NULL
		auto tgt_ptr = FlatVector::GetData<T>(out);
		for (idx_t i = 0; i < count; i++) {
			if (Value::IsNan<T>(tgt_ptr[i])) {
				mask.SetInvalid(i);
			}
		}
	} else {
		auto tgt_ptr = FlatVector::GetData<T>(out);
		for (idx_t i = 0; i < count; i++) {
			tgt_ptr[i] = src_ptr[stride / sizeof(T) * (i + offset)];
			if (Value::IsNan<T>(tgt_ptr[i])) {
				mask.SetInvalid(i);
			}
		}
	}
}

template <class T>
static string_t DecodePythonUnicode(T *codepoints, idx_t codepoint_count, Vector &out) {
	// first figure out how many bytes to allocate
	idx_t utf8_length = 0;
	for (idx_t i = 0; i < codepoint_count; i++) {
		int len = Utf8Proc::CodepointLength(int(codepoints[i]));
		D_ASSERT(len >= 1);
		utf8_length += len;
	}
	int sz;
	auto result = StringVector::EmptyString(out, utf8_length);
	auto target = result.GetDataWriteable();
	for (idx_t i = 0; i < codepoint_count; i++) {
		Utf8Proc::CodepointToUtf8(int(codepoints[i]), sz, target);
		D_ASSERT(sz >= 1);
		target += sz;
	}
	result.Finalize();
	return result;
}

static void SetInvalidRecursive(Vector &out, idx_t index) {
	auto &validity = FlatVector::Validity(out);
	validity.SetInvalid(index);
	if (out.GetType().InternalType() == PhysicalType::STRUCT) {
		auto &children = StructVector::GetEntries(out);
		for (idx_t i = 0; i < children.size(); i++) {
			SetInvalidRecursive(*children[i], index);
		}
	}
}

//! 'count' is the amount of rows in the 'out' vector
//! 'offset' is the current row number within this vector
<<<<<<< HEAD
void NumpyScan::ScanObject(PyObject *object, idx_t offset, Vector &out) {
=======
void ScanNumpyObject(PyObject *object, idx_t offset, Vector &out) {
>>>>>>> 0b95c10a

	// handle None
	if (object == Py_None) {
		SetInvalidRecursive(out, offset);
		return;
	}

	auto val = TransformPythonValue(object, out.GetType());
	// Check if the Value type is accepted for the LogicalType of Vector
	out.SetValue(offset, val);
}

static void VerifyMapConstraints(Vector &vec, idx_t count) {
	auto invalid_reason = CheckMapValidity(vec, count);
	switch (invalid_reason) {
	case MapInvalidReason::VALID:
		return;
	case MapInvalidReason::DUPLICATE_KEY:
		throw InvalidInputException("Dict->Map conversion failed because 'key' list contains duplicates");
	case MapInvalidReason::NULL_KEY_LIST:
		throw InvalidInputException("Dict->Map conversion failed because 'key' list is None");
	case MapInvalidReason::NULL_KEY:
		throw InvalidInputException("Dict->Map conversion failed because 'key' list contains None");
	default:
		throw InvalidInputException("Option not implemented for MapInvalidReason");
	}
}

void VerifyTypeConstraints(Vector &vec, idx_t count) {
	switch (vec.GetType().id()) {
	case LogicalTypeId::MAP: {
		VerifyMapConstraints(vec, count);
		break;
	}
	default:
		return;
	}
}

void NumpyScan::ScanObjectColumn(PyObject **col, idx_t count, idx_t offset, Vector &out) {
	// numpy_col is a sequential list of objects, that make up one "column" (Vector)
	out.SetVectorType(VectorType::FLAT_VECTOR);
	{
		PythonGILWrapper gil; // We're creating python objects here, so we need the GIL
		for (idx_t i = 0; i < count; i++) {
			idx_t source_idx = offset + i;
<<<<<<< HEAD
			NumpyScan::ScanObject(col[source_idx], i, out);
=======
			ScanNumpyObject(col[source_idx], i, out);
>>>>>>> 0b95c10a
		}
	}
	VerifyTypeConstraints(out, count);
}

//! 'offset' is the offset within the column
//! 'count' is the amount of values we will convert in this batch
void NumpyScan::Scan(PandasColumnBindData &bind_data, idx_t count, idx_t offset, Vector &out) {
	D_ASSERT(bind_data.pandas_col->Backend() == PandasColumnBackend::NUMPY);
	auto &numpy_col = (PandasNumpyColumn &)*bind_data.pandas_col;
	auto &array = numpy_col.array;

	switch (bind_data.numpy_type) {
	case NumpyNullableType::BOOL:
		ScanNumpyMasked<bool>(bind_data, count, offset, out);
		break;
	case NumpyNullableType::UINT_8:
		ScanNumpyMasked<uint8_t>(bind_data, count, offset, out);
		break;
	case NumpyNullableType::UINT_16:
		ScanNumpyMasked<uint16_t>(bind_data, count, offset, out);
		break;
	case NumpyNullableType::UINT_32:
		ScanNumpyMasked<uint32_t>(bind_data, count, offset, out);
		break;
	case NumpyNullableType::UINT_64:
		ScanNumpyMasked<uint64_t>(bind_data, count, offset, out);
		break;
	case NumpyNullableType::INT_8:
		ScanNumpyMasked<int8_t>(bind_data, count, offset, out);
		break;
	case NumpyNullableType::INT_16:
		ScanNumpyMasked<int16_t>(bind_data, count, offset, out);
		break;
	case NumpyNullableType::INT_32:
		ScanNumpyMasked<int32_t>(bind_data, count, offset, out);
		break;
	case NumpyNullableType::INT_64:
		ScanNumpyMasked<int64_t>(bind_data, count, offset, out);
		break;
	case NumpyNullableType::FLOAT_32:
		ScanNumpyFpColumn<float>((float *)array.data(), numpy_col.stride, count, offset, out);
		break;
	case NumpyNullableType::FLOAT_64:
		ScanNumpyFpColumn<double>((double *)array.data(), numpy_col.stride, count, offset, out);
		break;
	case NumpyNullableType::DATETIME:
	case NumpyNullableType::DATETIME_TZ: {
		auto src_ptr = (int64_t *)array.data();
		auto tgt_ptr = FlatVector::GetData<timestamp_t>(out);
		auto &mask = FlatVector::Validity(out);

		for (idx_t row = 0; row < count; row++) {
			auto source_idx = offset + row;
			if (src_ptr[source_idx] <= NumericLimits<int64_t>::Minimum()) {
				// pandas Not a Time (NaT)
				mask.SetInvalid(row);
				continue;
			}
			tgt_ptr[row] = Timestamp::FromEpochNanoSeconds(src_ptr[source_idx]);
		}
		break;
	}
	case NumpyNullableType::TIMEDELTA: {
		auto src_ptr = (int64_t *)array.data();
		auto tgt_ptr = FlatVector::GetData<interval_t>(out);
		auto &mask = FlatVector::Validity(out);

		for (idx_t row = 0; row < count; row++) {
			auto source_idx = offset + row;
			if (src_ptr[source_idx] <= NumericLimits<int64_t>::Minimum()) {
				// pandas Not a Time (NaT)
				mask.SetInvalid(row);
				continue;
			}
			int64_t micro = src_ptr[source_idx] / 1000;
			int64_t days = micro / Interval::MICROS_PER_DAY;
			micro = micro % Interval::MICROS_PER_DAY;
			int64_t months = days / Interval::DAYS_PER_MONTH;
			days = days % Interval::DAYS_PER_MONTH;
			interval_t interval;
			interval.months = months;
			interval.days = days;
			interval.micros = micro;
			tgt_ptr[row] = interval;
		}
		break;
	}
	case NumpyNullableType::OBJECT: {
		//! We have determined the underlying logical type of this object column
		// Get the source pointer of the numpy array
		auto src_ptr = (PyObject **)array.data();
		if (out.GetType().id() != LogicalTypeId::VARCHAR) {
			return NumpyScan::ScanObjectColumn(src_ptr, count, offset, out);
		}

		// Get the data pointer and the validity mask of the result vector
		auto tgt_ptr = FlatVector::GetData<string_t>(out);
		auto &out_mask = FlatVector::Validity(out);
		unique_ptr<PythonGILWrapper> gil;
		auto &import_cache = *DuckDBPyConnection::ImportCache();

		// Loop over every row of the arrays contents
		auto stride = numpy_col.stride;
		for (idx_t row = 0; row < count; row++) {
			auto source_idx = stride / sizeof(PyObject *) * (row + offset);

			// Get the pointer to the object
			PyObject *val = src_ptr[source_idx];
			if (bind_data.numpy_type == NumpyNullableType::OBJECT && !py::isinstance<py::str>(val)) {
				if (val == Py_None) {
					out_mask.SetInvalid(row);
					continue;
				}
				if (import_cache.pandas().libs.NAType.IsLoaded()) {
					// If pandas is imported, check if the type is NAType
					auto val_type = Py_TYPE(val);
					auto na_type = (PyTypeObject *)import_cache.pandas().libs.NAType().ptr();
					if (val_type == na_type) {
						out_mask.SetInvalid(row);
						continue;
					}
				}
				if (py::isinstance<py::float_>(val) && std::isnan(PyFloat_AsDouble(val))) {
					out_mask.SetInvalid(row);
					continue;
				}
				if (!py::isinstance<py::str>(val)) {
					if (!gil) {
						gil = bind_data.object_str_val.GetLock();
					}
					bind_data.object_str_val.AssignInternal<PyObject>(
					    [](py::str &obj, PyObject &new_val) {
						    py::handle object_handle = &new_val;
						    obj = py::str(object_handle);
					    },
					    *val, *gil);
					val = (PyObject *)bind_data.object_str_val.GetPointerTop()->ptr();
				}
			}
			// Python 3 string representation:
			// https://github.com/python/cpython/blob/3a8fdb28794b2f19f6c8464378fb8b46bce1f5f4/Include/cpython/unicodeobject.h#L79
			if (!py::isinstance<py::str>(val)) {
				out_mask.SetInvalid(row);
				continue;
			}
			if (PyUnicode_IS_COMPACT_ASCII(val)) {
				// ascii string: we can zero copy
				tgt_ptr[row] = string_t((const char *)PyUnicode_DATA(val), PyUnicode_GET_LENGTH(val));
			} else {
				// unicode gunk
				auto ascii_obj = (PyASCIIObject *)val;
				auto unicode_obj = (PyCompactUnicodeObject *)val;
				// compact unicode string: is there utf8 data available?
				if (unicode_obj->utf8) {
					// there is! zero copy
					tgt_ptr[row] = string_t((const char *)unicode_obj->utf8, unicode_obj->utf8_length);
				} else if (PyUnicode_IS_COMPACT(unicode_obj) && !PyUnicode_IS_ASCII(unicode_obj)) {
					auto kind = PyUnicode_KIND(val);
					switch (kind) {
					case PyUnicode_1BYTE_KIND:
						tgt_ptr[row] =
						    DecodePythonUnicode<Py_UCS1>(PyUnicode_1BYTE_DATA(val), PyUnicode_GET_LENGTH(val), out);
						break;
					case PyUnicode_2BYTE_KIND:
						tgt_ptr[row] =
						    DecodePythonUnicode<Py_UCS2>(PyUnicode_2BYTE_DATA(val), PyUnicode_GET_LENGTH(val), out);
						break;
					case PyUnicode_4BYTE_KIND:
						tgt_ptr[row] =
						    DecodePythonUnicode<Py_UCS4>(PyUnicode_4BYTE_DATA(val), PyUnicode_GET_LENGTH(val), out);
						break;
					default:
						throw NotImplementedException(
						    "Unsupported typekind constant %d for Python Unicode Compact decode", kind);
					}
				} else if (ascii_obj->state.kind == PyUnicode_WCHAR_KIND) {
					throw InvalidInputException("Unsupported: decode not ready legacy string");
				} else if (!PyUnicode_IS_COMPACT(unicode_obj) && ascii_obj->state.kind != PyUnicode_WCHAR_KIND) {
					throw InvalidInputException("Unsupported: decode ready legacy string");
				} else {
					throw InvalidInputException("Unsupported string type: no clue what this string is");
				}
			}
		}
		break;
	}
	case NumpyNullableType::CATEGORY: {
		switch (out.GetType().InternalType()) {
		case PhysicalType::UINT8:
			ScanNumpyCategory<uint8_t>(array, count, offset, out, bind_data.internal_categorical_type);
			break;
		case PhysicalType::UINT16:
			ScanNumpyCategory<uint16_t>(array, count, offset, out, bind_data.internal_categorical_type);
			break;
		case PhysicalType::UINT32:
			ScanNumpyCategory<uint32_t>(array, count, offset, out, bind_data.internal_categorical_type);
			break;
		default:
			throw InternalException("Invalid Physical Type for ENUMs");
		}
		break;
	}

	default:
		throw NotImplementedException("Unsupported pandas type");
	}
}

} // namespace duckdb<|MERGE_RESOLUTION|>--- conflicted
+++ resolved
@@ -133,11 +133,7 @@
 
 //! 'count' is the amount of rows in the 'out' vector
 //! 'offset' is the current row number within this vector
-<<<<<<< HEAD
-void NumpyScan::ScanObject(PyObject *object, idx_t offset, Vector &out) {
-=======
 void ScanNumpyObject(PyObject *object, idx_t offset, Vector &out) {
->>>>>>> 0b95c10a
 
 	// handle None
 	if (object == Py_None) {
@@ -184,11 +180,7 @@
 		PythonGILWrapper gil; // We're creating python objects here, so we need the GIL
 		for (idx_t i = 0; i < count; i++) {
 			idx_t source_idx = offset + i;
-<<<<<<< HEAD
-			NumpyScan::ScanObject(col[source_idx], i, out);
-=======
 			ScanNumpyObject(col[source_idx], i, out);
->>>>>>> 0b95c10a
 		}
 	}
 	VerifyTypeConstraints(out, count);
