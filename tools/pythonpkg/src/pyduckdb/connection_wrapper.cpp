--- conflicted
+++ resolved
@@ -97,7 +97,6 @@
 	return conn->Execute(query, params, many);
 }
 
-<<<<<<< HEAD
 shared_ptr<DuckDBPyConnection> PyConnectionWrapper::UnregisterUDF(const string &name,
                                                                   shared_ptr<DuckDBPyConnection> conn) {
 	return conn->UnregisterUDF(name);
@@ -120,10 +119,7 @@
 	                                   exception_handling);
 }
 
-shared_ptr<DuckDBPyConnection> PyConnectionWrapper::Append(const string &name, DataFrame value,
-=======
 shared_ptr<DuckDBPyConnection> PyConnectionWrapper::Append(const string &name, PandasDataFrame value,
->>>>>>> c5737e4a
                                                            shared_ptr<DuckDBPyConnection> conn) {
 	return conn->Append(name, value);
 }
