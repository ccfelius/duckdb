--- conflicted
+++ resolved
@@ -72,19 +72,19 @@
 	         py::arg("connection") = py::none());
 	m.def("register_scalar", &PyConnectionWrapper::RegisterScalarUDF,
 	      "Register a scalar UDF so it can be used in queries", py::arg("name"), py::arg("function"),
-<<<<<<< HEAD
-	      py::arg("arguments"), py::arg("return_type"), py::arg("connection") = py::none());
+	      py::arg("return_type") = py::none(), py::arg("parameters") = py::none(), py::kw_only(),
+	      py::arg("varargs") = false, py::arg("null_handling") = 0, py::arg("exception_handling") = 0,
+	      py::arg("connection") = py::none());
+
 	m.def("register_vectorized", &PyConnectionWrapper::RegisterVectorizedUDF,
 	      "Register a scalar UDF so it can be used in queries", py::arg("name"), py::arg("function"),
-	      py::arg("arguments"), py::arg("return_type"), py::arg("connection") = py::none());
-=======
 	      py::arg("return_type") = py::none(), py::arg("parameters") = py::none(), py::kw_only(),
 	      py::arg("varargs") = false, py::arg("null_handling") = 0, py::arg("exception_handling") = 0,
 	      py::arg("connection") = py::none());
+
 	m.def("unregister_function", &PyConnectionWrapper::UnregisterUDF, "Remove a previously registered function",
 	      py::arg("name"), py::arg("connection") = py::none());
 
->>>>>>> 519da541
 	DefineMethod({"sqltype", "dtype", "type"}, m, &PyConnectionWrapper::Type, "Create a type object from 'type_str'",
 	             py::arg("type_str"), py::arg("connection") = py::none());
 	DefineMethod({"struct_type", "row_type"}, m, &PyConnectionWrapper::StructType,
