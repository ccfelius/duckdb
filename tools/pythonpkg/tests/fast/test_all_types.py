--- conflicted
+++ resolved
@@ -81,13 +81,8 @@
             , 'array_of_structs': [([],), ([{'a': None, 'b': None}, {'a': 42, 'b': '🦆🦆🦆🦆🦆🦆'}, None],), (None,)], 'map':[({'key': [], 'value': []},), ({'key': ['key1', 'key2'], 'value': ['🦆🦆🦆🦆🦆🦆', 'goose']},), (None,)]
             , 'time_tz':[(datetime.time(0, 0),), (datetime.time(23, 59, 59, 999999),), (None,)], 'interval': [(datetime.timedelta(0),), (datetime.timedelta(days=30969, seconds=999, microseconds=999999),), (None,)]
             , 'timestamp':[(datetime.datetime(1990, 1, 1, 0, 0),)], 'date':[(datetime.date(1990, 1, 1),)], 'timestamp_s':[(datetime.datetime(1990, 1, 1, 0, 0),)]
-<<<<<<< HEAD
             , 'timestamp_ns':[(datetime.datetime(1990, 1, 1, 0, 0),)], 'timestamp_ms':[(datetime.datetime(1990, 1, 1, 0, 0),)], 'timestamp_tz':[(datetime.datetime(1990, 1, 1, 0, 0, tzinfo=pytz.UTC),)],}
-=======
-            , 'timestamp_ns':[(datetime.datetime(1990, 1, 1, 0, 0),)], 'timestamp_ms':[(datetime.datetime(1990, 1, 1, 0, 0),)], 'timestamp_tz':[(datetime.datetime(1990, 1, 1, 0, 0),)]
             , 'union':[('Frank',),(5,),(None,)],}
->>>>>>> 966a5f6e
-
         for cur_type in all_types:
             if cur_type in replacement_values:
                 result = conn.execute("select "+replacement_values[cur_type]).fetchall()
@@ -395,13 +390,10 @@
             if cur_type in replacement_values:
                 dataframe = conn.execute("select "+replacement_values[cur_type]).df()
             else:
-<<<<<<< HEAD
-                dataframe = conn.execute("select "+cur_type+" from test_all_types()").df()
-=======
                 dataframe = conn.execute(f'select "{cur_type}" from test_all_types()').df()
             print(cur_type)
->>>>>>> 966a5f6e
             round_trip_dataframe = conn.execute("select * from dataframe").df()
             result_dataframe = conn.execute("select * from dataframe").fetchall()
+            print(round_trip_dataframe)
             result_roundtrip = conn.execute("select * from round_trip_dataframe").fetchall()
             assert recursive_equality(result_dataframe, result_roundtrip)