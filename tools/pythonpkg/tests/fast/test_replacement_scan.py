import duckdb
import os
import pytest

pa = pytest.importorskip("pyarrow")
pl = pytest.importorskip("polars")
pd = pytest.importorskip("pandas")


def using_table(con, to_scan, object_name):
    exec(f"{object_name} = to_scan")
    return con.table(object_name)


def using_sql(con, to_scan, object_name):
    exec(f"{object_name} = to_scan")
    return con.sql(f"select * from to_scan")


# Fetch methods


def fetch_polars(rel):
    return rel.pl()


def fetch_df(rel):
    return rel.df()


def fetch_arrow(rel):
    return rel.arrow()


def fetch_arrow_table(rel):
    return rel.fetch_arrow_table()


def fetch_arrow_record_batch(rel):
    # Note: this has to executed first, otherwise we'll create a deadlock
    # Because it will try to execute the input at the same time as executing the relation
    # On the same connection (that's the core of the issue)
    return rel.execute().record_batch()


def fetch_relation(rel):
    return rel


def from_pandas():
    df = pd.DataFrame({'a': [1, 2, 3]})
    return df


def from_arrow():
    schema = pa.schema([('field_1', pa.int64())])
    df = pa.RecordBatchReader.from_batches(schema, [pa.RecordBatch.from_arrays([pa.array([1, 2, 3])], schema=schema)])
    return df


class TestReplacementScan(object):
    def test_csv_replacement(self):
        con = duckdb.connect()
        filename = os.path.join(os.path.dirname(os.path.realpath(__file__)), 'data', 'integers.csv')
        res = con.execute("select count(*) from '%s'" % (filename))
        assert res.fetchone()[0] == 2

    def test_parquet_replacement(self):
        con = duckdb.connect()
        filename = os.path.join(os.path.dirname(os.path.realpath(__file__)), 'data', 'binary_string.parquet')
        res = con.execute("select count(*) from '%s'" % (filename))
        assert res.fetchone()[0] == 3

    @pytest.mark.parametrize('get_relation', [using_table, using_sql])
    @pytest.mark.parametrize(
        'fetch_method',
        [fetch_polars, fetch_df, fetch_arrow, fetch_arrow_table, fetch_arrow_record_batch, fetch_relation],
    )
    @pytest.mark.parametrize('object_name', ['tbl', 'table', 'select', 'update'])
    def test_table_replacement_scans(self, duckdb_cursor, get_relation, fetch_method, object_name):
        base_rel = duckdb_cursor.values([1, 2, 3])
        to_scan = fetch_method(base_rel)
        exec(f"{object_name} = to_scan")

        rel = get_relation(duckdb_cursor, to_scan, object_name)
        res = rel.fetchall()
        assert res == [(1, 2, 3)]

    def test_replacement_scan_relapi(self):
        con = duckdb.connect()
        pyrel1 = con.query('from (values (42), (84), (120)) t(i)')
        assert isinstance(pyrel1, duckdb.DuckDBPyRelation)
        assert pyrel1.fetchall() == [(42,), (84,), (120,)]

        pyrel2 = con.query('from pyrel1 limit 2')
        assert isinstance(pyrel2, duckdb.DuckDBPyRelation)
        assert pyrel2.fetchall() == [(42,), (84,)]

        pyrel3 = con.query('select i + 100 from pyrel2')
        assert type(pyrel3) == duckdb.DuckDBPyRelation
        assert pyrel3.fetchall() == [(142,), (184,)]

    def test_replacement_scan_alias(self):
        con = duckdb.connect()
        pyrel1 = con.query('from (values (1, 2)) t(i, j)')
        pyrel2 = con.query('from (values (1, 10)) t(i, k)')
        pyrel3 = con.query('from pyrel1 join pyrel2 using(i)')
        assert type(pyrel3) == duckdb.DuckDBPyRelation
        assert pyrel3.fetchall() == [(1, 2, 10)]

    def test_replacement_scan_pandas_alias(self):
        con = duckdb.connect()
        df1 = con.query('from (values (1, 2)) t(i, j)').df()
        df2 = con.query('from (values (1, 10)) t(i, k)').df()
        df3 = con.query('from df1 join df2 using(i)')
        assert df3.fetchall() == [(1, 2, 10)]

    def test_replacement_scan_after_creation(self, duckdb_cursor):
        duckdb_cursor.execute("create table df (a varchar)")
        duckdb_cursor.execute("insert into df values (4), (5), (6)")
        rel = duckdb_cursor.sql("select * from df")

        duckdb_cursor.execute("drop table df")
        df = pd.DataFrame({'b': [1, 2, 3]})
        res = rel.fetchall()
        # FIXME: this should error instead, the 'df' table we relied on has been removed and replaced with a replacement scan
        assert res == [(1,), (2,), (3,)]

    def test_replacement_scan_caching(self, duckdb_cursor):
        def return_rel(conn):
            df = pd.DataFrame({'a': [1, 2, 3]})
            rel = conn.sql("select * from df")
            return rel

        rel = return_rel(duckdb_cursor)
        duckdb_cursor.execute("create table df as select * from unnest([4,5,6])")
        res = rel.fetchall()
        assert res == [(1,), (2,), (3,)]

    def test_replacement_scan_fail(self):
        random_object = "I love salmiak rondos"
        con = duckdb.connect()
        with pytest.raises(
            duckdb.InvalidInputException,
            match=r'Python Object "random_object" of type "str" found on line .* not suitable for replacement scans.',
        ):
            con.execute("select count(*) from random_object").fetchone()

<<<<<<< HEAD
    @pytest.mark.parametrize(
        'df_create',
        [
            from_pandas,
            from_arrow,
        ],
    )
    def test_cte(self, duckdb_cursor, df_create):
        df = df_create()
        rel = duckdb_cursor.sql("with cte as (select * from df) select * from cte")
        res = rel.fetchall()
        assert res == [(1,), (2,), (3,)]

        df = df_create()
        query = """
            WITH cte as (select * from df)
            select * from (
                WITH cte as (select * from df)
                select * from (
                    WITH cte as (select * from df)
                    select (
                        select * from cte
                    ) from cte
                )
            )
        """
        rel = duckdb_cursor.sql(query)
        duckdb_cursor.execute("create table df as select * from range(4, 7)")
        res = rel.fetchall()
        """
        select (
            select * from cte
        ) from cte
        This will select the first row from the cte, and do this 3 times since we added 'from cte', and cte has 3 tuples
        """

        if df_create == from_arrow:
            # Because the RecordBatchReader is destructive, it's empty after the first scan
            # But we reference it multiple times, so the subsequent reads have no data to read
            assert res == [(None,), (None,), (None,)]
        else:
            assert res == [(1,), (1,), (1,)]

    def test_cte_with_joins(self, duckdb_cursor):
        df = pd.DataFrame({'a': [1, 2, 3]})
        query = """
            WITH cte1 AS (
                SELECT * FROM df
            ),
            cte2 AS (
                SELECT * FROM df
                WHERE a > 1
            ),
            cte3 AS (
                SELECT * FROM df
                WHERE a < 3
            )
            SELECT * FROM (
                SELECT 
                    cte1.*, 
                    cte2.a AS cte2_a,
                    subquery.a AS cte3_a
                FROM cte1
                JOIN cte2 ON cte1.a = cte2.a
                JOIN (
                    SELECT 
                        df.*, 
                        cte3.a AS cte3_a
                    FROM df
                    JOIN cte3 ON df.a = cte3.a
                ) AS subquery ON cte1.a = subquery.a
            ) AS main_query
            WHERE main_query.a = 2
        """
        rel = duckdb_cursor.sql(query)
        duckdb_cursor.execute("create table df as select * from range(4, 7)")
        res = rel.fetchall()
        assert res == [(2, 2, 2)]

    def test_cte_at_different_levels(self, duckdb_cursor):
        df = pd.DataFrame({'a': [1, 2, 3]})
        query = """
            SELECT * FROM (
                WITH cte1 AS (
                    SELECT * FROM df
                )
                SELECT 
                    cte1.*, 
                    cte2.a AS cte2_a,
                    subquery.a AS cte3_a
                FROM cte1
                JOIN (
                    WITH cte2 AS (
                        SELECT * FROM df
                        WHERE a > 1
                    )
                    SELECT * FROM cte2
                ) AS cte2 ON cte1.a = cte2.a
                JOIN (
                    WITH cte3 AS (
                        SELECT * FROM df
                        WHERE a < 3
                    )
                    SELECT 
                        df.*, 
                        cte3.a AS cte3_a
                    FROM (
                        SELECT * FROM df
                    ) AS df
                    JOIN cte3 ON df.a = cte3.a
                ) AS subquery ON cte1.a = subquery.a
            ) AS main_query
            WHERE main_query.a = 2
        """
        rel = duckdb_cursor.sql(query)
        duckdb_cursor.execute("create table df as select * from range(4, 7)")
        res = rel.fetchall()
        assert res == [(2, 2, 2)]
=======
    def test_replacement_disabled(self):
        df = pd.DataFrame({'a': [1, 2, 3]})
        # Create regular connection, not disabled
        con = duckdb.connect()
        res = con.sql("select * from df").fetchall()
        assert res == [(1,), (2,), (3,)]

        ## disable external access
        con.execute("set enable_external_access=false")
        with pytest.raises(duckdb.CatalogException, match='Table with name df does not exist!'):
            res = con.sql("select * from df").fetchall()
        with pytest.raises(
            duckdb.InvalidInputException, match='Cannot change enable_external_access setting while database is running'
        ):
            con.execute("set enable_external_access=true")

        # Create connection with external access disabled
        con = duckdb.connect(config={'enable_external_access': False})
        with pytest.raises(duckdb.CatalogException, match='Table with name df does not exist!'):
            res = con.sql("select * from df").fetchall()

        # Create regular connection, disable inbetween creation and execution
        con = duckdb.connect()
        rel = con.sql("select * from df")

        con.execute("set enable_external_access=false")

        with pytest.raises(
            duckdb.InvalidInputException, match='Attempting to execute an unsuccessful or closed pending query result'
        ):
            res = rel.fetchall()

    def test_replacement_of_cross_connection_relation(self):
        con1 = duckdb.connect(':memory:')
        con2 = duckdb.connect(':memory:')
        con1.query('create table integers(i int)')
        con2.query('create table integers(v varchar)')
        con1.query('insert into integers values (42)')
        con2.query('insert into integers values (\'xxx\')')
        rel1 = con1.query('select * from integers')
        with pytest.raises(
            duckdb.InvalidInputException,
            match=r'The object was created by another Connection and can therefore not be used by this Connection.',
        ):
            con2.query('from rel1')

        del con1

        with pytest.raises(
            duckdb.InvalidInputException,
            match=r'The object was created by another Connection and can therefore not be used by this Connection.',
        ):
            con2.query('from rel1')
>>>>>>> b59092f1
<|MERGE_RESOLUTION|>--- conflicted
+++ resolved
@@ -146,7 +146,6 @@
         ):
             con.execute("select count(*) from random_object").fetchone()
 
-<<<<<<< HEAD
     @pytest.mark.parametrize(
         'df_create',
         [
@@ -265,7 +264,7 @@
         duckdb_cursor.execute("create table df as select * from range(4, 7)")
         res = rel.fetchall()
         assert res == [(2, 2, 2)]
-=======
+
     def test_replacement_disabled(self):
         df = pd.DataFrame({'a': [1, 2, 3]})
         # Create regular connection, not disabled
@@ -293,10 +292,11 @@
 
         con.execute("set enable_external_access=false")
 
-        with pytest.raises(
-            duckdb.InvalidInputException, match='Attempting to execute an unsuccessful or closed pending query result'
-        ):
-            res = rel.fetchall()
+        # Since we cache the replacement scans as CTEs, disabling the external access inbetween creation
+        # and execution has no effect, we might want to change that by keeping track of which CTEs we have added
+        # and removing them if `enable_external_access` is set
+        res = rel.fetchall()
+        assert res == [(1,), (2,), (3,)]
 
     def test_replacement_of_cross_connection_relation(self):
         con1 = duckdb.connect(':memory:')
@@ -318,5 +318,4 @@
             duckdb.InvalidInputException,
             match=r'The object was created by another Connection and can therefore not be used by this Connection.',
         ):
-            con2.query('from rel1')
->>>>>>> b59092f1
+            con2.query('from rel1')