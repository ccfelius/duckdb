--- conflicted
+++ resolved
@@ -229,10 +229,7 @@
         "name": "numpy",
         "children": [
             "numpy.core",
-<<<<<<< HEAD
-=======
             "numpy.ma",
->>>>>>> 192602ca
             "numpy.ndarray",
             "numpy.datetime64",
             "numpy.generic",
