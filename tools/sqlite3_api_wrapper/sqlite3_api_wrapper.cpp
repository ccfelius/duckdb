#ifdef USE_DUCKDB_SHELL_WRAPPER
#include "duckdb_shell_wrapper.h"
#endif
#include "cast_sqlite.hpp"
#include "duckdb.hpp"
#include "duckdb/common/box_renderer.hpp"
#include "duckdb/common/error_data.hpp"
#include "duckdb/common/operator/cast_operators.hpp"
#include "duckdb/common/types.hpp"
#include "duckdb/main/client_context.hpp"
#include "duckdb/main/error_manager.hpp"
#include "duckdb/parser/parser.hpp"
#include "sqlite3.h"
#include "sqlite3_udf_wrapper.hpp"
#include "udf_struct_sqlite3.h"
#include "utf8proc_wrapper.hpp"
#ifdef SHELL_INLINE_AUTOCOMPLETE
#include "autocomplete_extension.hpp"
#endif
#include "shell_extension.hpp"

#include <cassert>
#include <chrono>
#include <climits>
#include <ctype.h>
#include <stdio.h>
#include <stdlib.h>
#include <string.h>
#include <string>
#include <thread>
#include <time.h>

using namespace duckdb;
using namespace std;

extern "C" {
<<<<<<< HEAD
char *sqlite3_print_duckbox(sqlite3_stmt *pStmt, size_t max_rows, size_t max_width, char *null_value, int columnar,
                            char thousands, char decimal_sep);
=======
char *sqlite3_print_duckbox(sqlite3_stmt *pStmt, size_t max_rows, size_t max_width, const char *null_value,
                            int columnar);
>>>>>>> 81b7ea89
}

static char *sqlite3_strdup(const char *str);

struct sqlite3_string_buffer {
	//! String data
	duckdb::unsafe_unique_array<char> data;
	//! String length
	int data_len;
};

struct sqlite3_stmt {
	//! The DB object that this statement belongs to
	sqlite3 *db;
	//! The query string
	string query_string;
	//! The prepared statement object, if successfully prepared
	duckdb::unique_ptr<PreparedStatement> prepared;
	//! The result object, if successfully executed
	duckdb::unique_ptr<QueryResult> result;
	//! The current chunk that we are iterating over
	duckdb::unique_ptr<DataChunk> current_chunk;
	//! The current row into the current chunk that we are iterating over
	int64_t current_row;
	//! Bound values, used for binding to the prepared statement
	duckdb::vector<Value> bound_values;
	//! Names of the prepared parameters
	duckdb::vector<string> bound_names;
	//! The current column values converted to string, used and filled by sqlite3_column_text
	duckdb::unique_ptr<sqlite3_string_buffer[]> current_text;
};

void sqlite3_randomness(int N, void *pBuf) {
	static bool init = false;
	if (!init) {
		srand(time(NULL));
		init = true;
	}
	unsigned char *zBuf = (unsigned char *)pBuf;
	while (N--) {
		unsigned char nextByte = rand() % 255;
		zBuf[N] = nextByte;
	}
}

int sqlite3_open(const char *filename, /* Database filename (UTF-8) */
                 sqlite3 **ppDb        /* OUT: SQLite db handle */
) {
	return sqlite3_open_v2(filename, ppDb, 0, NULL);
}

int sqlite3_open_v2(const char *filename, /* Database filename (UTF-8) */
                    sqlite3 **ppDb,       /* OUT: SQLite db handle */
                    int flags,            /* Flags */
                    const char *zVfs      /* Name of VFS module to use */
) {
	if (filename && strcmp(filename, ":memory:") == 0) {
		filename = NULL;
	}
	*ppDb = nullptr;
	if (zVfs) { /* unsupported so if set we complain */
		return SQLITE_ERROR;
	}
	int rc = SQLITE_OK;
	sqlite3 *pDb = nullptr;
	try {
		pDb = new sqlite3();
		DBConfig config;
		config.SetOptionByName("duckdb_api", "cli");
		config.options.access_mode = AccessMode::AUTOMATIC;
		if (flags & SQLITE_OPEN_READONLY) {
			config.options.access_mode = AccessMode::READ_ONLY;
		}
		if (flags & DUCKDB_UNSIGNED_EXTENSIONS) {
			config.options.allow_unsigned_extensions = true;
		}
		if (flags & DUCKDB_UNREDACTED_SECRETS) {
			config.options.allow_unredacted_secrets = true;
		}

		config.error_manager->AddCustomError(
		    ErrorType::UNSIGNED_EXTENSION,
		    "Extension \"%s\" could not be loaded because its signature is either missing or invalid and unsigned "
		    "extensions are disabled by configuration.\nStart the shell with the -unsigned parameter to allow this "
		    "(e.g. duckdb -unsigned).");
		pDb->db = make_uniq<DuckDB>(filename, &config);
#ifdef SHELL_INLINE_AUTOCOMPLETE
		pDb->db->LoadStaticExtension<AutocompleteExtension>();
#endif
		pDb->db->LoadStaticExtension<ShellExtension>();
		pDb->con = make_uniq<Connection>(*pDb->db);
	} catch (const Exception &ex) {
		if (pDb) {
			pDb->last_error = ErrorData(ex);
			pDb->errCode = SQLITE_ERROR;
		}
		rc = SQLITE_ERROR;
	} catch (std::exception &ex) {
		if (pDb) {
			pDb->last_error = ErrorData(ex);
			pDb->errCode = SQLITE_ERROR;
		}
		rc = SQLITE_ERROR;
	}
	*ppDb = pDb;
	return rc;
}

int sqlite3_close(sqlite3 *db) {
	if (db) {
		delete db;
	}
	return SQLITE_OK;
}

int sqlite3_shutdown(void) {
	return SQLITE_OK;
}

/* In SQLite this function compiles the query into VDBE bytecode,
 * in the implementation it currently executes the query */
// TODO: prepare the statement instead of executing right away
int sqlite3_prepare_v2(sqlite3 *db,           /* Database handle */
                       const char *zSql,      /* SQL statement, UTF-8 encoded */
                       int nByte,             /* Maximum length of zSql in bytes. */
                       sqlite3_stmt **ppStmt, /* OUT: Statement handle */
                       const char **pzTail    /* OUT: Pointer to unused portion of zSql */
) {
	if (!db || !ppStmt || !zSql) {
		return SQLITE_MISUSE;
	}
	*ppStmt = nullptr;
	string query = nByte < 0 ? zSql : string(zSql, nByte);
	if (pzTail) {
		*pzTail = zSql + query.size();
	}
	try {
		Parser parser(db->con->context->GetParserOptions());
		parser.ParseQuery(query);
		if (parser.statements.size() == 0) {
			return SQLITE_OK;
		}
		// extract the remainder
		idx_t next_location = parser.statements[0]->stmt_location + parser.statements[0]->stmt_length;
		bool set_remainder = next_location < query.size();

		// extract the first statement
		duckdb::vector<duckdb::unique_ptr<SQLStatement>> statements;
		statements.push_back(std::move(parser.statements[0]));

		db->con->context->HandlePragmaStatements(statements);
		if (statements.empty()) {
			return SQLITE_OK;
		}

		// if there are multiple statements here, we are dealing with an import database statement
		// we directly execute all statements besides the final one
		for (idx_t i = 0; i + 1 < statements.size(); i++) {
			auto res = db->con->Query(std::move(statements[i]));
			if (res->HasError()) {
				db->last_error = res->GetErrorObject();
				return SQLITE_ERROR;
			}
		}

		// now prepare the query
		auto prepared = db->con->Prepare(std::move(statements.back()));
		if (prepared->HasError()) {
			// failed to prepare: set the error message
			db->last_error = prepared->error;
			return SQLITE_ERROR;
		}

		// create the statement entry
		duckdb::unique_ptr<sqlite3_stmt> stmt = make_uniq<sqlite3_stmt>();
		stmt->db = db;
		stmt->query_string = query;
		stmt->prepared = std::move(prepared);
		stmt->current_row = -1;
		for (idx_t i = 0; i < stmt->prepared->named_param_map.size(); i++) {
			stmt->bound_names.push_back("$" + to_string(i + 1));
			stmt->bound_values.push_back(Value());
		}

		// extract the remainder of the query and assign it to the pzTail
		if (pzTail && set_remainder) {
			*pzTail = zSql + next_location + 1;
		}

		*ppStmt = stmt.release();
		return SQLITE_OK;
	} catch (std::exception &ex) {
		db->last_error = ErrorData(ex);
		db->con->context->ProcessError(db->last_error, query);
		return SQLITE_ERROR;
	}
}

<<<<<<< HEAD
char *sqlite3_print_duckbox(sqlite3_stmt *pStmt, size_t max_rows, size_t max_width, char *null_value, int columnar,
                            char thousand_separator, char decimal_separator) {
=======
char *sqlite3_print_duckbox(sqlite3_stmt *pStmt, size_t max_rows, size_t max_width, const char *null_value,
                            int columnar) {
>>>>>>> 81b7ea89
	try {
		if (!pStmt) {
			return nullptr;
		}
		if (!pStmt->prepared) {
			pStmt->db->last_error = ErrorData("Attempting sqlite3_step() on a non-successfully prepared statement");
			return nullptr;
		}
		if (pStmt->result) {
			pStmt->db->last_error = ErrorData("Statement has already been executed");
			return nullptr;
		}
		pStmt->result = pStmt->prepared->Execute(pStmt->bound_values, false);
		if (pStmt->result->HasError()) {
			// error in execute: clear prepared statement
			pStmt->db->last_error = pStmt->result->GetErrorObject();
			pStmt->prepared = nullptr;
			return nullptr;
		}
		auto &materialized = (MaterializedQueryResult &)*pStmt->result;
		auto properties = pStmt->prepared->GetStatementProperties();
		if (properties.return_type == StatementReturnType::CHANGED_ROWS && materialized.RowCount() > 0) {
			// update total changes
			auto row_changes = materialized.Collection().GetRows().GetValue(0, 0);
			if (!row_changes.IsNull() && row_changes.DefaultTryCastAs(LogicalType::BIGINT)) {
				pStmt->db->last_changes = row_changes.GetValue<int64_t>();
				pStmt->db->total_changes += row_changes.GetValue<int64_t>();
			}
		}
		if (properties.return_type != StatementReturnType::QUERY_RESULT) {
			// only SELECT statements return results
			return nullptr;
		}
		BoxRendererConfig config;
		if (max_rows != 0) {
			config.max_rows = max_rows;
		}
		if (null_value) {
			config.null_value = null_value;
		}
		if (columnar) {
			config.render_mode = RenderMode::COLUMNS;
		}
		config.decimal_separator = decimal_separator;
		config.thousand_separator = thousand_separator;
		config.max_width = max_width;
		BoxRenderer renderer(config);
		auto result_rendering =
		    renderer.ToString(*pStmt->db->con->context, pStmt->result->names, materialized.Collection());
		return sqlite3_strdup(result_rendering.c_str());
	} catch (std::exception &ex) {
		string error_str = ErrorData(ex).Message() + "\n";
		return sqlite3_strdup(error_str.c_str());
	}
}

/* Prepare the next result to be retrieved */
int sqlite3_step(sqlite3_stmt *pStmt) {
	if (!pStmt) {
		return SQLITE_MISUSE;
	}
	if (!pStmt->prepared) {
		pStmt->db->last_error = ErrorData("Attempting sqlite3_step() on a non-successfully prepared statement");
		return SQLITE_ERROR;
	}
	pStmt->current_text = nullptr;
	if (!pStmt->result) {
		// no result yet! call Execute()
		pStmt->result = pStmt->prepared->Execute(pStmt->bound_values, true);
		if (pStmt->result->HasError()) {
			// error in execute: clear prepared statement
			pStmt->db->last_error = pStmt->result->GetErrorObject();
			pStmt->prepared = nullptr;
			return SQLITE_ERROR;
		}
		// fetch a chunk
		if (!pStmt->result->TryFetch(pStmt->current_chunk, pStmt->db->last_error)) {
			pStmt->prepared = nullptr;
			return SQLITE_ERROR;
		}

		pStmt->current_row = -1;

		auto properties = pStmt->prepared->GetStatementProperties();
		if (properties.return_type == StatementReturnType::CHANGED_ROWS && pStmt->current_chunk &&
		    pStmt->current_chunk->size() > 0) {
			// update total changes
			auto row_changes = pStmt->current_chunk->GetValue(0, 0);
			if (!row_changes.IsNull() && row_changes.DefaultTryCastAs(LogicalType::BIGINT)) {
				pStmt->db->last_changes = row_changes.GetValue<int64_t>();
				pStmt->db->total_changes += row_changes.GetValue<int64_t>();
			}
		}
		if (properties.return_type != StatementReturnType::QUERY_RESULT) {
			// only SELECT statements return results
			sqlite3_reset(pStmt);
		}
	}
	if (!pStmt->current_chunk || pStmt->current_chunk->size() == 0) {
		return SQLITE_DONE;
	}
	pStmt->current_row++;
	if (pStmt->current_row >= (int32_t)pStmt->current_chunk->size()) {
		// have to fetch again!
		pStmt->current_row = 0;
		if (!pStmt->result->TryFetch(pStmt->current_chunk, pStmt->db->last_error)) {
			pStmt->prepared = nullptr;
			return SQLITE_ERROR;
		}
		if (!pStmt->current_chunk || pStmt->current_chunk->size() == 0) {
			sqlite3_reset(pStmt);
			return SQLITE_DONE;
		}
	}
	return SQLITE_ROW;
}

/* Execute multiple semicolon separated SQL statements
 * and execute the passed callback for each produced result,
 * largely copied from the original sqlite3 source */
int sqlite3_exec(sqlite3 *db,                /* The database on which the SQL executes */
                 const char *zSql,           /* The SQL to be executed */
                 sqlite3_callback xCallback, /* Invoke this callback routine */
                 void *pArg,                 /* First argument to xCallback() */
                 char **pzErrMsg             /* Write error messages here */
) {
	int rc = SQLITE_OK;            /* Return code */
	const char *zLeftover;         /* Tail of unprocessed SQL */
	sqlite3_stmt *pStmt = nullptr; /* The current SQL statement */
	char **azCols = nullptr;       /* Names of result columns */
	char **azVals = nullptr;       /* Result values */

	if (zSql == nullptr) {
		zSql = "";
	}

	while (rc == SQLITE_OK && zSql[0]) {
		int nCol;

		pStmt = nullptr;
		rc = sqlite3_prepare_v2(db, zSql, -1, &pStmt, &zLeftover);
		if (rc != SQLITE_OK) {
			if (pzErrMsg) {
				auto errmsg = sqlite3_errmsg(db);
				*pzErrMsg = errmsg ? sqlite3_strdup(errmsg) : nullptr;
			}
			continue;
		}
		if (!pStmt) {
			/* this happens for a comment or white-space */
			zSql = zLeftover;
			continue;
		}

		nCol = sqlite3_column_count(pStmt);
		azCols = (char **)malloc(nCol * sizeof(const char *));
		azVals = (char **)malloc(nCol * sizeof(const char *));
		if (!azCols || !azVals) {
			goto exec_out;
		}
		for (int i = 0; i < nCol; i++) {
			azCols[i] = (char *)sqlite3_column_name(pStmt, i);
		}

		while (true) {
			rc = sqlite3_step(pStmt);

			/* Invoke the callback function if required */
			if (xCallback && rc == SQLITE_ROW) {
				for (int i = 0; i < nCol; i++) {
					azVals[i] = (char *)sqlite3_column_text(pStmt, i);
					if (!azVals[i] && sqlite3_column_type(pStmt, i) != SQLITE_NULL) {
						fprintf(stderr, "sqlite3_exec: out of memory.\n");
						goto exec_out;
					}
				}
				if (xCallback(pArg, nCol, azVals, azCols)) {
					/* EVIDENCE-OF: R-38229-40159 If the callback function to
					** sqlite3_exec() returns non-zero, then sqlite3_exec() will
					** return SQLITE_ABORT. */
					rc = SQLITE_ABORT;
					sqlite3_finalize(pStmt);
					pStmt = 0;
					fprintf(stderr, "sqlite3_exec: callback returned non-zero. "
					                "Aborting.\n");
					goto exec_out;
				}
			}
			if (rc == SQLITE_DONE) {
				rc = sqlite3_finalize(pStmt);
				pStmt = nullptr;
				zSql = zLeftover;
				while (isspace(zSql[0]))
					zSql++;
				break;
			} else if (rc != SQLITE_ROW) {
				// error
				if (pzErrMsg) {
					auto errmsg = sqlite3_errmsg(db);
					*pzErrMsg = errmsg ? sqlite3_strdup(errmsg) : nullptr;
				}
				goto exec_out;
			}
		}

		sqlite3_free(azCols);
		sqlite3_free(azVals);
		azCols = nullptr;
		azVals = nullptr;
	}

exec_out:
	if (pStmt) {
		sqlite3_finalize(pStmt);
	}
	sqlite3_free(azCols);
	sqlite3_free(azVals);
	if (rc != SQLITE_OK && pzErrMsg && !*pzErrMsg) {
		// error but no error message set
		*pzErrMsg = sqlite3_strdup("Unknown error in DuckDB!");
	}
	return rc;
}

/* Return the text of the SQL that was used to prepare the statement */
const char *sqlite3_sql(sqlite3_stmt *pStmt) {
	return pStmt->query_string.c_str();
}

int sqlite3_column_count(sqlite3_stmt *pStmt) {
	if (!pStmt || !pStmt->prepared) {
		return 0;
	}
	return (int)pStmt->prepared->ColumnCount();
}

////////////////////////////
//     sqlite3_column     //
////////////////////////////
int sqlite3_column_type(sqlite3_stmt *pStmt, int iCol) {
	if (!pStmt || !pStmt->result || !pStmt->current_chunk) {
		return 0;
	}
	if (FlatVector::IsNull(pStmt->current_chunk->data[iCol], pStmt->current_row)) {
		return SQLITE_NULL;
	}
	auto column_type = pStmt->result->types[iCol];
	if (column_type.IsJSONType()) {
		return 0; // Does not need to be surrounded in quotes like VARCHAR
	}
	if (column_type.HasAlias()) {
		// Use the text representation for aliased types
		return SQLITE_TEXT;
	}
	switch (column_type.id()) {
	case LogicalTypeId::BOOLEAN:
	case LogicalTypeId::TINYINT:
	case LogicalTypeId::SMALLINT:
	case LogicalTypeId::INTEGER:
	case LogicalTypeId::BIGINT: /* TODO: Maybe blob? */
		return SQLITE_INTEGER;
	case LogicalTypeId::FLOAT:
	case LogicalTypeId::DOUBLE:
	case LogicalTypeId::DECIMAL:
		return SQLITE_FLOAT;
	case LogicalTypeId::DATE:
	case LogicalTypeId::TIME:
	case LogicalTypeId::TIMESTAMP:
	case LogicalTypeId::TIMESTAMP_SEC:
	case LogicalTypeId::TIMESTAMP_MS:
	case LogicalTypeId::TIMESTAMP_NS:
	case LogicalTypeId::VARCHAR:
	case LogicalTypeId::LIST:
	case LogicalTypeId::STRUCT:
	case LogicalTypeId::MAP:
		return SQLITE_TEXT;
	case LogicalTypeId::BLOB:
		return SQLITE_BLOB;
	default:
		// TODO(wangfenjin): agg function don't have type?
		return SQLITE_TEXT;
	}
	return 0;
}

const char *sqlite3_column_name(sqlite3_stmt *pStmt, int N) {
	if (!pStmt || !pStmt->prepared) {
		return nullptr;
	}
	return pStmt->prepared->GetNames()[N].c_str();
}

static bool sqlite3_column_has_value(sqlite3_stmt *pStmt, int iCol, LogicalType target_type, Value &val) {
	if (!pStmt || !pStmt->result || !pStmt->current_chunk) {
		return false;
	}
	if (iCol < 0 || iCol >= (int)pStmt->result->types.size()) {
		return false;
	}
	if (FlatVector::IsNull(pStmt->current_chunk->data[iCol], pStmt->current_row)) {
		return false;
	}
	try {
		val =
		    pStmt->current_chunk->data[iCol].GetValue(pStmt->current_row).CastAs(*pStmt->db->con->context, target_type);
	} catch (...) {
		return false;
	}
	return true;
}

double sqlite3_column_double(sqlite3_stmt *stmt, int iCol) {
	Value val;
	if (!sqlite3_column_has_value(stmt, iCol, LogicalType::DOUBLE, val)) {
		return 0;
	}
	return DoubleValue::Get(val);
}

int sqlite3_column_int(sqlite3_stmt *stmt, int iCol) {
	Value val;
	if (!sqlite3_column_has_value(stmt, iCol, LogicalType::INTEGER, val)) {
		return 0;
	}
	return IntegerValue::Get(val);
}

sqlite3_int64 sqlite3_column_int64(sqlite3_stmt *stmt, int iCol) {
	Value val;
	if (!sqlite3_column_has_value(stmt, iCol, LogicalType::BIGINT, val)) {
		return 0;
	}
	return BigIntValue::Get(val);
}

const unsigned char *sqlite3_column_text(sqlite3_stmt *pStmt, int iCol) {
	Value val;
	if (!sqlite3_column_has_value(pStmt, iCol, LogicalType::VARCHAR, val)) {
		return nullptr;
	}
	try {
		if (!pStmt->current_text) {
			pStmt->current_text =
			    duckdb::unique_ptr<sqlite3_string_buffer[]>(new sqlite3_string_buffer[pStmt->result->types.size()]);
		}
		auto &entry = pStmt->current_text[iCol];
		if (!entry.data) {
			// not initialized yet, convert the value and initialize it
			auto &str_val = StringValue::Get(val);
			entry.data = duckdb::make_unsafe_uniq_array<char>(str_val.size() + 1);
			memcpy(entry.data.get(), str_val.c_str(), str_val.size() + 1);
			entry.data_len = str_val.length();
		}
		return (const unsigned char *)entry.data.get();
	} catch (...) {
		// memory error!
		return nullptr;
	}
}

const void *sqlite3_column_blob(sqlite3_stmt *pStmt, int iCol) {
	Value val;
	if (!sqlite3_column_has_value(pStmt, iCol, LogicalType::BLOB, val)) {
		return nullptr;
	}
	try {
		if (!pStmt->current_text) {
			pStmt->current_text =
			    duckdb::unique_ptr<sqlite3_string_buffer[]>(new sqlite3_string_buffer[pStmt->result->types.size()]);
		}
		auto &entry = pStmt->current_text[iCol];
		if (!entry.data) {
			// not initialized yet, convert the value and initialize it
			auto &str_val = StringValue::Get(val);
			entry.data = duckdb::make_unsafe_uniq_array<char>(str_val.size() + 1);
			memcpy(entry.data.get(), str_val.c_str(), str_val.size() + 1);
			entry.data_len = str_val.length();
		}
		return (const unsigned char *)entry.data.get();
	} catch (...) {
		// memory error!
		return nullptr;
	}
}

////////////////////////////
//      sqlite3_bind      //
////////////////////////////
int sqlite3_bind_parameter_count(sqlite3_stmt *stmt) {
	if (!stmt) {
		return 0;
	}
	return stmt->prepared->named_param_map.size();
}

const char *sqlite3_bind_parameter_name(sqlite3_stmt *stmt, int idx) {
	if (!stmt) {
		return nullptr;
	}
	if (idx < 1 || idx > (int)stmt->prepared->named_param_map.size()) {
		return nullptr;
	}
	return stmt->bound_names[idx - 1].c_str();
}

int sqlite3_bind_parameter_index(sqlite3_stmt *stmt, const char *zName) {
	if (!stmt || !zName) {
		return 0;
	}
	for (idx_t i = 0; i < stmt->bound_names.size(); i++) {
		if (stmt->bound_names[i] == string(zName)) {
			return i + 1;
		}
	}
	return 0;
}

int sqlite3_internal_bind_value(sqlite3_stmt *stmt, int idx, Value value) {
	if (!stmt || !stmt->prepared || stmt->result) {
		return SQLITE_MISUSE;
	}
	if (idx < 1 || idx > (int)stmt->prepared->named_param_map.size()) {
		return SQLITE_RANGE;
	}
	stmt->bound_values[idx - 1] = value;
	return SQLITE_OK;
}

int sqlite3_bind_int(sqlite3_stmt *stmt, int idx, int val) {
	return sqlite3_internal_bind_value(stmt, idx, Value::INTEGER(val));
}

int sqlite3_bind_int64(sqlite3_stmt *stmt, int idx, sqlite3_int64 val) {
	return sqlite3_internal_bind_value(stmt, idx, Value::BIGINT(val));
}

int sqlite3_bind_double(sqlite3_stmt *stmt, int idx, double val) {
	return sqlite3_internal_bind_value(stmt, idx, Value::DOUBLE(val));
}

int sqlite3_bind_null(sqlite3_stmt *stmt, int idx) {
	return sqlite3_internal_bind_value(stmt, idx, Value());
}

SQLITE_API int sqlite3_bind_value(sqlite3_stmt *, int, const sqlite3_value *) {
	fprintf(stderr, "sqlite3_bind_value: unsupported.\n");
	return SQLITE_ERROR;
}

int sqlite3_bind_text(sqlite3_stmt *stmt, int idx, const char *val, int length, void (*free_func)(void *)) {
	if (!val) {
		return SQLITE_MISUSE;
	}
	string value;
	if (length < 0) {
		value = string(val);
	} else {
		value = string(val, length);
	}
	if (free_func && ((ptrdiff_t)free_func) != -1) {
		free_func((void *)val);
		val = nullptr;
	}
	try {
		return sqlite3_internal_bind_value(stmt, idx, Value(value));
	} catch (std::exception &ex) {
		return SQLITE_ERROR;
	}
}

int sqlite3_bind_blob(sqlite3_stmt *stmt, int idx, const void *val, int length, void (*free_func)(void *)) {
	if (!val) {
		return SQLITE_MISUSE;
	}
	Value blob;
	if (length < 0) {
		blob = Value::BLOB(string((const char *)val));
	} else {
		blob = Value::BLOB(const_data_ptr_cast(val), length);
	}
	if (free_func && ((ptrdiff_t)free_func) != -1) {
		free_func((void *)val);
		val = nullptr;
	}
	try {
		return sqlite3_internal_bind_value(stmt, idx, blob);
	} catch (std::exception &ex) {
		return SQLITE_ERROR;
	}
}

SQLITE_API int sqlite3_bind_zeroblob(sqlite3_stmt *stmt, int idx, int length) {
	fprintf(stderr, "sqlite3_bind_zeroblob: unsupported.\n");
	return SQLITE_ERROR;
}

int sqlite3_clear_bindings(sqlite3_stmt *stmt) {
	if (!stmt) {
		return SQLITE_MISUSE;
	}
	return SQLITE_OK;
}

int sqlite3_initialize(void) {
	return SQLITE_OK;
}

int sqlite3_finalize(sqlite3_stmt *pStmt) {
	if (pStmt) {
		if (pStmt->result && pStmt->result->HasError()) {
			pStmt->db->last_error = pStmt->result->GetErrorObject();
			delete pStmt;
			return SQLITE_ERROR;
		}

		delete pStmt;
	}
	return SQLITE_OK;
}

/*
** Some systems have stricmp().  Others have strcasecmp().  Because
** there is no consistency, we will define our own.
**
** IMPLEMENTATION-OF: R-30243-02494 The sqlite3_stricmp() and
** sqlite3_strnicmp() APIs allow applications and extensions to compare
** the contents of two buffers containing UTF-8 strings in a
** case-independent fashion, using the same definition of "case
** independence" that SQLite uses internally when comparing identifiers.
*/

const unsigned char sqlite3UpperToLower[] = {
    0,   1,   2,   3,   4,   5,   6,   7,   8,   9,   10,  11,  12,  13,  14,  15,  16,  17,  18,  19,  20,  21,
    22,  23,  24,  25,  26,  27,  28,  29,  30,  31,  32,  33,  34,  35,  36,  37,  38,  39,  40,  41,  42,  43,
    44,  45,  46,  47,  48,  49,  50,  51,  52,  53,  54,  55,  56,  57,  58,  59,  60,  61,  62,  63,  64,  97,
    98,  99,  100, 101, 102, 103, 104, 105, 106, 107, 108, 109, 110, 111, 112, 113, 114, 115, 116, 117, 118, 119,
    120, 121, 122, 91,  92,  93,  94,  95,  96,  97,  98,  99,  100, 101, 102, 103, 104, 105, 106, 107, 108, 109,
    110, 111, 112, 113, 114, 115, 116, 117, 118, 119, 120, 121, 122, 123, 124, 125, 126, 127, 128, 129, 130, 131,
    132, 133, 134, 135, 136, 137, 138, 139, 140, 141, 142, 143, 144, 145, 146, 147, 148, 149, 150, 151, 152, 153,
    154, 155, 156, 157, 158, 159, 160, 161, 162, 163, 164, 165, 166, 167, 168, 169, 170, 171, 172, 173, 174, 175,
    176, 177, 178, 179, 180, 181, 182, 183, 184, 185, 186, 187, 188, 189, 190, 191, 192, 193, 194, 195, 196, 197,
    198, 199, 200, 201, 202, 203, 204, 205, 206, 207, 208, 209, 210, 211, 212, 213, 214, 215, 216, 217, 218, 219,
    220, 221, 222, 223, 224, 225, 226, 227, 228, 229, 230, 231, 232, 233, 234, 235, 236, 237, 238, 239, 240, 241,
    242, 243, 244, 245, 246, 247, 248, 249, 250, 251, 252, 253, 254, 255};

int sqlite3StrICmp(const char *zLeft, const char *zRight) {
	unsigned char *a, *b;
	int c;
	a = (unsigned char *)zLeft;
	b = (unsigned char *)zRight;
	for (;;) {
		c = (int)sqlite3UpperToLower[*a] - (int)sqlite3UpperToLower[*b];
		if (c || *a == 0)
			break;
		a++;
		b++;
	}
	return c;
}

SQLITE_API int sqlite3_stricmp(const char *zLeft, const char *zRight) {
	if (zLeft == 0) {
		return zRight ? -1 : 0;
	} else if (zRight == 0) {
		return 1;
	}
	return sqlite3StrICmp(zLeft, zRight);
}

SQLITE_API int sqlite3_strnicmp(const char *zLeft, const char *zRight, int N) {
	unsigned char *a, *b;
	if (zLeft == 0) {
		return zRight ? -1 : 0;
	} else if (zRight == 0) {
		return 1;
	}
	a = (unsigned char *)zLeft;
	b = (unsigned char *)zRight;
	while (N-- > 0 && *a != 0 && sqlite3UpperToLower[*a] == sqlite3UpperToLower[*b]) {
		a++;
		b++;
	}
	return N < 0 ? 0 : sqlite3UpperToLower[*a] - sqlite3UpperToLower[*b];
}

char *sqlite3_strdup(const char *str) {
	char *result = (char *)sqlite3_malloc64(strlen(str) + 1);
	strcpy(result, str);
	return result;
}

void *sqlite3_malloc64(sqlite3_uint64 n) {
	return malloc(n);
}

void sqlite3_free(void *pVoid) {
	free(pVoid);
}

void *sqlite3_malloc(int n) {
	return sqlite3_malloc64(n);
}

void *sqlite3_realloc(void *ptr, int n) {
	return sqlite3_realloc64(ptr, n);
}

void *sqlite3_realloc64(void *ptr, sqlite3_uint64 n) {
	return realloc(ptr, n);
}

// TODO: stub
int sqlite3_config(int i, ...) {
	return SQLITE_OK;
}

int sqlite3_errcode(sqlite3 *db) {
	if (!db) {
		return SQLITE_NOMEM;
	}
	// return db->last_error.empty() ? SQLITE_OK : SQLITE_ERROR;
	return db->errCode; //! We should return the exact error code
}

int sqlite3_extended_errcode(sqlite3 *db) {
	return sqlite3_errcode(db);
}

const char *sqlite3_errmsg(sqlite3 *db) {
	if (!db) {
		return "";
	}
	return db->last_error.Message().c_str();
}

void sqlite3_interrupt(sqlite3 *db) {
	if (db && db->con) {
		db->con->Interrupt();
	}
}

const char *sqlite3_libversion(void) {
	return DuckDB::LibraryVersion();
}

const char *sqlite3_sourceid(void) {
	return DuckDB::SourceID();
}

int sqlite3_reset(sqlite3_stmt *stmt) {
	if (stmt) {
		stmt->result = nullptr;
		stmt->current_chunk = nullptr;
	}
	return SQLITE_OK;
}

// support functions for shell.c
// most are dummies, we don't need them really

int sqlite3_db_status(sqlite3 *, int op, int *pCur, int *pHiwtr, int resetFlg) {
	fprintf(stderr, "sqlite3_db_status: unsupported.\n");
	return -1;
}

int sqlite3_changes(sqlite3 *db) {
	return db->last_changes;
}

sqlite3_int64 sqlite3_changes64(sqlite3 *db) {
	return db->last_changes;
}

int sqlite3_total_changes(sqlite3 *db) {
	return db->total_changes;
}

sqlite3_int64 sqlite3_total_changes64(sqlite3 *db) {
	return db->total_changes;
}

SQLITE_API sqlite3_int64 sqlite3_last_insert_rowid(sqlite3 *db) {
	return SQLITE_ERROR;
}

enum class SQLParseState { SEMICOLON, WHITESPACE, NORMAL };

const char *skipDollarQuotedString(const char *zSql, const char *delimiterStart, idx_t delimiterLength) {
	for (; *zSql; zSql++) {
		if (*zSql == '$') {
			// found a dollar
			// move forward and find the next dollar
			zSql++;
			auto start = zSql;
			while (*zSql && *zSql != '$') {
				zSql++;
			}
			if (!zSql[0]) {
				// reached end of string while looking for the dollar
				return nullptr;
			}
			// check if the dollar quoted string name matches
			if (delimiterLength == idx_t(zSql - start)) {
				if (memcmp(start, delimiterStart, delimiterLength) == 0) {
					return zSql;
				}
			}
			// dollar does not match - reset position to start and keep looking
			zSql = start - 1;
		}
	}
	// unterminated
	return nullptr;
}

int sqlite3_complete(const char *zSql) {
	auto state = SQLParseState::NORMAL;

	for (; *zSql; zSql++) {
		SQLParseState next_state;
		switch (*zSql) {
		case ';':
			next_state = SQLParseState::SEMICOLON;
			break;
		case ' ':
		case '\r':
		case '\t':
		case '\n':
		case '\f': { /* White space is ignored */
			next_state = SQLParseState::WHITESPACE;
			break;
		}
		case '/': { /* C-style comments */
			if (zSql[1] != '*') {
				next_state = SQLParseState::NORMAL;
				break;
			}
			zSql += 2;
			while (zSql[0] && (zSql[0] != '*' || zSql[1] != '/')) {
				zSql++;
			}
			if (zSql[0] == 0) {
				// unterminated c-style string
				return 0;
			}
			zSql++;
			next_state = SQLParseState::WHITESPACE;
			break;
		}
		case '-': { /* SQL-style comments from "--" to end of line */
			if (zSql[1] != '-') {
				next_state = SQLParseState::NORMAL;
				break;
			}
			while (*zSql && *zSql != '\n') {
				zSql++;
			}
			if (*zSql == 0) {
				// unterminated SQL-style comment - return whether or not we had a semicolon right before it
				return state == SQLParseState::SEMICOLON ? 1 : 0;
			}
			next_state = SQLParseState::WHITESPACE;
			break;
		}
		case '$': { /* Dollar-quoted strings */
			// check if this is a dollar-quoted string
			idx_t next_dollar = 0;
			for (idx_t idx = 1; zSql[idx]; idx++) {
				if (zSql[idx] == '$') {
					// found the next dollar
					next_dollar = idx;
					break;
				}
				// all characters can be between A-Z, a-z or \200 - \377
				if (zSql[idx] >= 'A' && zSql[idx] <= 'Z') {
					continue;
				}
				if (zSql[idx] >= 'a' && zSql[idx] <= 'z') {
					continue;
				}
				if (zSql[idx] >= '\200' && zSql[idx] <= '\377') {
					continue;
				}
				// the first character CANNOT be a numeric, only subsequent characters
				if (idx > 1 && zSql[idx] >= '0' && zSql[idx] <= '9') {
					continue;
				}
				// not a dollar quoted string
				break;
			}
			if (next_dollar == 0) {
				// not a dollar quoted string
				next_state = SQLParseState::NORMAL;
				break;
			}
			auto start = zSql + 1;
			zSql += next_dollar;
			const char *delimiterStart = start;
			idx_t delimiterLength = zSql - start;
			zSql++;
			// skip the dollar quoted string
			zSql = skipDollarQuotedString(zSql, delimiterStart, delimiterLength);
			if (!zSql) {
				// unterminated dollar string
				return 0;
			}
			next_state = SQLParseState::WHITESPACE;
			break;
		}
			//		case '`': /* Grave-accent quoted symbols used by MySQL */
		case '"': /* single- and double-quoted strings */
		case '\'': {
			int c = *zSql;
			zSql++;
			while (*zSql && *zSql != c) {
				zSql++;
			}
			if (*zSql == 0) {
				// unterminated single or double quoted string
				return 0;
			}
			next_state = SQLParseState::WHITESPACE;
			break;
		}
		default:
			next_state = SQLParseState::NORMAL;
		}
		// white space is ignored (no change in state)
		if (next_state != SQLParseState::WHITESPACE) {
			state = next_state;
		}
	}
	return state == SQLParseState::SEMICOLON ? 1 : 0;
}

// length of varchar or blob value
int sqlite3_column_bytes(sqlite3_stmt *pStmt, int iCol) {

	if (!pStmt || iCol < 0 || pStmt->result->types.size() <= static_cast<size_t>(iCol))
		return 0;

	// checks if the current column is initialized
	if (!pStmt->current_text) {
		if (!sqlite3_column_text(pStmt, iCol) && !sqlite3_column_blob(pStmt, iCol)) {
			return 0;
		}
	}
	sqlite3_string_buffer *col_text = &pStmt->current_text[iCol];
	if (!col_text->data) {
		if (!sqlite3_column_text(pStmt, iCol) && !sqlite3_column_blob(pStmt, iCol)) {
			return 0;
		}
		col_text = &pStmt->current_text[iCol];
	}

	return col_text->data_len;
}

sqlite3_value *sqlite3_column_value(sqlite3_stmt *, int iCol) {
	fprintf(stderr, "sqlite3_column_value: unsupported.\n");
	return nullptr;
}

int sqlite3_db_config(sqlite3 *, int op, ...) {
	fprintf(stderr, "sqlite3_db_config: unsupported.\n");
	return -1;
}

int sqlite3_get_autocommit(sqlite3 *db) {
	return db->con->context->transaction.IsAutoCommit();
}

int sqlite3_limit(sqlite3 *, int id, int newVal) {
	if (newVal >= 0) {
		// attempting to set limit value
		return SQLITE_OK;
	}
	switch (id) {
	case SQLITE_LIMIT_LENGTH:
	case SQLITE_LIMIT_SQL_LENGTH:
	case SQLITE_LIMIT_COLUMN:
	case SQLITE_LIMIT_LIKE_PATTERN_LENGTH:
		return std::numeric_limits<int>::max();
	case SQLITE_LIMIT_EXPR_DEPTH:
		return 1000;
	case SQLITE_LIMIT_FUNCTION_ARG:
	case SQLITE_LIMIT_VARIABLE_NUMBER:
		return 256;
	case SQLITE_LIMIT_ATTACHED:
		return 1000;
	case SQLITE_LIMIT_WORKER_THREADS:
	case SQLITE_LIMIT_TRIGGER_DEPTH:
		return 0;
	default:
		return SQLITE_ERROR;
	}
}

int sqlite3_stmt_readonly(sqlite3_stmt *pStmt) {
	fprintf(stderr, "sqlite3_stmt_readonly: unsupported.\n");
	return -1;
}

// TODO pretty easy schema lookup
int sqlite3_table_column_metadata(sqlite3 *db,             /* Connection handle */
                                  const char *zDbName,     /* Database name or NULL */
                                  const char *zTableName,  /* Table name */
                                  const char *zColumnName, /* Column name */
                                  char const **pzDataType, /* OUTPUT: Declared data type */
                                  char const **pzCollSeq,  /* OUTPUT: Collation sequence name */
                                  int *pNotNull,           /* OUTPUT: True if NOT NULL constraint exists */
                                  int *pPrimaryKey,        /* OUTPUT: True if column part of PK */
                                  int *pAutoinc            /* OUTPUT: True if column is auto-increment */
) {
	fprintf(stderr, "sqlite3_table_column_metadata: unsupported.\n");
	return -1;
}

const char *sqlite3_column_table_name(sqlite3_stmt *pStmt, int iCol) {
	if (!pStmt || !pStmt->prepared) {
		return nullptr;
	}

	auto &&names = pStmt->prepared->GetNames();
	if (iCol < 0 || names.size() <= static_cast<size_t>(iCol)) {
		return nullptr;
	}

	return names[iCol].c_str();
}

const char *sqlite3_column_decltype(sqlite3_stmt *pStmt, int iCol) {
	if (!pStmt || !pStmt->prepared) {
		return nullptr;
	}

	auto &&types = pStmt->prepared->GetTypes();
	if (iCol < 0 || types.size() <= static_cast<size_t>(iCol)) {
		return nullptr;
	}

	auto column_type = types[iCol];
	switch (column_type.id()) {
	case LogicalTypeId::BOOLEAN:
		return "BOOLEAN";
	case LogicalTypeId::TINYINT:
		return "TINYINT";
	case LogicalTypeId::SMALLINT:
		return "SMALLINT";
	case LogicalTypeId::INTEGER:
		return "INTEGER";
	case LogicalTypeId::BIGINT:
		return "BIGINT";
	case LogicalTypeId::FLOAT:
		return "FLOAT";
	case LogicalTypeId::DOUBLE:
		return "DOUBLE";
	case LogicalTypeId::DECIMAL:
		return "DECIMAL";
	case LogicalTypeId::DATE:
		return "DATE";
	case LogicalTypeId::TIME:
		return "TIME";
	case LogicalTypeId::TIMESTAMP:
	case LogicalTypeId::TIMESTAMP_NS:
	case LogicalTypeId::TIMESTAMP_MS:
	case LogicalTypeId::TIMESTAMP_SEC:
		return "TIMESTAMP";
	case LogicalTypeId::VARCHAR:
		return "VARCHAR";
	case LogicalTypeId::LIST:
		return "LIST";
	case LogicalTypeId::MAP:
		return "MAP";
	case LogicalTypeId::STRUCT:
		return "STRUCT";
	case LogicalTypeId::BLOB:
		return "BLOB";
	default:
		return NULL;
	}
	return NULL;
}

SQLITE_API int sqlite3_status64(int op, sqlite3_int64 *pCurrent, sqlite3_int64 *pHighwater, int resetFlag) {
	fprintf(stderr, "sqlite3_status64: unsupported.\n");
	return -1;
}

int sqlite3_stmt_status(sqlite3_stmt *, int op, int resetFlg) {
	fprintf(stderr, "sqlite3_stmt_status: unsupported.\n");
	return -1;
}

int sqlite3_file_control(sqlite3 *, const char *zDbName, int op, void *ptr) {
	switch (op) {
	case SQLITE_FCNTL_TEMPFILENAME: {
		auto char_arg = (char **)ptr;
		*char_arg = nullptr;
		return -1;
	}
	default:
		break;
	}
	fprintf(stderr, "sqlite3_file_control op %d: unsupported.\n", op);
	return -1;
}

int sqlite3_declare_vtab(sqlite3 *, const char *zSQL) {
	fprintf(stderr, "sqlite3_declare_vtab: unsupported.\n");
	return -1;
}

const char *sqlite3_vtab_collation(sqlite3_index_info *, int) {
	fprintf(stderr, "sqlite3_vtab_collation: unsupported.\n");
	return nullptr;
}

int sqlite3_sleep(int ms) {
	std::this_thread::sleep_for(std::chrono::milliseconds(ms));
	return ms;
}

int sqlite3_busy_timeout(sqlite3 *, int ms) {
	fprintf(stderr, "sqlite3_busy_timeout: unsupported.\n");
	return -1;
}

// unlikely to be supported

int sqlite3_trace_v2(sqlite3 *, unsigned uMask, int (*xCallback)(unsigned, void *, void *, void *), void *pCtx) {
	fprintf(stderr, "sqlite3_trace_v2: unsupported.\n");
	return -1;
}

int sqlite3_test_control(int op, ...) {
	fprintf(stderr, "sqlite3_test_control: unsupported.\n");
	return -1;
}

int sqlite3_enable_load_extension(sqlite3 *db, int onoff) {
	// fprintf(stderr, "sqlite3_enable_load_extension: unsupported.\n");
	return -1;
}

int sqlite3_load_extension(sqlite3 *db,       /* Load the extension into this database connection */
                           const char *zFile, /* Name of the shared library containing extension */
                           const char *zProc, /* Entry point.  Derived from zFile if 0 */
                           char **pzErrMsg    /* Put error message here if not 0 */
) {
	// fprintf(stderr, "sqlite3_load_extension: unsupported.\n");
	return -1;
}

int sqlite3_create_module(sqlite3 *db,             /* SQLite connection to register module with */
                          const char *zName,       /* Name of the module */
                          const sqlite3_module *p, /* Methods for the module */
                          void *pClientData        /* Client data for xCreate/xConnect */
) {
	// fprintf(stderr, "sqlite3_create_module: unsupported.\n");
	return -1;
}

int sqlite3_create_function(sqlite3 *db, const char *zFunctionName, int nArg, int eTextRep, void *pApp,
                            void (*xFunc)(sqlite3_context *, int, sqlite3_value **),
                            void (*xStep)(sqlite3_context *, int, sqlite3_value **),
                            void (*xFinal)(sqlite3_context *)) {
	if ((!xFunc && !xStep && !xFinal) || !zFunctionName || nArg < -1) {
		return SQLITE_MISUSE;
	}
	string fname = string(zFunctionName);

	// Scalar function
	if (!xFunc) {
		return SQLITE_MISUSE;
	}
	auto udf_sqlite3 = SQLiteUDFWrapper::CreateSQLiteScalarFunction(xFunc, db, pApp);
	LogicalType varargs = LogicalType::INVALID;
	if (nArg == -1) {
		varargs = LogicalType::ANY;
		nArg = 0;
	}

	duckdb::vector<LogicalType> argv_types(nArg);
	for (idx_t i = 0; i < (idx_t)nArg; ++i) {
		argv_types[i] = LogicalType::ANY;
	}

	UDFWrapper::RegisterFunction(fname, argv_types, LogicalType::VARCHAR, udf_sqlite3, *(db->con->context), varargs);
	return SQLITE_OK;
}

int sqlite3_create_function_v2(sqlite3 *db, const char *zFunctionName, int nArg, int eTextRep, void *pApp,
                               void (*xFunc)(sqlite3_context *, int, sqlite3_value **),
                               void (*xStep)(sqlite3_context *, int, sqlite3_value **),
                               void (*xFinal)(sqlite3_context *), void (*xDestroy)(void *)) {
	return -1;
}

int sqlite3_set_authorizer(sqlite3 *, int (*xAuth)(void *, int, const char *, const char *, const char *, const char *),
                           void *pUserData) {
	fprintf(stderr, "sqlite3_set_authorizer: unsupported.\n");
	return -1;
}

// needed in shell timer
static int unixCurrentTimeInt64(sqlite3_vfs *NotUsed, sqlite3_int64 *piNow) {
	using namespace std::chrono;
	*piNow = (sqlite3_int64)duration_cast<milliseconds>(system_clock::now().time_since_epoch()).count();
	return SQLITE_OK;
}

static sqlite3_vfs static_sqlite3_virtual_file_systems[] = {{
    3,                    // int iVersion;            /* Structure version number (currently 3) */
    0,                    // int szOsFile;            /* Size of subclassed sqlite3_file */
    0,                    // int mxPathname;          /* Maximum file pathname length */
    nullptr,              // sqlite3_vfs *pNext;      /* Next registered VFS */
    "dummy",              // const char *zName;       /* Name of this virtual file system */
    nullptr,              // void *pAppData;          /* Pointer to application-specific data */
    nullptr,              // int (*xOpen)(sqlite3_vfs*, const char *zName, sqlite3_file*, int flags, int *pOutFlags);
    nullptr,              // int (*xDelete)(sqlite3_vfs*, const char *zName, int syncDir);
    nullptr,              // int (*xAccess)(sqlite3_vfs*, const char *zName, int flags, int *pResOut);
    nullptr,              // int (*xFullPathname)(sqlite3_vfs*, const char *zName, int nOut, char *zOut);
    nullptr,              // void *(*xDlOpen)(sqlite3_vfs*, const char *zFilename);
    nullptr,              // void (*xDlError)(sqlite3_vfs*, int nByte, char *zErrMsg);
    nullptr,              // void (*(*xDlSym)(sqlite3_vfs*,void*, const char *zSymbol))(void);
    nullptr,              // void (*xDlClose)(sqlite3_vfs*, void*);
    nullptr,              // int (*xRandomness)(sqlite3_vfs*, int nByte, char *zOut);
    nullptr,              // int (*xSleep)(sqlite3_vfs*, int microseconds);
    nullptr,              // int (*xCurrentTime)(sqlite3_vfs*, double*);
    nullptr,              // int (*xGetLastError)(sqlite3_vfs*, int, char *);
    unixCurrentTimeInt64, // int (*xCurrentTimeInt64)(sqlite3_vfs*, sqlite3_int64*);
    nullptr,              // int (*xSetSystemCall)(sqlite3_vfs*, const char *zName, sqlite3_syscall_ptr);
    nullptr,              // sqlite3_syscall_ptr (*xGetSystemCall)(sqlite3_vfs*, const char *zName);
    nullptr               // const char *(*xNextSystemCall)(sqlite3_vfs*, const char *zName);
}};

// virtual file system, providing some dummies to avoid crashes
sqlite3_vfs *sqlite3_vfs_find(const char *zVfsName) {
	// return a dummy because the shell does not check the return code.
	return static_sqlite3_virtual_file_systems;
}

int sqlite3_vfs_register(sqlite3_vfs *, int makeDflt) {
	// fprintf(stderr, "sqlite3_vfs_register: unsupported.\n");
	return -1;
}

// backups, unused

int sqlite3_backup_step(sqlite3_backup *p, int nPage) {
	fprintf(stderr, "sqlite3_backup_step: unsupported.\n");
	return -1;
}

int sqlite3_backup_finish(sqlite3_backup *p) {
	fprintf(stderr, "sqlite3_backup_finish: unsupported.\n");
	return -1;
}

sqlite3_backup *sqlite3_backup_init(sqlite3 *pDest,         /* Destination database handle */
                                    const char *zDestName,  /* Destination database name */
                                    sqlite3 *pSource,       /* Source database handle */
                                    const char *zSourceName /* Source database name */
) {
	fprintf(stderr, "sqlite3_backup_init: unsupported.\n");
	return nullptr;
}

// UDF support stuff, unused for now. These cannot be called as create_function above is disabled

SQLITE_API sqlite3 *sqlite3_context_db_handle(sqlite3_context *) {
	return nullptr;
}

void *sqlite3_user_data(sqlite3_context *context) {
	assert(context);
	return context->pFunc.pUserData;
}

#ifdef _WIN32
#include <windows.h>

static void *sqlite3MallocZero(size_t n) {
	auto res = sqlite3_malloc(n);
	assert(res);
	memset(res, 0, n);
	return res;
}

static LPWSTR winUtf8ToUnicode(const char *zText) {
	int nChar;
	LPWSTR zWideText;

	nChar = MultiByteToWideChar(CP_UTF8, 0, zText, -1, NULL, 0);
	if (nChar == 0) {
		return 0;
	}
	zWideText = (LPWSTR)sqlite3MallocZero(nChar * sizeof(WCHAR));
	if (zWideText == 0) {
		return 0;
	}
	nChar = MultiByteToWideChar(CP_UTF8, 0, zText, -1, zWideText, nChar);
	if (nChar == 0) {
		sqlite3_free(zWideText);
		zWideText = 0;
	}
	return zWideText;
}

static char *winUnicodeToMbcs(LPCWSTR zWideText, int useAnsi) {
	int nByte;
	char *zText;
	int codepage = useAnsi ? CP_ACP : CP_OEMCP;

	nByte = WideCharToMultiByte(codepage, 0, zWideText, -1, 0, 0, 0, 0);
	if (nByte == 0) {
		return 0;
	}
	zText = (char *)sqlite3MallocZero(nByte);
	if (zText == 0) {
		return 0;
	}
	nByte = WideCharToMultiByte(codepage, 0, zWideText, -1, zText, nByte, 0, 0);
	if (nByte == 0) {
		sqlite3_free(zText);
		zText = 0;
	}
	return zText;
}

static char *winUtf8ToMbcs(const char *zText, int useAnsi) {
	char *zTextMbcs;
	LPWSTR zTmpWide;

	zTmpWide = winUtf8ToUnicode(zText);
	if (zTmpWide == 0) {
		return 0;
	}
	zTextMbcs = winUnicodeToMbcs(zTmpWide, useAnsi);
	sqlite3_free(zTmpWide);
	return zTextMbcs;
}

SQLITE_API char *sqlite3_win32_utf8_to_mbcs_v2(const char *zText, int useAnsi) {
	return winUtf8ToMbcs(zText, useAnsi);
}

LPWSTR sqlite3_win32_utf8_to_unicode(const char *zText) {
	return winUtf8ToUnicode(zText);
}

static LPWSTR winMbcsToUnicode(const char *zText, int useAnsi) {
	int nByte;
	LPWSTR zMbcsText;
	int codepage = useAnsi ? CP_ACP : CP_OEMCP;

	nByte = MultiByteToWideChar(codepage, 0, zText, -1, NULL, 0) * sizeof(WCHAR);
	if (nByte == 0) {
		return 0;
	}
	zMbcsText = (LPWSTR)sqlite3MallocZero(nByte * sizeof(WCHAR));
	if (zMbcsText == 0) {
		return 0;
	}
	nByte = MultiByteToWideChar(codepage, 0, zText, -1, zMbcsText, nByte);
	if (nByte == 0) {
		sqlite3_free(zMbcsText);
		zMbcsText = 0;
	}
	return zMbcsText;
}

static char *winUnicodeToUtf8(LPCWSTR zWideText) {
	int nByte;
	char *zText;

	nByte = WideCharToMultiByte(CP_UTF8, 0, zWideText, -1, 0, 0, 0, 0);
	if (nByte == 0) {
		return 0;
	}
	zText = (char *)sqlite3MallocZero(nByte);
	if (zText == 0) {
		return 0;
	}
	nByte = WideCharToMultiByte(CP_UTF8, 0, zWideText, -1, zText, nByte, 0, 0);
	if (nByte == 0) {
		sqlite3_free(zText);
		zText = 0;
	}
	return zText;
}

static char *winMbcsToUtf8(const char *zText, int useAnsi) {
	char *zTextUtf8;
	LPWSTR zTmpWide;

	zTmpWide = winMbcsToUnicode(zText, useAnsi);
	if (zTmpWide == 0) {
		return 0;
	}
	zTextUtf8 = winUnicodeToUtf8(zTmpWide);
	sqlite3_free(zTmpWide);
	return zTextUtf8;
}

SQLITE_API char *sqlite3_win32_mbcs_to_utf8_v2(const char *zText, int useAnsi) {
	return winMbcsToUtf8(zText, useAnsi);
}

SQLITE_API char *sqlite3_win32_unicode_to_utf8(LPCWSTR zWideText) {
	return winUnicodeToUtf8(zWideText);
}

#endif

// TODO complain
SQLITE_API void sqlite3_result_blob(sqlite3_context *context, const void *blob, int n_bytes, void (*xDel)(void *)) {
	sqlite3_result_blob64(context, blob, n_bytes, xDel);
}

SQLITE_API void sqlite3_result_blob64(sqlite3_context *context, const void *blob, sqlite3_uint64 n_bytes,
                                      void (*xDel)(void *)) {
	if (!blob) {
		context->isError = SQLITE_MISUSE;
		return;
	}
	context->result.type = SQLiteTypeValue::BLOB;
	context->result.str = string((char *)blob, n_bytes);
	if (xDel && xDel != SQLITE_TRANSIENT) {
		xDel((void *)blob);
	}
}

SQLITE_API void sqlite3_result_double(sqlite3_context *context, double val) {
	context->result.u.r = val;
	context->result.type = SQLiteTypeValue::FLOAT;
}

SQLITE_API void sqlite3_result_error(sqlite3_context *context, const char *msg, int n_bytes) {
	context->isError = SQLITE_ERROR;
	sqlite3_result_text(context, msg, n_bytes, nullptr);
}

SQLITE_API void sqlite3_result_error16(sqlite3_context *context, const void *msg, int n_bytes) {
	fprintf(stderr, "sqlite3_result_error16: unsupported.\n");
}

SQLITE_API void sqlite3_result_error_toobig(sqlite3_context *context) {
	sqlite3_result_error(context, "string or blob too big", -1);
}

SQLITE_API void sqlite3_result_error_nomem(sqlite3_context *context) {
	sqlite3_result_error(context, "out of memory", -1);
}

SQLITE_API void sqlite3_result_error_code(sqlite3_context *context, int code) {
	string error_msg;
	switch (code) {
	case SQLITE_NOMEM:
		sqlite3_result_error_nomem(context);
		return;
	case SQLITE_TOOBIG:
		sqlite3_result_error_toobig(context);
		return;
	case SQLITE_ERROR:
		error_msg = "Generic error";
		break;
	case SQLITE_INTERNAL:
		error_msg = "Internal logic error in SQLite";
		break;
	case SQLITE_PERM:
		error_msg = "Access permission denied";
		break;
	case SQLITE_ABORT:
		error_msg = "Callback routine requested an abort";
		break;
	case SQLITE_BUSY:
		error_msg = "The database file is locked";
		break;
	case SQLITE_LOCKED:
		error_msg = "A table in the database is locked";
		break;
	case SQLITE_READONLY:
		error_msg = "Attempt to write a readonly database";
		break;
	case SQLITE_INTERRUPT:
		error_msg = "Operation terminated by sqlite3_interrupt(";
		break;
	case SQLITE_IOERR:
		error_msg = "Some kind of disk I/O error occurred";
		break;
	case SQLITE_CORRUPT:
		error_msg = "The database disk image is malformed";
		break;
	case SQLITE_NOTFOUND:
		error_msg = "Unknown opcode in sqlite3_file_control()";
		break;
	case SQLITE_FULL:
		error_msg = "Insertion failed because database is full";
		break;
	case SQLITE_CANTOPEN:
		error_msg = "Unable to open the database file";
		break;
	case SQLITE_PROTOCOL:
		error_msg = "Database lock protocol error";
		break;
	case SQLITE_EMPTY:
		error_msg = "Internal use only";
		break;
	case SQLITE_SCHEMA:
		error_msg = "The database schema changed";
		break;
	case SQLITE_CONSTRAINT:
		error_msg = "Abort due to constraint violation";
		break;
	case SQLITE_MISMATCH:
		error_msg = "Data type mismatch";
		break;
	case SQLITE_MISUSE:
		error_msg = "Library used incorrectly";
		break;
	case SQLITE_NOLFS:
		error_msg = "Uses OS features not supported on host";
		break;
	case SQLITE_AUTH:
		error_msg = "Authorization denied";
		break;
	case SQLITE_FORMAT:
		error_msg = "Not used";
		break;
	case SQLITE_RANGE:
		error_msg = "2nd parameter to sqlite3_bind out of range";
		break;
	case SQLITE_NOTADB:
		error_msg = "File opened that is not a database file";
		break;
	default:
		error_msg = "unknown error code";
		break;
	}
	sqlite3_result_error(context, error_msg.c_str(), error_msg.size());
}

SQLITE_API void sqlite3_result_int(sqlite3_context *context, int val) {
	sqlite3_result_int64(context, val);
}

SQLITE_API void sqlite3_result_int64(sqlite3_context *context, sqlite3_int64 val) {
	context->result.u.i = val;
	context->result.type = SQLiteTypeValue::INTEGER;
}

SQLITE_API void sqlite3_result_null(sqlite3_context *context) {
	context->result.type = SQLiteTypeValue::NULL_VALUE;
}

SQLITE_API void sqlite3_result_text(sqlite3_context *context, const char *str_c, int n_chars, void (*xDel)(void *)) {
	if (!str_c) {
		context->isError = SQLITE_MISUSE;
		return;
	}
	if (n_chars < 0) {
		n_chars = strlen(str_c);
	}

	auto utf_type = Utf8Proc::Analyze(str_c, n_chars);
	if (utf_type == UnicodeType::INVALID) {
		context->isError = SQLITE_MISUSE;
		return;
	}
	context->result = CastToSQLiteValue::Operation<string_t>(string_t(str_c, n_chars));
	if (xDel && xDel != SQLITE_TRANSIENT) {
		xDel((void *)str_c);
	}
}

SQLITE_API void sqlite3_result_text64(sqlite3_context *, const char *, sqlite3_uint64, void (*)(void *),
                                      unsigned char encoding) {
}

SQLITE_API void sqlite3_result_text16(sqlite3_context *, const void *, int, void (*)(void *)) {
}

SQLITE_API void sqlite3_result_text16le(sqlite3_context *, const void *, int, void (*)(void *)) {
}

SQLITE_API void sqlite3_result_text16be(sqlite3_context *, const void *, int, void (*)(void *)) {
}

SQLITE_API void sqlite3_result_value(sqlite3_context *, sqlite3_value *) {
}

SQLITE_API void sqlite3_result_pointer(sqlite3_context *, void *, const char *, void (*)(void *)) {
}

SQLITE_API void sqlite3_result_zeroblob(sqlite3_context *, int n) {
}

SQLITE_API int sqlite3_result_zeroblob64(sqlite3_context *, sqlite3_uint64 n) {
	return -1;
}

const void *sqlite3_value_blob(sqlite3_value *pVal) {
	return sqlite3_value_text(pVal);
}

double sqlite3_value_double(sqlite3_value *pVal) {
	if (!pVal) {
		pVal->db->errCode = SQLITE_MISUSE;
		return 0.0;
	}
	switch (pVal->type) {
	case SQLiteTypeValue::FLOAT:
		return pVal->u.r;
	case SQLiteTypeValue::INTEGER:
		return (double)pVal->u.i;
	case SQLiteTypeValue::TEXT:
	case SQLiteTypeValue::BLOB:
		double res;
		if (TryCast::Operation<string_t, double>(string_t(pVal->str), res)) {
			return res;
		}
		break;
	default:
		break;
	}
	pVal->db->errCode = SQLITE_MISMATCH;
	return 0.0;
}

int sqlite3_value_int(sqlite3_value *pVal) {
	int64_t res = sqlite3_value_int64(pVal);
	if (res >= NumericLimits<int>::Minimum() && res <= NumericLimits<int>::Maximum()) {
		return res;
	}
	pVal->db->errCode = SQLITE_MISMATCH;
	return 0;
}

sqlite3_int64 sqlite3_value_int64(sqlite3_value *pVal) {
	if (!pVal) {
		pVal->db->errCode = SQLITE_MISUSE;
		return 0;
	}
	int64_t res;
	switch (pVal->type) {
	case SQLiteTypeValue::INTEGER:
		return pVal->u.i;
	case SQLiteTypeValue::FLOAT:
		if (TryCast::Operation<double, int64_t>(pVal->u.r, res)) {
			return res;
		}
		break;
	case SQLiteTypeValue::TEXT:
	case SQLiteTypeValue::BLOB:
		if (TryCast::Operation<string_t, int64_t>(string_t(pVal->str), res)) {
			return res;
		}
		break;
	default:
		break;
	}
	pVal->db->errCode = SQLITE_MISMATCH;
	return 0;
}

void *sqlite3_value_pointer(sqlite3_value *, const char *) {
	return nullptr;
}

const unsigned char *sqlite3_value_text(sqlite3_value *pVal) {
	if (!pVal) {
		pVal->db->errCode = SQLITE_MISUSE;
		return nullptr;
	}
	if (pVal->type == SQLiteTypeValue::TEXT || pVal->type == SQLiteTypeValue::BLOB) {
		return (const unsigned char *)pVal->str.c_str();
	}

	if (pVal->type == SQLiteTypeValue::INTEGER || pVal->type == SQLiteTypeValue::FLOAT) {
		Value value = (pVal->type == SQLiteTypeValue::INTEGER) ? Value::BIGINT(pVal->u.i) : Value::DOUBLE(pVal->u.r);
		if (!value.DefaultTryCastAs(LogicalType::VARCHAR)) {
			pVal->db->errCode = SQLITE_NOMEM;
			return nullptr;
		}
		auto &str_val = StringValue::Get(value);
		*pVal = CastToSQLiteValue::Operation<string_t>(string_t(str_val));
		return (const unsigned char *)pVal->str.c_str();
	}
	if (pVal->type == SQLiteTypeValue::NULL_VALUE) {
		return nullptr;
	}
	pVal->db->errCode = SQLITE_MISMATCH;
	return nullptr;
}

SQLITE_API const void *sqlite3_value_text16(sqlite3_value *) {
	return nullptr;
}

SQLITE_API const void *sqlite3_value_text16le(sqlite3_value *) {
	return nullptr;
}

SQLITE_API const void *sqlite3_value_text16be(sqlite3_value *) {
	return nullptr;
}

SQLITE_API int sqlite3_value_bytes(sqlite3_value *pVal) {
	if (pVal->type == SQLiteTypeValue::TEXT || pVal->type == SQLiteTypeValue::BLOB) {
		return pVal->str.size();
	}
	return 0;
}

SQLITE_API int sqlite3_value_bytes16(sqlite3_value *) {
	return 0;
}

SQLITE_API int sqlite3_value_type(sqlite3_value *pVal) {
	return (int)pVal->type;
}

SQLITE_API int sqlite3_value_numeric_type(sqlite3_value *) {
	return 0;
}

SQLITE_API int sqlite3_value_nochange(sqlite3_value *) {
	return 0;
}

SQLITE_API sqlite3_value *sqlite3_value_dup(const sqlite3_value *val) {
	return new sqlite3_value(*val);
}

SQLITE_API void sqlite3_value_free(sqlite3_value *val) {
	if (!val) {
		return;
	}
	delete val;
}

SQLITE_API void *sqlite3_aggregate_context(sqlite3_context *, int nBytes) {
	fprintf(stderr, "sqlite3_aggregate_context: unsupported.\n");

	return nullptr;
}

SQLITE_API int sqlite3_create_collation(sqlite3 *, const char *zName, int eTextRep, void *pArg,
                                        int (*xCompare)(void *, int, const void *, int, const void *)) {
	return SQLITE_ERROR;
}

SQLITE_API int sqlite3_create_window_function(sqlite3 *db, const char *zFunctionName, int nArg, int eTextRep,
                                              void *pApp, void (*xStep)(sqlite3_context *, int, sqlite3_value **),
                                              void (*xFinal)(sqlite3_context *), void (*xValue)(sqlite3_context *),
                                              void (*xInverse)(sqlite3_context *, int, sqlite3_value **),
                                              void (*xDestroy)(void *)) {
	// commented for now because such error message prevents the shell-test.py to pass
	//	fprintf(stderr, "sqlite3_create_window_function: unsupported.\n");
	return SQLITE_ERROR;
}

SQLITE_API sqlite3 *sqlite3_db_handle(sqlite3_stmt *s) {
	return s->db;
}

SQLITE_API char *sqlite3_expanded_sql(sqlite3_stmt *pStmt) {
	fprintf(stderr, "sqlite3_expanded_sql: unsupported.\n");
	return nullptr;
}

SQLITE_API int sqlite3_keyword_check(const char *str, int len) {
	return KeywordHelper::IsKeyword(std::string(str, len));
}

SQLITE_API int sqlite3_keyword_count(void) {
	fprintf(stderr, "sqlite3_keyword_count: unsupported.\n");
	return 0;
}

SQLITE_API int sqlite3_keyword_name(int, const char **, int *) {
	fprintf(stderr, "sqlite3_keyword_name: unsupported.\n");
	return 0;
}

SQLITE_API void sqlite3_progress_handler(sqlite3 *, int, int (*)(void *), void *) {
	fprintf(stderr, "sqlite3_progress_handler: unsupported.\n");
}

SQLITE_API int sqlite3_stmt_isexplain(sqlite3_stmt *pStmt) {
	if (!pStmt || !pStmt->prepared) {
		return 0;
	}
	return pStmt->prepared->GetStatementType() == StatementType::EXPLAIN_STATEMENT;
}

SQLITE_API int sqlite3_vtab_config(sqlite3 *, int op, ...) {
	fprintf(stderr, "sqlite3_vtab_config: unsupported.\n");
	return SQLITE_ERROR;
}

SQLITE_API int sqlite3_busy_handler(sqlite3 *, int (*)(void *, int), void *) {
	return SQLITE_ERROR;
}

SQLITE_API int sqlite3_get_table(sqlite3 *db,       /* An open database */
                                 const char *zSql,  /* SQL to be evaluated */
                                 char ***pazResult, /* Results of the query */
                                 int *pnRow,        /* Number of result rows written here */
                                 int *pnColumn,     /* Number of result columns written here */
                                 char **pzErrmsg    /* Error msg written here */
) {
	fprintf(stderr, "sqlite3_get_table: unsupported.\n");
	return SQLITE_ERROR;
}

SQLITE_API void sqlite3_free_table(char **result) {
	fprintf(stderr, "sqlite3_free_table: unsupported.\n");
}

SQLITE_API int sqlite3_prepare(sqlite3 *db,           /* Database handle */
                               const char *zSql,      /* SQL statement, UTF-8 encoded */
                               int nByte,             /* Maximum length of zSql in bytes. */
                               sqlite3_stmt **ppStmt, /* OUT: Statement handle */
                               const char **pzTail    /* OUT: Pointer to unused portion of zSql */
) {
	return sqlite3_prepare_v2(db, zSql, nByte, ppStmt, pzTail);
}

SQLITE_API void *sqlite3_trace(sqlite3 *, void (*xTrace)(void *, const char *), void *) {
	fprintf(stderr, "sqlite3_trace: unsupported.\n");
	return nullptr;
}

SQLITE_API void *sqlite3_profile(sqlite3 *, void (*xProfile)(void *, const char *, sqlite3_uint64), void *) {
	fprintf(stderr, "sqlite3_profile: unsupported.\n");
	return nullptr;
}

SQLITE_API int sqlite3_libversion_number(void) {
	return SQLITE_VERSION_NUMBER;
}

SQLITE_API int sqlite3_threadsafe(void) {
	return SQLITE_OK;
}

SQLITE_API sqlite3_mutex *sqlite3_mutex_alloc(int) {
	fprintf(stderr, "sqlite3_mutex_alloc: unsupported.\n");
	return nullptr;
}

SQLITE_API void sqlite3_mutex_free(sqlite3_mutex *) {
	fprintf(stderr, "sqlite3_mutex_free: unsupported.\n");
}

SQLITE_API int sqlite3_extended_result_codes(sqlite3 *db, int onoff) {
	fprintf(stderr, "sqlite3_extended_result_codes: unsupported.\n");
	return SQLITE_ERROR;
}

SQLITE_API void *sqlite3_update_hook(sqlite3 *db, /* Attach the hook to this database */
                                     void (*xCallback)(void *, int, char const *, char const *, sqlite_int64),
                                     void *pArg /* Argument to the function */
) {
	fprintf(stderr, "sqlite3_update_hook: unsupported.\n");
	return nullptr;
}

SQLITE_API void sqlite3_log(int iErrCode, const char *zFormat, ...) {
	fprintf(stderr, "sqlite3_log: unsupported.\n");
}

SQLITE_API int sqlite3_unlock_notify(sqlite3 *db, void (*xNotify)(void **, int), void *pArg) {
	fprintf(stderr, "sqlite3_unlock_notify: unsupported.\n");
	return SQLITE_ERROR;
}

SQLITE_API void *sqlite3_get_auxdata(sqlite3_context *pCtx, int iArg) {
	fprintf(stderr, "sqlite3_get_auxdata: unsupported.\n");
	return nullptr;
}

SQLITE_API void *sqlite3_rollback_hook(sqlite3 *db,               /* Attach the hook to this database */
                                       void (*xCallback)(void *), /* Callback function */
                                       void *pArg                 /* Argument to the function */
) {
	fprintf(stderr, "sqlite3_rollback_hook: unsupported.\n");
	return nullptr;
}

SQLITE_API void *sqlite3_commit_hook(sqlite3 *db,              /* Attach the hook to this database */
                                     int (*xCallback)(void *), /* Function to invoke on each commit */
                                     void *pArg                /* Argument to the function */
) {
	fprintf(stderr, "sqlite3_commit_hook: unsupported.\n");
	return nullptr;
}

SQLITE_API int sqlite3_blob_open(sqlite3 *db,          /* The database connection */
                                 const char *zDb,      /* The attached database containing the blob */
                                 const char *zTable,   /* The table containing the blob */
                                 const char *zColumn,  /* The column containing the blob */
                                 sqlite_int64 iRow,    /* The row containing the glob */
                                 int wrFlag,           /* True -> read/write access, false -> read-only */
                                 sqlite3_blob **ppBlob /* Handle for accessing the blob returned here */
) {
	fprintf(stderr, "sqlite3_blob_open: unsupported.\n");
	return SQLITE_ERROR;
}

SQLITE_API const char *sqlite3_db_filename(sqlite3 *db, const char *zDbName) {
	fprintf(stderr, "sqlite3_db_filename: unsupported.\n");
	return nullptr;
}

SQLITE_API int sqlite3_stmt_busy(sqlite3_stmt *) {
	fprintf(stderr, "sqlite3_stmt_busy: unsupported.\n");
	return false;
}

SQLITE_API int sqlite3_bind_pointer(sqlite3_stmt *pStmt, int i, void *pPtr, const char *zPTtype,
                                    void (*xDestructor)(void *)) {
	fprintf(stderr, "sqlite3_bind_pointer: unsupported.\n");
	return SQLITE_ERROR;
}

SQLITE_API int sqlite3_create_module_v2(sqlite3 *db,                   /* Database in which module is registered */
                                        const char *zName,             /* Name assigned to this module */
                                        const sqlite3_module *pModule, /* The definition of the module */
                                        void *pAux,                    /* Context pointer for xCreate/xConnect */
                                        void (*xDestroy)(void *)       /* Module destructor function */
) {
	fprintf(stderr, "sqlite3_create_module_v2: unsupported.\n");
	return SQLITE_ERROR;
}

SQLITE_API int sqlite3_blob_write(sqlite3_blob *, const void *z, int n, int iOffset) {
	fprintf(stderr, "sqlite3_blob_write: unsupported.\n");
	return SQLITE_ERROR;
}

SQLITE_API void sqlite3_set_auxdata(sqlite3_context *, int N, void *, void (*)(void *)) {
	fprintf(stderr, "sqlite3_set_auxdata: unsupported.\n");
}

SQLITE_API sqlite3_stmt *sqlite3_next_stmt(sqlite3 *pDb, sqlite3_stmt *pStmt) {
	fprintf(stderr, "sqlite3_next_stmt: unsupported.\n");
	return nullptr;
}

SQLITE_API int sqlite3_collation_needed(sqlite3 *, void *, void (*)(void *, sqlite3 *, int eTextRep, const char *)) {
	fprintf(stderr, "sqlite3_collation_needed: unsupported.\n");
	return SQLITE_ERROR;
}

SQLITE_API int sqlite3_create_collation_v2(sqlite3 *, const char *zName, int eTextRep, void *pArg,
                                           int (*xCompare)(void *, int, const void *, int, const void *),
                                           void (*xDestroy)(void *)) {
	fprintf(stderr, "sqlite3_create_collation_v2: unsupported.\n");
	return SQLITE_ERROR;
}<|MERGE_RESOLUTION|>--- conflicted
+++ resolved
@@ -34,13 +34,8 @@
 using namespace std;
 
 extern "C" {
-<<<<<<< HEAD
-char *sqlite3_print_duckbox(sqlite3_stmt *pStmt, size_t max_rows, size_t max_width, char *null_value, int columnar,
-                            char thousands, char decimal_sep);
-=======
 char *sqlite3_print_duckbox(sqlite3_stmt *pStmt, size_t max_rows, size_t max_width, const char *null_value,
-                            int columnar);
->>>>>>> 81b7ea89
+                            int columnar, char thousands, char decimal_sep);
 }
 
 static char *sqlite3_strdup(const char *str);
@@ -239,13 +234,8 @@
 	}
 }
 
-<<<<<<< HEAD
-char *sqlite3_print_duckbox(sqlite3_stmt *pStmt, size_t max_rows, size_t max_width, char *null_value, int columnar,
-                            char thousand_separator, char decimal_separator) {
-=======
 char *sqlite3_print_duckbox(sqlite3_stmt *pStmt, size_t max_rows, size_t max_width, const char *null_value,
-                            int columnar) {
->>>>>>> 81b7ea89
+                            int columnar, char thousand_separator, char decimal_separator) {
 	try {
 		if (!pStmt) {
 			return nullptr;
