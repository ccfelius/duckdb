--- conflicted
+++ resolved
@@ -124,23 +124,9 @@
 		if (flags & DUCKDB_LATEST_STORAGE_VERSION) {
 			config.options.serialization_compatibility = SerializationCompatibility::FromString("latest");
 		}
-<<<<<<< HEAD
-		if ((flags & DUCKDB_ENCRYPTION_KEY) && (flags & DUCKDB_MASTER_KEY)) {
-			fprintf(stderr, "Cannot specify both -key and -master_key.\n");
-			return SQLITE_ERROR;
-		}
-		if (flags & DUCKDB_ENCRYPTION_KEY) {
-			config.options.contains_user_key = true;
-			config.options.user_key = password;
-		}
-		if (flags & DUCKDB_MASTER_KEY) {
-			config.options.use_master_key = true;
-			config.options.master_key = password;
-=======
 		if (flags & DUCKDB_ENCRYPTION_KEY) {
 			config.options.contains_user_key = true;
 			config.options.user_key = make_shared_ptr<string>(password);
->>>>>>> b8594f4a
 		}
 		config.error_manager->AddCustomError(
 		    ErrorType::UNSIGNED_EXTENSION,
