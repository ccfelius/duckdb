# don't export any symbols from the third party stuff
set(CMAKE_C_VISIBILITY_PRESET hidden)

if(NOT AMALGAMATION_BUILD)
  add_subdirectory(fmt)
  add_subdirectory(libpg_query)
  add_subdirectory(re2)
  add_subdirectory(miniz)
  add_subdirectory(utf8proc)
  add_subdirectory(hyperloglog)
  add_subdirectory(skiplist)
  add_subdirectory(fastpforlib)
  add_subdirectory(mbedtls)
  add_subdirectory(fsst)
<<<<<<< HEAD
  add_subdirectory(zstd)
=======
  add_subdirectory(yyjson)
>>>>>>> 3694e14f
endif()

if(NOT WIN32
   AND NOT SUN
   AND ${BUILD_UNITTESTS})
  add_subdirectory(imdb)
  if(${BUILD_TPCE})
    add_subdirectory(tpce-tool)
  endif()
endif()<|MERGE_RESOLUTION|>--- conflicted
+++ resolved
@@ -12,11 +12,8 @@
   add_subdirectory(fastpforlib)
   add_subdirectory(mbedtls)
   add_subdirectory(fsst)
-<<<<<<< HEAD
   add_subdirectory(zstd)
-=======
   add_subdirectory(yyjson)
->>>>>>> 3694e14f
 endif()
 
 if(NOT WIN32
