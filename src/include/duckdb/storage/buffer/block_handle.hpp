--- conflicted
+++ resolved
@@ -17,10 +17,6 @@
 namespace duckdb {
 class BlockManager;
 class BufferHandle;
-<<<<<<< HEAD
-class BufferManager;
-=======
->>>>>>> 9fb91aac
 class BufferPool;
 class DatabaseInstance;
 
@@ -58,10 +54,7 @@
 	friend struct BufferEvictionNode;
 	friend class BufferHandle;
 	friend class BufferManager;
-<<<<<<< HEAD
-=======
 	friend class StandardBufferManager;
->>>>>>> 9fb91aac
 	friend class BufferPool;
 
 public:
