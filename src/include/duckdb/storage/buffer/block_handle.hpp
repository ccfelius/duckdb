//===----------------------------------------------------------------------===//
//                         DuckDB
//
// duckdb/storage/buffer/block_handle.hpp
//
//
//===----------------------------------------------------------------------===//

#pragma once

#include "duckdb/common/atomic.hpp"
#include "duckdb/common/common.hpp"
#include "duckdb/common/enums/destroy_buffer_upon.hpp"
#include "duckdb/common/enums/memory_tag.hpp"
#include "duckdb/common/file_buffer.hpp"
#include "duckdb/common/mutex.hpp"
#include "duckdb/common/numeric_utils.hpp"
#include "duckdb/common/optional_idx.hpp"
#include "duckdb/storage/storage_info.hpp"

namespace duckdb {

class BlockManager;
class BufferHandle;
class BufferPool;
class DatabaseInstance;

enum class BlockState : uint8_t { BLOCK_UNLOADED = 0, BLOCK_LOADED = 1 };

struct BufferPoolReservation {
	MemoryTag tag;
	idx_t size {0};
	BufferPool &pool;

	BufferPoolReservation(MemoryTag tag, BufferPool &pool);
	BufferPoolReservation(const BufferPoolReservation &) = delete;
	BufferPoolReservation &operator=(const BufferPoolReservation &) = delete;

	BufferPoolReservation(BufferPoolReservation &&) noexcept;
	BufferPoolReservation &operator=(BufferPoolReservation &&) noexcept;

	~BufferPoolReservation();

	void Resize(idx_t new_size);
	void Merge(BufferPoolReservation src);
};

struct TempBufferPoolReservation : BufferPoolReservation {
	TempBufferPoolReservation(MemoryTag tag, BufferPool &pool, idx_t size) : BufferPoolReservation(tag, pool) {
		Resize(size);
	}
	TempBufferPoolReservation(TempBufferPoolReservation &&) = default;
	~TempBufferPoolReservation() {
		Resize(0);
	}
};

using BlockLock = unique_lock<mutex>;

class BlockHandle : public enable_shared_from_this<BlockHandle> {
public:
	BlockHandle(BlockManager &block_manager, block_id_t block_id, MemoryTag tag);
	BlockHandle(BlockManager &block_manager, block_id_t block_id, MemoryTag tag, unique_ptr<FileBuffer> buffer,
	            DestroyBufferUpon destroy_buffer_upon, idx_t block_size, BufferPoolReservation &&reservation);
	~BlockHandle();

	BlockManager &block_manager;

public:
	block_id_t BlockId() const {
		return block_id;
	}

	idx_t EvictionSequenceNumber() const {
		return eviction_seq_num;
	}

	idx_t NextEvictionSequenceNumber() {
		return ++eviction_seq_num;
	}

	int32_t Readers() const {
		return readers;
	}
	int32_t DecrementReaders() {
		return --readers;
	}

	inline bool IsSwizzled() const {
		return !unswizzled;
	}

	inline void SetSwizzling(const char *unswizzler) {
		unswizzled = unswizzler;
	}

	MemoryTag GetMemoryTag() const {
		return tag;
	}

	inline void SetDestroyBufferUpon(DestroyBufferUpon destroy_buffer_upon_p) {
		destroy_buffer_upon = destroy_buffer_upon_p;
	}

	inline bool MustAddToEvictionQueue() const {
		return destroy_buffer_upon != DestroyBufferUpon::UNPIN;
	}

	inline bool MustWriteToTemporaryFile() const {
		return destroy_buffer_upon == DestroyBufferUpon::BLOCK;
	}

	inline idx_t GetMemoryUsage() const {
		return memory_usage;
	}

<<<<<<< HEAD
	bool IsUnloaded() {
=======
	bool IsUnloaded() const {
>>>>>>> 44c3e83b
		return state == BlockState::BLOCK_UNLOADED;
	}

	void SetEvictionQueueIndex(const idx_t index) {
<<<<<<< HEAD
		D_ASSERT(!eviction_queue_idx.IsValid());                  // Cannot overwrite
		D_ASSERT(buffer->type == FileBufferType::MANAGED_BUFFER); // MANAGED_BUFFER only (at least, for now)
		eviction_queue_idx = index;
	}

private:
=======
		// can only be set once
		D_ASSERT(eviction_queue_idx == DConstants::INVALID_INDEX);
		// MANAGED_BUFFER only (at least, for now)
		D_ASSERT(GetBufferType() == FileBufferType::MANAGED_BUFFER);
		eviction_queue_idx = index;
	}

	idx_t GetEvictionQueueIndex() const {
		return eviction_queue_idx;
	}

	FileBufferType GetBufferType() const {
		return buffer_type;
	}

	BlockState GetState() const {
		return state;
	}

	int64_t GetLRUTimestamp() const {
		return lru_timestamp_msec;
	}

	void SetLRUTimestamp(int64_t timestamp_msec) {
		lru_timestamp_msec = timestamp_msec;
	}

	BlockLock GetLock() {
		return BlockLock(lock);
	}

	//! Gets a reference to the buffer - the lock must be held
	unique_ptr<FileBuffer> &GetBuffer(BlockLock &l);

	void ChangeMemoryUsage(BlockLock &l, int64_t delta);
	BufferPoolReservation &GetMemoryCharge(BlockLock &l);
	//! Merge a new memory reservation
	void MergeMemoryReservation(BlockLock &, BufferPoolReservation reservation);
	//! Resize the memory allocation
	void ResizeMemory(BlockLock &, idx_t alloc_size);

	//! Resize the actual buffer
	void ResizeBuffer(BlockLock &, idx_t block_size, int64_t memory_delta);
>>>>>>> 44c3e83b
	BufferHandle Load(unique_ptr<FileBuffer> buffer = nullptr);
	BufferHandle LoadFromBuffer(BlockLock &l, data_ptr_t data, unique_ptr<FileBuffer> reusable_buffer,
	                            BufferPoolReservation reservation);
	unique_ptr<FileBuffer> UnloadAndTakeBlock(BlockLock &);
	void Unload(BlockLock &);

	//! Returns whether or not the block can be unloaded
	//! Note that while this method does not require a lock, whether or not a block can be unloaded can change if the
	//! lock is not held
	bool CanUnload() const;

	void ConvertToPersistent(BlockLock &, BlockHandle &new_block, unique_ptr<FileBuffer> new_buffer);

private:
	void VerifyMutex(unique_lock<mutex> &l) const;

private:
	//! The block-level lock
	mutex lock;
	//! Whether or not the block is loaded/unloaded
	atomic<BlockState> state;
	//! Amount of concurrent readers
	atomic<int32_t> readers;
	//! The block id of the block
	const block_id_t block_id;
	//! Memory tag
	const MemoryTag tag;
	//! File buffer type
	const FileBufferType buffer_type;
	//! Pointer to loaded data (if any)
	unique_ptr<FileBuffer> buffer;
	//! Internal eviction sequence number
	atomic<idx_t> eviction_seq_num;
	//! LRU timestamp (for age-based eviction)
	atomic<int64_t> lru_timestamp_msec;
	//! When to destroy the data buffer
	atomic<DestroyBufferUpon> destroy_buffer_upon;
	//! The memory usage of the block (when loaded). If we are pinning/loading
	//! an unloaded block, this tells us how much memory to reserve.
	atomic<idx_t> memory_usage;
	//! Current memory reservation / usage
	BufferPoolReservation memory_charge;
	//! Does the block contain any memory pointers?
	const char *unswizzled;
	//! Index for eviction queue (FileBufferType::MANAGED_BUFFER only, for now)
<<<<<<< HEAD
	optional_idx eviction_queue_idx;
=======
	atomic<idx_t> eviction_queue_idx;
>>>>>>> 44c3e83b
};

} // namespace duckdb<|MERGE_RESOLUTION|>--- conflicted
+++ resolved
@@ -114,23 +114,11 @@
 		return memory_usage;
 	}
 
-<<<<<<< HEAD
-	bool IsUnloaded() {
-=======
 	bool IsUnloaded() const {
->>>>>>> 44c3e83b
 		return state == BlockState::BLOCK_UNLOADED;
 	}
 
 	void SetEvictionQueueIndex(const idx_t index) {
-<<<<<<< HEAD
-		D_ASSERT(!eviction_queue_idx.IsValid());                  // Cannot overwrite
-		D_ASSERT(buffer->type == FileBufferType::MANAGED_BUFFER); // MANAGED_BUFFER only (at least, for now)
-		eviction_queue_idx = index;
-	}
-
-private:
-=======
 		// can only be set once
 		D_ASSERT(eviction_queue_idx == DConstants::INVALID_INDEX);
 		// MANAGED_BUFFER only (at least, for now)
@@ -174,7 +162,6 @@
 
 	//! Resize the actual buffer
 	void ResizeBuffer(BlockLock &, idx_t block_size, int64_t memory_delta);
->>>>>>> 44c3e83b
 	BufferHandle Load(unique_ptr<FileBuffer> buffer = nullptr);
 	BufferHandle LoadFromBuffer(BlockLock &l, data_ptr_t data, unique_ptr<FileBuffer> reusable_buffer,
 	                            BufferPoolReservation reservation);
@@ -220,11 +207,7 @@
 	//! Does the block contain any memory pointers?
 	const char *unswizzled;
 	//! Index for eviction queue (FileBufferType::MANAGED_BUFFER only, for now)
-<<<<<<< HEAD
-	optional_idx eviction_queue_idx;
-=======
 	atomic<idx_t> eviction_queue_idx;
->>>>>>> 44c3e83b
 };
 
 } // namespace duckdb