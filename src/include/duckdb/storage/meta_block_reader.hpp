--- conflicted
+++ resolved
@@ -37,16 +37,6 @@
 	void ReadData(data_ptr_t buffer, idx_t read_size) override;
 
 	ClientContext &GetContext() override;
-<<<<<<< HEAD
-	Catalog *GetCatalog() override;
-	void SetCatalog(Catalog *catalog_p);
-	void SetContext(ClientContext *context_p);
-
-private:
-	void ReadNewBlock(block_id_t id);
-	Catalog *catalog = nullptr;
-	ClientContext *context = nullptr;
-=======
 	optional_ptr<Catalog> GetCatalog() override;
 	void SetCatalog(Catalog &catalog_p);
 	void SetContext(ClientContext &context_p);
@@ -55,6 +45,5 @@
 	void ReadNewBlock(block_id_t id);
 	optional_ptr<ClientContext> context;
 	optional_ptr<Catalog> catalog;
->>>>>>> 9fb91aac
 };
 } // namespace duckdb