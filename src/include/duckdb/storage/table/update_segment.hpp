//===----------------------------------------------------------------------===//
//                         DuckDB
//
// duckdb/storage/table/update_segment.hpp
//
//
//===----------------------------------------------------------------------===//

#pragma once

#include "duckdb/storage/table/row_group.hpp"
#include "duckdb/storage/storage_lock.hpp"
#include "duckdb/storage/statistics/segment_statistics.hpp"
#include "duckdb/common/types/string_heap.hpp"

namespace duckdb {
class ColumnData;
class DataTable;
class Vector;
struct UpdateInfo;
struct UpdateNode;

class UpdateSegment {
public:
	UpdateSegment(ColumnData &column_data);
	~UpdateSegment();

	ColumnData &column_data;

public:
	bool HasUpdates() const;
	bool HasUncommittedUpdates(idx_t vector_index);
	bool HasUpdates(idx_t vector_index) const;
	bool HasUpdates(idx_t start_row_idx, idx_t end_row_idx);
	void ClearUpdates();

	void FetchUpdates(TransactionData transaction, idx_t vector_index, Vector &result);
	void FetchCommitted(idx_t vector_index, Vector &result);
	void FetchCommittedRange(idx_t start_row, idx_t count, Vector &result);
<<<<<<< HEAD
	void Update(TransactionData transaction, idx_t column_index, Vector &update, row_t *ids, idx_t offset, idx_t count,
=======
	void Update(Transaction &transaction, idx_t column_index, Vector &update, row_t *ids, idx_t count,
>>>>>>> d7a24678
	            Vector &base_data);
	void FetchRow(TransactionData transaction, idx_t row_id, Vector &result, idx_t result_idx);

	void RollbackUpdate(UpdateInfo *info);
	void CleanupUpdateInternal(const StorageLockKey &lock, UpdateInfo *info);
	void CleanupUpdate(UpdateInfo *info);

	unique_ptr<BaseStatistics> GetStatistics();
	StringHeap &GetStringHeap() {
		return heap;
	}

private:
	//! The lock for the update segment
	StorageLock lock;
	//! The root node (if any)
	unique_ptr<UpdateNode> root;
	//! Update statistics
	SegmentStatistics stats;
	//! Stats lock
	mutex stats_lock;
	//! Internal type size
	idx_t type_size;
	//! String heap, only used for strings
	StringHeap heap;

public:
	typedef void (*initialize_update_function_t)(UpdateInfo *base_info, Vector &base_data, UpdateInfo *update_info,
	                                             Vector &update, const SelectionVector &sel);
	typedef void (*merge_update_function_t)(UpdateInfo *base_info, Vector &base_data, UpdateInfo *update_info,
	                                        Vector &update, row_t *ids, idx_t count, const SelectionVector &sel);
	typedef void (*fetch_update_function_t)(transaction_t start_time, transaction_t transaction_id, UpdateInfo *info,
	                                        Vector &result);
	typedef void (*fetch_committed_function_t)(UpdateInfo *info, Vector &result);
	typedef void (*fetch_committed_range_function_t)(UpdateInfo *info, idx_t start, idx_t end, idx_t result_offset,
	                                                 Vector &result);
	typedef void (*fetch_row_function_t)(transaction_t start_time, transaction_t transaction_id, UpdateInfo *info,
	                                     idx_t row_idx, Vector &result, idx_t result_idx);
	typedef void (*rollback_update_function_t)(UpdateInfo *base_info, UpdateInfo *rollback_info);
	typedef idx_t (*statistics_update_function_t)(UpdateSegment *segment, SegmentStatistics &stats, Vector &update,
	                                              idx_t count, SelectionVector &sel);

private:
	initialize_update_function_t initialize_update_function;
	merge_update_function_t merge_update_function;
	fetch_update_function_t fetch_update_function;
	fetch_committed_function_t fetch_committed_function;
	fetch_committed_range_function_t fetch_committed_range;
	fetch_row_function_t fetch_row_function;
	rollback_update_function_t rollback_update_function;
	statistics_update_function_t statistics_update_function;

private:
	void InitializeUpdateInfo(UpdateInfo &info, row_t *ids, const SelectionVector &sel, idx_t count, idx_t vector_index,
	                          idx_t vector_offset);
};

struct UpdateNodeData {
	unique_ptr<UpdateInfo> info;
	unique_ptr<sel_t[]> tuples;
	unique_ptr<data_t[]> tuple_data;
};

struct UpdateNode {
	unique_ptr<UpdateNodeData> info[RowGroup::ROW_GROUP_VECTOR_COUNT];
};

} // namespace duckdb<|MERGE_RESOLUTION|>--- conflicted
+++ resolved
@@ -37,11 +37,7 @@
 	void FetchUpdates(TransactionData transaction, idx_t vector_index, Vector &result);
 	void FetchCommitted(idx_t vector_index, Vector &result);
 	void FetchCommittedRange(idx_t start_row, idx_t count, Vector &result);
-<<<<<<< HEAD
-	void Update(TransactionData transaction, idx_t column_index, Vector &update, row_t *ids, idx_t offset, idx_t count,
-=======
-	void Update(Transaction &transaction, idx_t column_index, Vector &update, row_t *ids, idx_t count,
->>>>>>> d7a24678
+	void Update(TransactionData transaction, idx_t column_index, Vector &update, row_t *ids, idx_t count,
 	            Vector &base_data);
 	void FetchRow(TransactionData transaction, idx_t row_id, Vector &result, idx_t result_idx);
 
