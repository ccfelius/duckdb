//===----------------------------------------------------------------------===//
//                         DuckDB
//
// duckdb/storage/table/struct_column_data.hpp
//
//
//===----------------------------------------------------------------------===//

#pragma once

#include "duckdb/storage/table/column_data.hpp"
#include "duckdb/storage/table/validity_column_data.hpp"

namespace duckdb {

//! Struct column data represents a struct
class StructColumnData : public ColumnData {
public:
	StructColumnData(BlockManager &block_manager, DataTableInfo &info, idx_t column_index, LogicalType type,
	                 ColumnDataType data_type, optional_ptr<ColumnData> parent);

public:
	void SetDataType(ColumnDataType data_type) override;
	idx_t GetMaxEntry() override;

	void InitializePrefetch(PrefetchState &prefetch_state, ColumnScanState &scan_state, idx_t rows) override;
	void InitializeScan(ColumnScanState &state) override;
	void InitializeScanWithOffset(ColumnScanState &state, idx_t row_idx) override;

	idx_t Scan(TransactionData transaction, idx_t vector_index, ColumnScanState &state, Vector &result,
	           idx_t scan_count) override;
	idx_t ScanCommitted(idx_t vector_index, ColumnScanState &state, Vector &result, bool allow_updates,
	                    idx_t scan_count) override;
	idx_t ScanCount(ColumnScanState &state, Vector &result, idx_t count, idx_t result_offset = 0) override;

	void Skip(ColumnScanState &state, idx_t count = STANDARD_VECTOR_SIZE) override;

	void InitializeAppend(ColumnAppendState &state) override;
	void Append(BaseStatistics &stats, ColumnAppendState &state, Vector &vector, idx_t count) override;
	void RevertAppend(row_t new_count) override;
	idx_t Fetch(ColumnScanState &state, row_t row_id, Vector &result) override;
	void FetchRow(TransactionData transaction, ColumnFetchState &state, row_t row_id, Vector &result,
	              idx_t result_idx) override;
	void Update(TransactionData transaction, DataTable &data_table, idx_t column_index, Vector &update_vector,
	            row_t *row_ids, idx_t update_count, idx_t row_group_start) override;
	void UpdateColumn(TransactionData transaction, DataTable &data_table, const vector<column_t> &column_path,
	                  Vector &update_vector, row_t *row_ids, idx_t update_count, idx_t depth,
	                  idx_t row_group_start) override;
	unique_ptr<BaseStatistics> GetUpdateStatistics() override;

	void CommitDropColumn() override;

	unique_ptr<ColumnCheckpointState> CreateCheckpointState(const RowGroup &row_group,
	                                                        PartialBlockManager &partial_block_manager) override;
	unique_ptr<ColumnCheckpointState> Checkpoint(const RowGroup &row_group, ColumnCheckpointInfo &info) override;

	bool IsPersistent() override;
	bool HasAnyChanges() const override;
	PersistentColumnData Serialize() override;
	void InitializeColumn(PersistentColumnData &column_data, BaseStatistics &target_stats) override;

	void GetColumnSegmentInfo(const QueryContext &context, duckdb::idx_t row_group_index,
	                          vector<duckdb::idx_t> col_path, vector<duckdb::ColumnSegmentInfo> &result) override;

	void Verify(RowGroup &parent) override;

<<<<<<< HEAD
public:
	ColumnSegmentTree &GetSegments();
=======
	void SetValidityData(shared_ptr<ValidityColumnData> validity_p);
	void SetChildData(idx_t i, shared_ptr<ColumnData> child_column_p);

protected:
	//! The sub-columns of the struct
	vector<shared_ptr<ColumnData>> sub_columns;
	//! The validity column data of the struct
	shared_ptr<ValidityColumnData> validity;
>>>>>>> aa38ede1
};

} // namespace duckdb<|MERGE_RESOLUTION|>--- conflicted
+++ resolved
@@ -64,10 +64,6 @@
 
 	void Verify(RowGroup &parent) override;
 
-<<<<<<< HEAD
-public:
-	ColumnSegmentTree &GetSegments();
-=======
 	void SetValidityData(shared_ptr<ValidityColumnData> validity_p);
 	void SetChildData(idx_t i, shared_ptr<ColumnData> child_column_p);
 
@@ -76,7 +72,6 @@
 	vector<shared_ptr<ColumnData>> sub_columns;
 	//! The validity column data of the struct
 	shared_ptr<ValidityColumnData> validity;
->>>>>>> aa38ede1
 };
 
 } // namespace duckdb