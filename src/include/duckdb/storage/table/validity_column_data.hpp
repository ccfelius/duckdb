--- conflicted
+++ resolved
@@ -24,15 +24,12 @@
 public:
 	FilterPropagateResult CheckZonemap(ColumnScanState &state, TableFilter &filter) override;
 	void AppendData(BaseStatistics &stats, ColumnAppendState &state, UnifiedVectorFormat &vdata, idx_t count) override;
-<<<<<<< HEAD
 	unique_ptr<ColumnCheckpointState> CreateCheckpointState(const RowGroup &row_group,
 	                                                        PartialBlockManager &partial_block_manager) override;
 
 	void Verify(RowGroup &parent) override;
-=======
 	void UpdateWithBase(TransactionData transaction, DataTable &data_table, idx_t column_index, Vector &update_vector,
 	                    row_t *row_ids, idx_t update_count, ColumnData &base);
->>>>>>> 7c2c9bc8
 };
 
 } // namespace duckdb