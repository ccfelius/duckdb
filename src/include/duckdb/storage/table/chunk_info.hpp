//===----------------------------------------------------------------------===//
//                         DuckDB
//
// duckdb/storage/table/chunk_info.hpp
//
//
//===----------------------------------------------------------------------===//

#pragma once

#include "duckdb/common/common.hpp"
#include "duckdb/common/vector_size.hpp"
#include "duckdb/common/atomic.hpp"
#include "duckdb/execution/index/index_pointer.hpp"

namespace duckdb {
class RowGroup;
struct SelectionVector;
class Transaction;
struct TransactionData;
struct DeleteInfo;
class Serializer;
class Deserializer;
class FixedSizeAllocator;

enum class ChunkInfoType : uint8_t { CONSTANT_INFO, VECTOR_INFO, EMPTY_INFO };

class ChunkInfo {
public:
	ChunkInfo(idx_t start, ChunkInfoType type) : start(start), type(type) {
	}
	virtual ~ChunkInfo() {
	}

	//! The row index of the first row
	idx_t start;
	//! The ChunkInfo type
	ChunkInfoType type;

public:
	//! Gets up to max_count entries from the chunk info. If the ret is 0>ret>max_count, the selection vector is filled
	//! with the tuples
	virtual idx_t GetSelVector(TransactionData transaction, SelectionVector &sel_vector, idx_t max_count) const = 0;
	virtual idx_t GetCommittedSelVector(transaction_t min_start_id, transaction_t min_transaction_id,
	                                    SelectionVector &sel_vector, idx_t max_count) = 0;
	//! Returns whether or not a single row in the ChunkInfo should be used or not for the given transaction
	virtual bool Fetch(TransactionData transaction, row_t row) = 0;
	virtual void CommitAppend(transaction_t commit_id, idx_t start, idx_t end) = 0;
<<<<<<< HEAD
	virtual idx_t GetCommittedDeletedCount(idx_t max_count) const = 0;
	virtual bool Cleanup(transaction_t lowest_transaction, unique_ptr<ChunkInfo> &result) const;
=======
	virtual idx_t GetCommittedDeletedCount(idx_t max_count) = 0;
	virtual bool Cleanup(transaction_t lowest_transaction) const;
>>>>>>> 5659b336

	virtual bool HasDeletes() const = 0;

	virtual void Write(WriteStream &writer) const;
	static unique_ptr<ChunkInfo> Read(FixedSizeAllocator &allocator, ReadStream &reader);

public:
	template <class TARGET>
	TARGET &Cast() {
		if (type != TARGET::TYPE) {
			throw InternalException("Failed to cast chunk info to type - query result type mismatch");
		}
		return reinterpret_cast<TARGET &>(*this);
	}

	template <class TARGET>
	const TARGET &Cast() const {
		if (type != TARGET::TYPE) {
			throw InternalException("Failed to cast chunk info to type - query result type mismatch");
		}
		return reinterpret_cast<const TARGET &>(*this);
	}
};

class ChunkConstantInfo : public ChunkInfo {
public:
	static constexpr const ChunkInfoType TYPE = ChunkInfoType::CONSTANT_INFO;

public:
	explicit ChunkConstantInfo(idx_t start);

	transaction_t insert_id;
	transaction_t delete_id;

public:
	idx_t GetSelVector(TransactionData transaction, SelectionVector &sel_vector, idx_t max_count) const override;
	idx_t GetCommittedSelVector(transaction_t min_start_id, transaction_t min_transaction_id,
	                            SelectionVector &sel_vector, idx_t max_count) override;
	bool Fetch(TransactionData transaction, row_t row) override;
	void CommitAppend(transaction_t commit_id, idx_t start, idx_t end) override;
<<<<<<< HEAD
	idx_t GetCommittedDeletedCount(idx_t max_count) const override;
	bool Cleanup(transaction_t lowest_transaction, unique_ptr<ChunkInfo> &result) const override;
=======
	idx_t GetCommittedDeletedCount(idx_t max_count) override;
	bool Cleanup(transaction_t lowest_transaction) const override;
>>>>>>> 5659b336

	bool HasDeletes() const override;

	void Write(WriteStream &writer) const override;
	static unique_ptr<ChunkInfo> Read(ReadStream &reader);

private:
	template <class OP>
	idx_t TemplatedGetSelVector(transaction_t start_time, transaction_t transaction_id, SelectionVector &sel_vector,
	                            idx_t max_count) const;
};

class ChunkVectorInfo : public ChunkInfo {
public:
	static constexpr const ChunkInfoType TYPE = ChunkInfoType::VECTOR_INFO;

public:
	explicit ChunkVectorInfo(FixedSizeAllocator &allocator, idx_t start, transaction_t insert_id = 0);
	~ChunkVectorInfo() override;

public:
	idx_t GetSelVector(transaction_t start_time, transaction_t transaction_id, SelectionVector &sel_vector,
	                   idx_t max_count) const;
	idx_t GetSelVector(TransactionData transaction, SelectionVector &sel_vector, idx_t max_count) const override;
	idx_t GetCommittedSelVector(transaction_t min_start_id, transaction_t min_transaction_id,
	                            SelectionVector &sel_vector, idx_t max_count) override;
	bool Fetch(TransactionData transaction, row_t row) override;
	void CommitAppend(transaction_t commit_id, idx_t start, idx_t end) override;
<<<<<<< HEAD
	bool Cleanup(transaction_t lowest_transaction, unique_ptr<ChunkInfo> &result) const override;
	idx_t GetCommittedDeletedCount(idx_t max_count) const override;
=======
	bool Cleanup(transaction_t lowest_transaction) const override;
	idx_t GetCommittedDeletedCount(idx_t max_count) override;
>>>>>>> 5659b336

	void Append(idx_t start, idx_t end, transaction_t commit_id);

	//! Performs a delete in the ChunkVectorInfo - returns how many tuples were actually deleted
	//! The number of rows that were actually deleted might be lower than the input count
	//! In case we delete rows that were already deleted
	//! Note that "rows" is written to to reflect the row ids that were actually deleted
	//! i.e. after calling this function, rows will hold [0..actual_delete_count] row ids of the actually deleted tuples
	idx_t Delete(transaction_t transaction_id, row_t rows[], idx_t count);
	void CommitDelete(transaction_t commit_id, const DeleteInfo &info);

	bool HasDeletes() const override;
	bool AnyDeleted() const;
	bool HasConstantInsertionId() const;
	transaction_t ConstantInsertId() const;

	void Write(WriteStream &writer) const override;
	static unique_ptr<ChunkInfo> Read(FixedSizeAllocator &allocator, ReadStream &reader);

private:
	template <class OP>
	idx_t TemplatedGetSelVector(transaction_t start_time, transaction_t transaction_id, SelectionVector &sel_vector,
	                            idx_t max_count) const;

	IndexPointer GetInsertedPointer() const;
	IndexPointer GetDeletedPointer() const;
	IndexPointer GetInitializedInsertedPointer();
	IndexPointer GetInitializedDeletedPointer();

private:
	FixedSizeAllocator &allocator;
	//! The transaction ids of the transactions that inserted the tuples (if any)
	IndexPointer inserted_data;
	//! The constant insert id (if there is only one)
	transaction_t constant_insert_id;

	//! The transaction ids of the transactions that deleted the tuples (if any)
	IndexPointer deleted_data;
};

} // namespace duckdb<|MERGE_RESOLUTION|>--- conflicted
+++ resolved
@@ -46,13 +46,8 @@
 	//! Returns whether or not a single row in the ChunkInfo should be used or not for the given transaction
 	virtual bool Fetch(TransactionData transaction, row_t row) = 0;
 	virtual void CommitAppend(transaction_t commit_id, idx_t start, idx_t end) = 0;
-<<<<<<< HEAD
 	virtual idx_t GetCommittedDeletedCount(idx_t max_count) const = 0;
-	virtual bool Cleanup(transaction_t lowest_transaction, unique_ptr<ChunkInfo> &result) const;
-=======
-	virtual idx_t GetCommittedDeletedCount(idx_t max_count) = 0;
 	virtual bool Cleanup(transaction_t lowest_transaction) const;
->>>>>>> 5659b336
 
 	virtual bool HasDeletes() const = 0;
 
@@ -93,13 +88,8 @@
 	                            SelectionVector &sel_vector, idx_t max_count) override;
 	bool Fetch(TransactionData transaction, row_t row) override;
 	void CommitAppend(transaction_t commit_id, idx_t start, idx_t end) override;
-<<<<<<< HEAD
 	idx_t GetCommittedDeletedCount(idx_t max_count) const override;
-	bool Cleanup(transaction_t lowest_transaction, unique_ptr<ChunkInfo> &result) const override;
-=======
-	idx_t GetCommittedDeletedCount(idx_t max_count) override;
 	bool Cleanup(transaction_t lowest_transaction) const override;
->>>>>>> 5659b336
 
 	bool HasDeletes() const override;
 
@@ -128,13 +118,8 @@
 	                            SelectionVector &sel_vector, idx_t max_count) override;
 	bool Fetch(TransactionData transaction, row_t row) override;
 	void CommitAppend(transaction_t commit_id, idx_t start, idx_t end) override;
-<<<<<<< HEAD
-	bool Cleanup(transaction_t lowest_transaction, unique_ptr<ChunkInfo> &result) const override;
+	bool Cleanup(transaction_t lowest_transaction) const override;
 	idx_t GetCommittedDeletedCount(idx_t max_count) const override;
-=======
-	bool Cleanup(transaction_t lowest_transaction) const override;
-	idx_t GetCommittedDeletedCount(idx_t max_count) override;
->>>>>>> 5659b336
 
 	void Append(idx_t start, idx_t end, transaction_t commit_id);
 
