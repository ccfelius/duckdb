//===----------------------------------------------------------------------===//
//                         DuckDB
//
// duckdb/storage/storage_info.hpp
//
//
//===----------------------------------------------------------------------===//

#pragma once

#include "duckdb/common/constants.hpp"
#include "duckdb/common/limits.hpp"
#include "duckdb/common/string.hpp"
#include "duckdb/common/vector_size.hpp"

namespace duckdb {
struct FileHandle;

//! The standard row group size
#define DEFAULT_ROW_GROUP_SIZE 122880ULL
//! The definition of an invalid block
#define INVALID_BLOCK (-1)
//! The maximum block id is 2^62
#define MAXIMUM_BLOCK 4611686018427388000LL

//! The default block allocation size.
#define DEFAULT_BLOCK_ALLOC_SIZE 262144ULL
//! The configurable block allocation size.
#ifndef DUCKDB_BLOCK_ALLOC_SIZE
#define DUCKDB_BLOCK_ALLOC_SIZE DEFAULT_BLOCK_ALLOC_SIZE
#endif
//! The default block header size.
#define DEFAULT_BLOCK_HEADER_STORAGE_SIZE 8ULL
//! The default block header size.
#define DEFAULT_ENCRYPTION_BLOCK_HEADER_SIZE 40ULL
//! The configurable block allocation size.
#ifndef DUCKDB_BLOCK_HEADER_STORAGE_SIZE
#define DUCKDB_BLOCK_HEADER_STORAGE_SIZE DEFAULT_BLOCK_HEADER_STORAGE_SIZE
#endif

using block_id_t = int64_t;

struct Storage {
	//! The size of a hard disk sector, only really needed for Direct IO
	constexpr static idx_t SECTOR_SIZE = 4096U;
	//! The size of the headers. This should be small and written more or less atomically by the hard disk. We default
	//! to the page size, which is 4KB. (1 << 12)
	constexpr static idx_t FILE_HEADER_SIZE = 4096U;
	//! The maximum row group size
	constexpr static const idx_t MAX_ROW_GROUP_SIZE = 1ULL << 30ULL;
	//! The minimum block allocation size. This is the minimum size we test in our nightly tests.
	constexpr static idx_t MIN_BLOCK_ALLOC_SIZE = 16384ULL;
	//! The maximum block allocation size. This is the maximum size currently supported by duckdb.
	constexpr static idx_t MAX_BLOCK_ALLOC_SIZE = 262144ULL;
	//! The default block header size for blocks written to storage.
	constexpr static idx_t DEFAULT_BLOCK_HEADER_SIZE = sizeof(idx_t);
	//! The default block header size for blocks written to storage.
	constexpr static idx_t MAX_BLOCK_HEADER_SIZE = 128ULL;
	//! Block header size for encrypted blocks (40 bytes)
	constexpr static idx_t ENCRYPTED_BLOCK_HEADER_SIZE = 40ULL;
	//! The default block size.
	constexpr static idx_t DEFAULT_BLOCK_SIZE = DEFAULT_BLOCK_ALLOC_SIZE - DEFAULT_BLOCK_HEADER_SIZE;

	//! Ensures that a user-provided block allocation size matches all requirements.
	static void VerifyBlockAllocSize(const idx_t block_alloc_size);
	static void VerifyBlockHeaderSize(const idx_t block_header_size);
};

//! The version number default, lower and upper bounds of the database storage format
extern const uint64_t VERSION_NUMBER;
extern const uint64_t VERSION_NUMBER_LOWER;
extern const uint64_t VERSION_NUMBER_UPPER;
string GetDuckDBVersion(idx_t version_number);
optional_idx GetStorageVersion(const char *version_string);
string GetStorageVersionName(idx_t serialization_version);
optional_idx GetSerializationVersion(const char *version_string);
vector<string> GetSerializationCandidates();

//! The MainHeader is the first header in the storage file. The MainHeader is typically written only once for a database
//! file.
struct MainHeader {
	static constexpr idx_t MAX_VERSION_SIZE = 32;
	static constexpr idx_t MAGIC_BYTE_SIZE = 4;
	static constexpr idx_t MAGIC_BYTE_OFFSET = Storage::DEFAULT_BLOCK_HEADER_SIZE;
	static constexpr idx_t FLAG_COUNT = 4;
	//! Indicates whether database is encrypted
	static constexpr uint64_t ENCRYPTED_DATABASE_FLAG = 1;
	//! Encryption key length
	static constexpr uint64_t DEFAULT_ENCRYPTION_KEY_LENGTH = 32;
	//! The magic bytes in front of the file should be "DUCK"
	static const char MAGIC_BYTES[];
	//! The canary should be "DUCKKEY"
	static const char CANARY[];
	//! The version of the database
	uint64_t version_number;
	//! The set of flags used by the database
	uint64_t flags[FLAG_COUNT];

	//! optional metadata for encryption
	//! only used if encryption flag is set
	static constexpr idx_t ENCRYPTION_METADATA_LEN = 8;
	static constexpr idx_t SALT_LEN = 16;
	//! The canary is  a known plaintext
	//! this is used for early detection of a wrong key
	static constexpr idx_t CANARY_BYTE_SIZE = 8;
	//! Nonce, IV (nonce + counter) and tag length
	static constexpr uint64_t AES_NONCE_LEN = 12;
	static constexpr uint64_t AES_IV_LEN = 16;
	static constexpr uint64_t AES_TAG_LEN = 16;

	static void CheckMagicBytes(FileHandle &handle);

	string LibraryGitDesc() {
		return string(char_ptr_cast(library_git_desc), 0, MAX_VERSION_SIZE);
	}
	string LibraryGitHash() {
		return string(char_ptr_cast(library_git_hash), 0, MAX_VERSION_SIZE);
	}

	bool IsEncrypted() const {
		return flags[0] == MainHeader::ENCRYPTED_DATABASE_FLAG;
	}

<<<<<<< HEAD
	void SetEncryptionMetadata(const data_t *source) {
=======
	void SetEncryptionMetadata(data_ptr_t source) {
>>>>>>> 37d0d143
		memset(encryption_metadata, 0, ENCRYPTION_METADATA_LEN);
		memcpy(encryption_metadata, source, ENCRYPTION_METADATA_LEN);
	}

<<<<<<< HEAD
	void SetSalt(const data_t *source) {
=======
	void SetSalt(data_ptr_t source) {
>>>>>>> 37d0d143
		memset(salt, 0, SALT_LEN);
		memcpy(salt, source, SALT_LEN);
	}

<<<<<<< HEAD
	void SetEncryptedCanary(const data_t *source) {
=======
	void SetEncryptedCanary(data_ptr_t source) {
>>>>>>> 37d0d143
		memset(encrypted_canary, 0, CANARY_BYTE_SIZE);
		memcpy(encrypted_canary, source, CANARY_BYTE_SIZE);
	}

	data_ptr_t GetEncryptionMetadata() {
		return encryption_metadata;
	}

	data_ptr_t GetSalt() {
		return salt;
	}

	data_ptr_t GetEncryptedCanary() {
		return encrypted_canary;
	}

	void Write(WriteStream &ser);
	static MainHeader Read(ReadStream &source);

private:
	data_t library_git_desc[MAX_VERSION_SIZE];
	data_t library_git_hash[MAX_VERSION_SIZE];
	data_t encryption_metadata[ENCRYPTION_METADATA_LEN];
	data_t salt[SALT_LEN];
	data_t encrypted_canary[CANARY_BYTE_SIZE];
};

//! The DatabaseHeader contains information about the current state of the database. Every storage file has two
//! DatabaseHeaders. On startup, the DatabaseHeader with the highest iteration count is used as the active header. When
//! a checkpoint is performed, the active DatabaseHeader is switched by increasing the iteration count of the
//! DatabaseHeader.
struct DatabaseHeader {
	//! The iteration count, increases by 1 every time the storage is checkpointed.
	uint64_t iteration;
	//! A pointer to the initial meta block
	idx_t meta_block;
	//! A pointer to the block containing the free list
	idx_t free_list;
	//! The number of blocks that is in the file as of this database header. If the file is larger than BLOCK_SIZE *
	//! block_count any blocks appearing AFTER block_count are implicitly part of the free_list.
	uint64_t block_count;
	//! The allocation size of blocks in this database file. Defaults to default_block_alloc_size (DBConfig).
	idx_t block_alloc_size;
	//! The vector size of the database file
	idx_t vector_size;
	//! The serialization compatibility version
	idx_t serialization_compatibility;

	void Write(WriteStream &ser);
	static DatabaseHeader Read(const MainHeader &header, ReadStream &source);
};

//! Detect mismatching constant values when compiling

#if (DEFAULT_ROW_GROUP_SIZE % STANDARD_VECTOR_SIZE != 0)
#error The row group size must be a multiple of the vector size
#endif
#if (DEFAULT_ROW_GROUP_SIZE < STANDARD_VECTOR_SIZE)
#error Row groups must be able to hold at least one vector
#endif
#if (DEFAULT_BLOCK_ALLOC_SIZE & (DEFAULT_BLOCK_ALLOC_SIZE - 1) != 0)
#error The default block allocation size must be a power of two
#endif
#if (DUCKDB_BLOCK_ALLOC_SIZE & (DUCKDB_BLOCK_ALLOC_SIZE - 1) != 0)
#error The duckdb block allocation size must be a power of two
#endif

} // namespace duckdb<|MERGE_RESOLUTION|>--- conflicted
+++ resolved
@@ -121,29 +121,17 @@
 		return flags[0] == MainHeader::ENCRYPTED_DATABASE_FLAG;
 	}
 
-<<<<<<< HEAD
-	void SetEncryptionMetadata(const data_t *source) {
-=======
 	void SetEncryptionMetadata(data_ptr_t source) {
->>>>>>> 37d0d143
 		memset(encryption_metadata, 0, ENCRYPTION_METADATA_LEN);
 		memcpy(encryption_metadata, source, ENCRYPTION_METADATA_LEN);
 	}
 
-<<<<<<< HEAD
-	void SetSalt(const data_t *source) {
-=======
 	void SetSalt(data_ptr_t source) {
->>>>>>> 37d0d143
 		memset(salt, 0, SALT_LEN);
 		memcpy(salt, source, SALT_LEN);
 	}
 
-<<<<<<< HEAD
-	void SetEncryptedCanary(const data_t *source) {
-=======
 	void SetEncryptedCanary(data_ptr_t source) {
->>>>>>> 37d0d143
 		memset(encrypted_canary, 0, CANARY_BYTE_SIZE);
 		memcpy(encrypted_canary, source, CANARY_BYTE_SIZE);
 	}
