--- conflicted
+++ resolved
@@ -28,15 +28,6 @@
 	//! Encryption algorithm (default = GCM)
 	string encryption_cipher = "gcm";
 	//! encryption key
-<<<<<<< HEAD
-	string user_key;
-};
-
-inline void ClearUserKey(string &encryption_key) {
-	if (!encryption_key.empty()) {
-		memset(&encryption_key[0], 0, encryption_key.size());
-		encryption_key.clear();
-=======
 	//! FIXME: change to a unique_ptr in the future
 	shared_ptr<string> user_key;
 };
@@ -45,7 +36,6 @@
 	if (encryption_key && !encryption_key->empty()) {
 		memset(&(*encryption_key)[0], 0, encryption_key->size());
 		encryption_key->clear();
->>>>>>> 23f4de59
 	}
 }
 
