//===----------------------------------------------------------------------===//
//                         DuckDB
//
// duckdb/storage/single_file_block_manager.hpp
//
//
//===----------------------------------------------------------------------===//

#pragma once

#include "duckdb/common/common.hpp"
#include "duckdb/storage/block_manager.hpp"
#include "duckdb/storage/block.hpp"
#include "duckdb/common/file_system.hpp"
#include "duckdb/common/unordered_set.hpp"
#include "duckdb/common/set.hpp"
#include "duckdb/common/vector.hpp"
#include "duckdb/main/config.hpp"
#include "duckdb/common/encryption_functions.hpp"

namespace duckdb {

class DatabaseInstance;
struct MetadataHandle;

struct EncryptionOptions {

	//! indicates whether the db is encrypted
	bool encryption_enabled = false;
	//! Whether Additional Authenticated Data is used
	bool additional_authenticated_data = false;
	//! derived encryption key id
	string derived_key_id;
	//! Cipher used for encryption
	EncryptionTypes::CipherType cipher;
	//! key derivation function (kdf) used
	EncryptionTypes::KeyDerivationFunction kdf = EncryptionTypes::KeyDerivationFunction::SHA256;
	//! Key Length
	uint32_t key_length = MainHeader::DEFAULT_ENCRYPTION_KEY_LENGTH;
};

struct StorageManagerOptions {
	bool read_only = false;
	bool use_direct_io = false;
	DebugInitialize debug_initialize = DebugInitialize::NO_INITIALIZE;
	optional_idx block_alloc_size;
	optional_idx storage_version;
	optional_idx version_number;
	optional_idx block_header_size;

	EncryptionOptions encryption_options;
};

//! SingleFileBlockManager is an implementation for a BlockManager which manages blocks in a single file
class SingleFileBlockManager : public BlockManager {
	//! The location in the file where the block writing starts
	static constexpr uint64_t BLOCK_START = Storage::FILE_HEADER_SIZE * 3;

public:
	SingleFileBlockManager(AttachedDatabase &db_p, const string &path_p, const StorageManagerOptions &options_p);

	FileOpenFlags GetFileFlags(bool create_new) const;
	//! Creates a new database.
<<<<<<< HEAD
	void CreateNewDatabase(optional_ptr<ClientContext> context, optional_ptr<string> encryption_key = nullptr,
	                       bool encryption_on_attach = false);
	//! Loads an existing database. We pass the provided block allocation size as a parameter
	//! to detect inconsistencies with the file header.
	void LoadExistingDatabase(optional_ptr<string> encryption_key = nullptr, bool encryption_on_attach = false);
=======
	void CreateNewDatabase(optional_ptr<ClientContext> context, StorageOptions &storage_options);
	//! Loads an existing database. We pass the provided block allocation size as a parameter
	//! to detect inconsistencies with the file header.
	void LoadExistingDatabase(StorageOptions &storage_options);
>>>>>>> c2aee8f9

	//! Creates a new Block using the specified block_id and returns a pointer
	unique_ptr<Block> ConvertBlock(block_id_t block_id, FileBuffer &source_buffer) override;
	unique_ptr<Block> CreateBlock(block_id_t block_id, FileBuffer *source_buffer) override;
	//! Return the next free block id
	block_id_t GetFreeBlockId() override;
	//! Check the next free block id - but do not assign or allocate it
	block_id_t PeekFreeBlockId() override;
	//! Returns whether or not a specified block is the root block
	bool IsRootBlock(MetaBlockPointer root) override;
	//! Mark a block as free (immediately re-writeable)
	void MarkBlockAsFree(block_id_t block_id) override;
	//! Mark a block as used (no longer re-writeable)
	void MarkBlockAsUsed(block_id_t block_id) override;
	//! Mark a block as modified (re-writeable after a checkpoint)
	void MarkBlockAsModified(block_id_t block_id) override;
	//! Increase the reference count of a block. The block should hold at least one reference
	void IncreaseBlockReferenceCount(block_id_t block_id) override;
	//! Return the meta block id
	idx_t GetMetaBlock() override;
	//! Read the content of the block from disk
	void Read(Block &block) override;
	//! Read individual blocks
	void ReadBlock(Block &block, bool skip_block_header = false) const;
	void ReadBlock(data_ptr_t internal_buffer, uint64_t block_size, bool skip_block_header = false) const;
	//! Read the content of a range of blocks into a buffer
	void ReadBlocks(FileBuffer &buffer, block_id_t start_block, idx_t block_count) override;
	//! Write the given block to disk
	void Write(FileBuffer &block, block_id_t block_id) override;
	//! Write the header to disk, this is the final step of the checkpointing process
	void WriteHeader(optional_ptr<ClientContext> context, DatabaseHeader header) override;
	//! Sync changes to the underlying file
	void FileSync() override;
	//! Truncate the underlying database file after a checkpoint
	void Truncate() override;

	bool InMemory() override {
		return false;
	}
	//! Returns the number of total blocks
	idx_t TotalBlocks() override;
	//! Returns the number of free blocks
	idx_t FreeBlocks() override;
	//! Whether or not the attached database is a remote file
	bool IsRemote() override;

private:
	//! Loads the free list of the file.
	void LoadFreeList();
	//! Initializes the database header. We pass the provided block allocation size as a parameter
	//!	to detect inconsistencies with the file header.
	void Initialize(const DatabaseHeader &header, const optional_idx block_alloc_size);

	void CheckChecksum(FileBuffer &block, uint64_t location, uint64_t delta, bool skip_block_header = false) const;
	void CheckChecksum(data_ptr_t start_ptr, uint64_t delta, bool skip_block_header = false) const;

	void ReadAndChecksum(FileBuffer &handle, uint64_t location, bool skip_block_header = false) const;
	void ChecksumAndWrite(optional_ptr<ClientContext> context, FileBuffer &handle, uint64_t location,
	                      bool skip_block_header = false) const;

	idx_t GetBlockLocation(block_id_t block_id) const;

	// Encrypt, Store, Decrypt the canary
	static void StoreEncryptedCanary(DatabaseInstance &db, MainHeader &main_header, const string &key_id);
	static void StoreSalt(MainHeader &main_header, data_ptr_t salt);
	void StoreEncryptionMetadata(MainHeader &main_header) const;
	void CheckKey(MainHeader &main_header, const_data_ptr_t derived_key) const;
	void CheckAndAddEncryptionKey(MainHeader &main_header, const string &user_key, bool is_master_key = false);

	//! Return the blocks to which we will write the free list and modified blocks
	vector<MetadataHandle> GetFreeListBlocks();
	void TrimFreeBlocks();

	void IncreaseBlockReferenceCountInternal(block_id_t block_id);

	//! Verify the block usage count
	void VerifyBlocks(const unordered_map<block_id_t, idx_t> &block_usage_count) override;

	void AddStorageVersionTag();
	uint64_t GetVersionNumber();

private:
	AttachedDatabase &db;
	//! The active DatabaseHeader, either 0 (h1) or 1 (h2)
	uint8_t active_header;
	//! The path where the file is stored
	string path;
	//! The file handle
	unique_ptr<FileHandle> handle;
	//! The buffer used to read/write to the headers
	FileBuffer header_buffer;
	//! The list of free blocks that can be written to currently
	set<block_id_t> free_list;
	//! The list of blocks that were freed since the last checkpoint.
	set<block_id_t> newly_freed_list;
	//! The list of multi-use blocks (i.e. blocks that have >1 reference in the file)
	//! When a multi-use block is marked as modified, the reference count is decreased by 1 instead of directly
	//! Appending the block to the modified_blocks list
	unordered_map<block_id_t, uint32_t> multi_use_blocks;
	//! The list of blocks that will be added to the free list
	unordered_set<block_id_t> modified_blocks;
	//! The current meta block id
	idx_t meta_block;
	//! The current maximum block id, this id will be given away first after the free_list runs out
	block_id_t max_block;
	//! The block id where the free list can be found
	idx_t free_list_id;
	//! The current header iteration count
	uint64_t iteration_count;
	//! The storage manager options
	StorageManagerOptions options;
	//! Lock for performing various operations in the single file block manager
	mutex block_lock;
};
} // namespace duckdb<|MERGE_RESOLUTION|>--- conflicted
+++ resolved
@@ -61,18 +61,10 @@
 
 	FileOpenFlags GetFileFlags(bool create_new) const;
 	//! Creates a new database.
-<<<<<<< HEAD
-	void CreateNewDatabase(optional_ptr<ClientContext> context, optional_ptr<string> encryption_key = nullptr,
-	                       bool encryption_on_attach = false);
-	//! Loads an existing database. We pass the provided block allocation size as a parameter
-	//! to detect inconsistencies with the file header.
-	void LoadExistingDatabase(optional_ptr<string> encryption_key = nullptr, bool encryption_on_attach = false);
-=======
 	void CreateNewDatabase(optional_ptr<ClientContext> context, StorageOptions &storage_options);
 	//! Loads an existing database. We pass the provided block allocation size as a parameter
 	//! to detect inconsistencies with the file header.
 	void LoadExistingDatabase(StorageOptions &storage_options);
->>>>>>> c2aee8f9
 
 	//! Creates a new Block using the specified block_id and returns a pointer
 	unique_ptr<Block> ConvertBlock(block_id_t block_id, FileBuffer &source_buffer) override;
@@ -139,8 +131,12 @@
 	static void StoreEncryptedCanary(DatabaseInstance &db, MainHeader &main_header, const string &key_id);
 	static void StoreSalt(MainHeader &main_header, data_ptr_t salt);
 	void StoreEncryptionMetadata(MainHeader &main_header) const;
-	void CheckKey(MainHeader &main_header, const_data_ptr_t derived_key) const;
-	void CheckAndAddEncryptionKey(MainHeader &main_header, const string &user_key, bool is_master_key = false);
+
+	//! Check and adding Encryption Keys
+	void CheckAndAddEncryptionKey(MainHeader &main_header, string &user_key);
+	void CheckAndAddEncryptionKey(MainHeader &main_header, StorageOptions &storage_options);
+	void CheckAndAddEncryptionKey(MainHeader &main_header, DBConfigOptions &config_options);
+	void CheckAndAddDerivedMasterKey(MainHeader &main_header, const_data_ptr_t master_key, idx_t key_size);
 
 	//! Return the blocks to which we will write the free list and modified blocks
 	vector<MetadataHandle> GetFreeListBlocks();
