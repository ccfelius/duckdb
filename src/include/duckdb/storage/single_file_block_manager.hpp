//===----------------------------------------------------------------------===//
//                         DuckDB
//
// duckdb/storage/single_file_block_manager.hpp
//
//
//===----------------------------------------------------------------------===//

#pragma once

#include "duckdb/common/common.hpp"
#include "duckdb/storage/block_manager.hpp"
#include "duckdb/storage/block.hpp"
#include "duckdb/storage/storage_options.hpp"
#include "duckdb/common/file_system.hpp"
#include "duckdb/common/unordered_set.hpp"
#include "duckdb/common/set.hpp"
#include "duckdb/common/vector.hpp"
#include "duckdb/main/config.hpp"

namespace duckdb {

class DatabaseInstance;
struct MetadataHandle;

struct EncryptionOptions {
<<<<<<< HEAD
	enum CipherType : uint8_t { UNKNOWN = 0, GCM = 1, CTR = 2, CBC = 3 };
	enum KeyDerivationFunction : uint8_t { DEFAULT = 0, SHA256 = 1, PBKDF2 = 2 };
=======
>>>>>>> 60a026da

	enum CipherType : uint8_t { UNKNOWN = 0, GCM = 1, CTR = 2, CBC = 3 };

<<<<<<< HEAD
	//! key derivation function (kdf) used
	KeyDerivationFunction kdf = KeyDerivationFunction::SHA256;

	//! Key Length
	uint32_t key_length = MainHeader::DEFAULT_ENCRYPTION_KEY_LENGTH;
=======
	enum KeyDerivationFunction : uint8_t { DEFAULT = 0, SHA256 = 1, PBKDF2 = 2 };
>>>>>>> 60a026da

	string CipherToString(CipherType cipher_p) const {
		switch (cipher_p) {
		case GCM:
			return "gcm";
		case CTR:
			return "ctr";
		case CBC:
			return "cbc";
		default:
			return "unknown";
		}
	}

	string KDFToString(KeyDerivationFunction kdf_p) const {
		switch (kdf_p) {
		case SHA256:
			return "sha256";
		case PBKDF2:
			return "pbkdf2";
		default:
			return "default";
		}
	}

	void SetKDF(uint8_t kdf_p) {
		kdf = static_cast<KeyDerivationFunction>(kdf_p);
	}

	void SetCipher(uint8_t cipher_p) {
		cipher = static_cast<CipherType>(cipher_p);
	}

	KeyDerivationFunction StringToKDF(const string &key_derivation_function) const {
		if (key_derivation_function == "sha256") {
			return KeyDerivationFunction::SHA256;
		} else if (key_derivation_function == "pbkdf2") {
			return KeyDerivationFunction::PBKDF2;
		} else {
			return KeyDerivationFunction::DEFAULT;
		}
	}

	CipherType StringToCipher(const string &encryption_cipher) const {
		if (encryption_cipher == "gcm") {
			return CipherType::GCM;
		} else if (encryption_cipher == "ctr") {
			return CipherType::CTR;
		} else if (encryption_cipher == "cbc") {
			return CipherType::CBC;
		}
		return CipherType::UNKNOWN;
	}

	//! indicates whether the db is encrypted
	bool encryption_enabled = false;
	//! derived encryption key
	string derived_key;
	//! Cipher used for encryption
	CipherType cipher;
	//! key derivation function (kdf) used
	KeyDerivationFunction kdf = KeyDerivationFunction::SHA256;
	//! Key Length
	uint32_t key_length = MainHeader::DEFAULT_ENCRYPTION_KEY_LENGTH;
};

struct StorageManagerOptions {
	bool read_only = false;
	bool use_direct_io = false;
	DebugInitialize debug_initialize = DebugInitialize::NO_INITIALIZE;
	optional_idx block_alloc_size;
	optional_idx storage_version;
	optional_idx version_number;
	optional_idx block_header_size;
<<<<<<< HEAD
=======

	EncryptionOptions encryption_options;
>>>>>>> 60a026da
};

//! SingleFileBlockManager is an implementation for a BlockManager which manages blocks in a single file
class SingleFileBlockManager : public BlockManager {
	//! The location in the file where the block writing starts
	static constexpr uint64_t BLOCK_START = Storage::FILE_HEADER_SIZE * 3;

public:
	SingleFileBlockManager(AttachedDatabase &db, const string &path, const StorageManagerOptions &options_p);

	FileOpenFlags GetFileFlags(bool create_new) const;
	//! Creates a new database.
	void CreateNewDatabase(const StorageOptions &storage_options, EncryptionOptions &encryption_options);
	//! Loads an existing database. We pass the provided block allocation size as a parameter
	//! to detect inconsistencies with the file header.
	void LoadExistingDatabase(const StorageOptions &storage_options, EncryptionOptions &encryption_options);

	//! Lock and unlock encryption key
	void LockEncryptionKey();
	void UnlockEncryptionKey();

	//! Creates a new Block using the specified block_id and returns a pointer
	unique_ptr<Block> ConvertBlock(block_id_t block_id, FileBuffer &source_buffer) override;
	unique_ptr<Block> CreateBlock(block_id_t block_id, FileBuffer *source_buffer) override;
	//! Return the next free block id
	block_id_t GetFreeBlockId() override;
	//! Check the next free block id - but do not assign or allocate it
	block_id_t PeekFreeBlockId() override;
	//! Returns whether or not a specified block is the root block
	bool IsRootBlock(MetaBlockPointer root) override;
	//! Mark a block as free (immediately re-writeable)
	void MarkBlockAsFree(block_id_t block_id) override;
	//! Mark a block as used (no longer re-writeable)
	void MarkBlockAsUsed(block_id_t block_id) override;
	//! Mark a block as modified (re-writeable after a checkpoint)
	void MarkBlockAsModified(block_id_t block_id) override;
	//! Increase the reference count of a block. The block should hold at least one reference
	void IncreaseBlockReferenceCount(block_id_t block_id) override;
	//! Return the meta block id
	idx_t GetMetaBlock() override;
	//! Read the content of the block from disk
	void Read(Block &block) override;
	//! Read the content of a range of blocks into a buffer
	void ReadBlocks(FileBuffer &buffer, block_id_t start_block, idx_t block_count) override;
	//! Write the given block to disk
	void Write(FileBuffer &block, block_id_t block_id) override;
	//! Write the header to disk, this is the final step of the checkpointing process
	void WriteHeader(DatabaseHeader header) override;
	//! Sync changes to the underlying file
	void FileSync() override;
	//! Truncate the underlying database file after a checkpoint
	void Truncate() override;

	bool InMemory() override {
		return false;
	}
	//! Returns the number of total blocks
	idx_t TotalBlocks() override;
	//! Returns the number of free blocks
	idx_t FreeBlocks() override;
	//! Whether or not the attached database is a remote file
	bool IsRemote() override;

private:
	//! Loads the free list of the file.
	void LoadFreeList();
	//! Initializes the database header. We pass the provided block allocation size as a parameter
	//!	to detect inconsistencies with the file header.
	void Initialize(const DatabaseHeader &header, const optional_idx block_alloc_size);

	void EncryptBuffer(FileBuffer &block, FileBuffer &temp_buffer_manager, uint64_t delta) const;
	void DecryptBuffer(FileBuffer &block, uint64_t delta) const;

	void ReadAndChecksum(FileBuffer &handle, uint64_t location, bool skip_block_header = false) const;
	void ChecksumAndWrite(FileBuffer &handle, uint64_t location, bool skip_block_header = false) const;

	idx_t GetBlockLocation(block_id_t block_id);

	//! Return the blocks to which we will write the free list and modified blocks
	vector<MetadataHandle> GetFreeListBlocks();
	void TrimFreeBlocks();

	void IncreaseBlockReferenceCountInternal(block_id_t block_id);

	//! Verify the block usage count
	void VerifyBlocks(const unordered_map<block_id_t, idx_t> &block_usage_count) override;

	void AddStorageVersionTag();
	uint64_t GetVersionNumber();

private:
	AttachedDatabase &db;
	//! The active DatabaseHeader, either 0 (h1) or 1 (h2)
	uint8_t active_header;
	//! The path where the file is stored
	string path;
	//! The file handle
	unique_ptr<FileHandle> handle;
	//! The buffer used to read/write to the headers
	FileBuffer header_buffer;
	//! The list of free blocks that can be written to currently
	set<block_id_t> free_list;
	//! The list of blocks that were freed since the last checkpoint.
	set<block_id_t> newly_freed_list;
	//! The list of multi-use blocks (i.e. blocks that have >1 reference in the file)
	//! When a multi-use block is marked as modified, the reference count is decreased by 1 instead of directly
	//! Appending the block to the modified_blocks list
	unordered_map<block_id_t, uint32_t> multi_use_blocks;
	//! The list of blocks that will be added to the free list
	unordered_set<block_id_t> modified_blocks;
	//! The current meta block id
	idx_t meta_block;
	//! The current maximum block id, this id will be given away first after the free_list runs out
	block_id_t max_block;
	//! The block id where the free list can be found
	idx_t free_list_id;
	//! The current header iteration count
	uint64_t iteration_count;
	//! The storage manager options
	StorageManagerOptions options;
	//! Encryption options
	EncryptionOptions encryption_options;
	//! Lock for performing various operations in the single file block manager
	mutex block_lock;
};
} // namespace duckdb<|MERGE_RESOLUTION|>--- conflicted
+++ resolved
@@ -11,7 +11,6 @@
 #include "duckdb/common/common.hpp"
 #include "duckdb/storage/block_manager.hpp"
 #include "duckdb/storage/block.hpp"
-#include "duckdb/storage/storage_options.hpp"
 #include "duckdb/common/file_system.hpp"
 #include "duckdb/common/unordered_set.hpp"
 #include "duckdb/common/set.hpp"
@@ -24,23 +23,10 @@
 struct MetadataHandle;
 
 struct EncryptionOptions {
-<<<<<<< HEAD
+
 	enum CipherType : uint8_t { UNKNOWN = 0, GCM = 1, CTR = 2, CBC = 3 };
+
 	enum KeyDerivationFunction : uint8_t { DEFAULT = 0, SHA256 = 1, PBKDF2 = 2 };
-=======
->>>>>>> 60a026da
-
-	enum CipherType : uint8_t { UNKNOWN = 0, GCM = 1, CTR = 2, CBC = 3 };
-
-<<<<<<< HEAD
-	//! key derivation function (kdf) used
-	KeyDerivationFunction kdf = KeyDerivationFunction::SHA256;
-
-	//! Key Length
-	uint32_t key_length = MainHeader::DEFAULT_ENCRYPTION_KEY_LENGTH;
-=======
-	enum KeyDerivationFunction : uint8_t { DEFAULT = 0, SHA256 = 1, PBKDF2 = 2 };
->>>>>>> 60a026da
 
 	string CipherToString(CipherType cipher_p) const {
 		switch (cipher_p) {
@@ -64,14 +50,6 @@
 		default:
 			return "default";
 		}
-	}
-
-	void SetKDF(uint8_t kdf_p) {
-		kdf = static_cast<KeyDerivationFunction>(kdf_p);
-	}
-
-	void SetCipher(uint8_t cipher_p) {
-		cipher = static_cast<CipherType>(cipher_p);
 	}
 
 	KeyDerivationFunction StringToKDF(const string &key_derivation_function) const {
@@ -115,11 +93,8 @@
 	optional_idx storage_version;
 	optional_idx version_number;
 	optional_idx block_header_size;
-<<<<<<< HEAD
-=======
 
 	EncryptionOptions encryption_options;
->>>>>>> 60a026da
 };
 
 //! SingleFileBlockManager is an implementation for a BlockManager which manages blocks in a single file
@@ -132,10 +107,10 @@
 
 	FileOpenFlags GetFileFlags(bool create_new) const;
 	//! Creates a new database.
-	void CreateNewDatabase(const StorageOptions &storage_options, EncryptionOptions &encryption_options);
+	void CreateNewDatabase();
 	//! Loads an existing database. We pass the provided block allocation size as a parameter
 	//! to detect inconsistencies with the file header.
-	void LoadExistingDatabase(const StorageOptions &storage_options, EncryptionOptions &encryption_options);
+	void LoadExistingDatabase();
 
 	//! Lock and unlock encryption key
 	void LockEncryptionKey();
@@ -240,8 +215,6 @@
 	uint64_t iteration_count;
 	//! The storage manager options
 	StorageManagerOptions options;
-	//! Encryption options
-	EncryptionOptions encryption_options;
 	//! Lock for performing various operations in the single file block manager
 	mutex block_lock;
 };
