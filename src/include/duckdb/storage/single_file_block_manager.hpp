--- conflicted
+++ resolved
@@ -75,15 +75,10 @@
 
 	//! indicates whether the db is encrypted
 	bool encryption_enabled = false;
-<<<<<<< HEAD
-	//! derived encryption key
-	string derived_key;
-=======
 	//! Whether Additional Authenticated Data is used
 	bool aad = false;
 	//! derived encryption key id
 	string derived_key_id;
->>>>>>> 37d0d143
 	//! Cipher used for encryption
 	CipherType cipher;
 	//! key derivation function (kdf) used
@@ -114,24 +109,10 @@
 
 	FileOpenFlags GetFileFlags(bool create_new) const;
 	//! Creates a new database.
-<<<<<<< HEAD
-	void CreateNewDatabase(string *encryption_key = nullptr);
-	//! Loads an existing database. We pass the provided block allocation size as a parameter
-	//! to detect inconsistencies with the file header.
-	void LoadExistingDatabase(string *encryption_key = nullptr);
-
-	//! Derive encryption key
-	static string DeriveKey(const string &user_key, data_ptr_t salt = nullptr);
-
-	//! Lock and unlock encryption key
-	void LockEncryptionKey();
-	void UnlockEncryptionKey();
-=======
 	void CreateNewDatabase(optional_ptr<string> encryption_key = nullptr);
 	//! Loads an existing database. We pass the provided block allocation size as a parameter
 	//! to detect inconsistencies with the file header.
 	void LoadExistingDatabase(optional_ptr<string> encryption_key = nullptr);
->>>>>>> 37d0d143
 
 	//! Creates a new Block using the specified block_id and returns a pointer
 	unique_ptr<Block> ConvertBlock(block_id_t block_id, FileBuffer &source_buffer) override;
@@ -186,13 +167,9 @@
 	void Initialize(const DatabaseHeader &header, const optional_idx block_alloc_size);
 
 	void EncryptBuffer(FileBuffer &block, FileBuffer &temp_buffer_manager, uint64_t delta) const;
-<<<<<<< HEAD
-	void DecryptBuffer(FileBuffer &block, uint64_t delta) const;
-=======
 	void DecryptBuffer(data_ptr_t internal_buffer, uint64_t block_size, uint64_t delta) const;
 	void CheckChecksum(FileBuffer &block, uint64_t location, uint64_t delta, bool skip_block_header = false) const;
 	void CheckChecksum(data_ptr_t start_ptr, uint64_t delta, bool skip_block_header = false) const;
->>>>>>> 37d0d143
 
 	void ReadAndChecksum(FileBuffer &handle, uint64_t location, bool skip_block_header = false) const;
 	void ChecksumAndWrite(FileBuffer &handle, uint64_t location, bool skip_block_header = false) const;
