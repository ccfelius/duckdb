--- conflicted
+++ resolved
@@ -74,11 +74,7 @@
 	vector<LogicalType> GetTypes();
 	const vector<ColumnDefinition> &Columns() const;
 
-<<<<<<< HEAD
-	void InitializeScan(DuckTransaction &transaction, TableScanState &state, const vector<column_t> &column_ids,
-=======
 	void InitializeScan(DuckTransaction &transaction, TableScanState &state, const vector<StorageIndex> &column_ids,
->>>>>>> 44c3e83b
 	                    TableFilterSet *table_filters = nullptr);
 
 	//! Returns the maximum amount of threads that should be assigned to scan this data table
@@ -231,10 +227,6 @@
 
 	idx_t GetRowGroupSize() const;
 
-<<<<<<< HEAD
-public:
-=======
->>>>>>> 44c3e83b
 	static void VerifyUniqueIndexes(TableIndexList &indexes, ClientContext &context, DataChunk &chunk,
 	                                optional_ptr<ConflictManager> conflict_manager);
 
@@ -256,11 +248,7 @@
 	void VerifyDeleteConstraints(TableDeleteState &state, ClientContext &context, DataChunk &chunk);
 
 	void InitializeScanWithOffset(DuckTransaction &transaction, TableScanState &state,
-<<<<<<< HEAD
-	                              const vector<column_t> &column_ids, idx_t start_row, idx_t end_row);
-=======
 	                              const vector<StorageIndex> &column_ids, idx_t start_row, idx_t end_row);
->>>>>>> 44c3e83b
 
 	void VerifyForeignKeyConstraint(const BoundForeignKeyConstraint &bfk, ClientContext &context, DataChunk &chunk,
 	                                VerifyExistenceType verify_type);
