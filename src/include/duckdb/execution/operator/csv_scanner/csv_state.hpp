--- conflicted
+++ resolved
@@ -14,22 +14,6 @@
 
 //! All States of CSV Parsing
 enum class CSVState : uint8_t {
-<<<<<<< HEAD
-	STANDARD = 0,         //! Regular unquoted field state
-	DELIMITER = 1,        //! State after encountering a field separator (e.g., ;)
-	RECORD_SEPARATOR = 2, //! State after encountering a record separator (i.e., \n)
-	CARRIAGE_RETURN = 3,  //! State after encountering a carriage return(i.e., \r)
-	QUOTED = 4,           //! State when inside a quoted field
-	UNQUOTED = 5,         //! State when leaving a quoted field
-	ESCAPE = 6,           //! State when encountering an escape character (e.g., \)
-	INVALID = 7,          //! Got to an Invalid State, this should error.
-	NOT_SET = 8,          //! If the state is not set, usually the first state before getting the first character
-	QUOTED_NEW_LINE = 9,  //! If we have a quoted newline
-	EMPTY_SPACE = 10,     //! If we have empty spaces in the beginning and end of value
-	COMMENT = 11,         //! If we are in a comment state, and hence have to skip the whole line
-	UNQUOTED_ESCAPE = 12, //! State when encountering an escape character (e.g., \) in an unquoted field
-	ESCAPED_RETURN = 13 //! State when the carriage return is preceded by an escape character (for '\r\n' newline only)
-=======
 	STANDARD = 0,          //! Regular unquoted field state
 	DELIMITER = 1,         //! State after encountering a field separator (e.g., ;)
 	RECORD_SEPARATOR = 2,  //! State after encountering a record separator (i.e., \n)
@@ -43,7 +27,8 @@
 	EMPTY_SPACE = 10,      //! If we have empty spaces in the beginning and end of value
 	COMMENT = 11,          //! If we are in a comment state, and hence have to skip the whole line
 	STANDARD_NEWLINE = 12, //! State used for figuring out a new line.
->>>>>>> 8ce36237
+	UNQUOTED_ESCAPE = 13,  //! State when encountering an escape character (e.g., \) in an unquoted field
+	ESCAPED_RETURN = 14    //! State when the carriage return is preceded by an escape character (for '\r\n' newline only)
 };
 
 } // namespace duckdb