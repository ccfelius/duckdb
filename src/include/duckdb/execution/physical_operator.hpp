//===----------------------------------------------------------------------===//
//                         DuckDB
//
// duckdb/execution/physical_operator.hpp
//
//
//===----------------------------------------------------------------------===//

#pragma once

#include "duckdb/catalog/catalog.hpp"
#include "duckdb/common/common.hpp"
#include "duckdb/common/enums/operator_result_type.hpp"
#include "duckdb/common/enums/physical_operator_type.hpp"
#include "duckdb/common/types/data_chunk.hpp"
#include "duckdb/execution/execution_context.hpp"
#include "duckdb/optimizer/join_order/join_node.hpp"
#include "duckdb/execution/physical_operator_states.hpp"
#include "duckdb/common/enums/order_preservation_type.hpp"

namespace duckdb {
class Event;
class Executor;
class PhysicalOperator;
class Pipeline;
class PipelineBuildState;
class MetaPipeline;

//! PhysicalOperator is the base class of the physical operators present in the
//! execution plan
class PhysicalOperator {
public:
	PhysicalOperator(PhysicalOperatorType type, vector<LogicalType> types, idx_t estimated_cardinality)
	    : type(type), types(std::move(types)), estimated_cardinality(estimated_cardinality) {
		estimated_props = make_uniq<EstimatedProperties>(estimated_cardinality, 0);
	}

	virtual ~PhysicalOperator() {
	}

	//! The physical operator type
	PhysicalOperatorType type;
	//! The set of children of the operator
	vector<unique_ptr<PhysicalOperator>> children;
	//! The types returned by this physical operator
	vector<LogicalType> types;
	//! The estimated cardinality of this physical operator
	idx_t estimated_cardinality;
	unique_ptr<EstimatedProperties> estimated_props;

	//! The global sink state of this operator
	unique_ptr<GlobalSinkState> sink_state;
	//! The global state of this operator
	unique_ptr<GlobalOperatorState> op_state;
	//! Lock for (re)setting any of the operator states
	mutex lock;

public:
	virtual string GetName() const;
	virtual string ParamsToString() const {
		return "";
	}
	virtual string ToString() const;
	void Print() const;
	virtual vector<const_reference<PhysicalOperator>> GetChildren() const;

	//! Return a vector of the types that will be returned by this operator
	const vector<LogicalType> &GetTypes() const {
		return types;
	}

	virtual bool Equals(const PhysicalOperator &other) const {
		return false;
	}

	virtual void Verify();

public:
	// Operator interface
	virtual unique_ptr<OperatorState> GetOperatorState(ExecutionContext &context) const;
	virtual unique_ptr<GlobalOperatorState> GetGlobalOperatorState(ClientContext &context) const;
	virtual OperatorResultType Execute(ExecutionContext &context, DataChunk &input, DataChunk &chunk,
	                                   GlobalOperatorState &gstate, OperatorState &state) const;
	virtual OperatorFinalizeResultType FinalExecute(ExecutionContext &context, DataChunk &chunk,
	                                                GlobalOperatorState &gstate, OperatorState &state) const;

	virtual bool ParallelOperator() const {
		return false;
	}

	virtual bool RequiresFinalExecute() const {
		return false;
	}

	//! The influence the operator has on order (insertion order means no influence)
	virtual OrderPreservationType OperatorOrder() const {
		return OrderPreservationType::INSERTION_ORDER;
	}

public:
	// Source interface
	virtual unique_ptr<LocalSourceState> GetLocalSourceState(ExecutionContext &context,
	                                                         GlobalSourceState &gstate) const;
	virtual unique_ptr<GlobalSourceState> GetGlobalSourceState(ClientContext &context) const;
	virtual void GetData(ExecutionContext &context, DataChunk &chunk, GlobalSourceState &gstate,
	                     LocalSourceState &lstate) const;
	virtual idx_t GetBatchIndex(ExecutionContext &context, DataChunk &chunk, GlobalSourceState &gstate,
	                            LocalSourceState &lstate) const;

	virtual bool IsSource() const {
		return false;
	}

	virtual bool ParallelSource() const {
		return false;
	}

	virtual bool SupportsBatchIndex() const {
		return false;
	}

	//! The type of order emitted by the operator (as a source)
	virtual OrderPreservationType SourceOrder() const {
		return OrderPreservationType::INSERTION_ORDER;
	}

	//! Returns the current progress percentage, or a negative value if progress bars are not supported
	virtual double GetProgress(ClientContext &context, GlobalSourceState &gstate) const;

public:
	// Sink interface

	//! The sink method is called constantly with new input, as long as new input is available. Note that this method
	//! CAN be called in parallel, proper locking is needed when accessing data inside the GlobalSinkState.
	virtual SinkResultType Sink(ExecutionContext &context, GlobalSinkState &gstate, LocalSinkState &lstate,
	                            DataChunk &input) const;
	// The combine is called when a single thread has completed execution of its part of the pipeline, it is the final
	// time that a specific LocalSinkState is accessible. This method can be called in parallel while other Sink() or
	// Combine() calls are active on the same GlobalSinkState.
	virtual void Combine(ExecutionContext &context, GlobalSinkState &gstate, LocalSinkState &lstate) const;
	//! The finalize is called when ALL threads are finished execution. It is called only once per pipeline, and is
	//! entirely single threaded.
	//! If Finalize returns SinkResultType::FINISHED, the sink is marked as finished
	virtual SinkFinalizeType Finalize(Pipeline &pipeline, Event &event, ClientContext &context,
	                                  GlobalSinkState &gstate) const;

	virtual unique_ptr<LocalSinkState> GetLocalSinkState(ExecutionContext &context) const;
	virtual unique_ptr<GlobalSinkState> GetGlobalSinkState(ClientContext &context) const;

	//! The maximum amount of memory the operator should use per thread.
	static idx_t GetMaxThreadMemory(ClientContext &context);

	virtual bool IsSink() const {
		return false;
	}

	virtual bool ParallelSink() const {
		return false;
	}

	virtual bool RequiresBatchIndex() const {
		return false;
	}

	//! Whether or not the sink operator depends on the order of the input chunks
	//! If this is set to true, we cannot do things like caching intermediate vectors
	virtual bool SinkOrderDependent() const {
		return false;
	}

public:
	// Pipeline construction
	virtual vector<const_reference<PhysicalOperator>> GetSources() const;
	bool AllSourcesSupportBatchIndex() const;

	virtual void BuildPipelines(Pipeline &current, MetaPipeline &meta_pipeline);

public:
	template <class TARGET>
	TARGET &Cast() {
		if (TARGET::TYPE != PhysicalOperatorType::INVALID && type != TARGET::TYPE) {
			throw InternalException("Failed to cast physical operator to type - physical operator type mismatch");
		}
		return (TARGET &)*this;
	}

	template <class TARGET>
	const TARGET &Cast() const {
		if (TARGET::TYPE != PhysicalOperatorType::INVALID && type != TARGET::TYPE) {
			throw InternalException("Failed to cast physical operator to type - physical operator type mismatch");
		}
		return (const TARGET &)*this;
	}
};

//! Contains state for the CachingPhysicalOperator
class CachingOperatorState : public OperatorState {
public:
	~CachingOperatorState() override {
	}

<<<<<<< HEAD
	void Finalize(PhysicalOperator *op, ExecutionContext &context) override {
=======
	virtual void Finalize(const PhysicalOperator &op, ExecutionContext &context) override {
>>>>>>> f4e978a5
	}

	unique_ptr<DataChunk> cached_chunk;
	bool initialized = false;
	//! Whether or not the chunk can be cached
	bool can_cache_chunk = false;
};

//! Base class that caches output from child Operator class. Note that Operators inheriting from this class should also
//! inherit their state class from the CachingOperatorState.
class CachingPhysicalOperator : public PhysicalOperator {
public:
	static constexpr const idx_t CACHE_THRESHOLD = 64;
	CachingPhysicalOperator(PhysicalOperatorType type, vector<LogicalType> types, idx_t estimated_cardinality);

	bool caching_supported;

public:
	OperatorResultType Execute(ExecutionContext &context, DataChunk &input, DataChunk &chunk,
	                           GlobalOperatorState &gstate, OperatorState &state) const final;
	OperatorFinalizeResultType FinalExecute(ExecutionContext &context, DataChunk &chunk, GlobalOperatorState &gstate,
	                                        OperatorState &state) const final;

	bool RequiresFinalExecute() const final {
		return caching_supported;
	}

protected:
	//! Child classes need to implement the ExecuteInternal method instead of the Execute
	virtual OperatorResultType ExecuteInternal(ExecutionContext &context, DataChunk &input, DataChunk &chunk,
	                                           GlobalOperatorState &gstate, OperatorState &state) const = 0;

private:
	bool CanCacheType(const LogicalType &type);
};

} // namespace duckdb<|MERGE_RESOLUTION|>--- conflicted
+++ resolved
@@ -199,11 +199,7 @@
 	~CachingOperatorState() override {
 	}
 
-<<<<<<< HEAD
-	void Finalize(PhysicalOperator *op, ExecutionContext &context) override {
-=======
-	virtual void Finalize(const PhysicalOperator &op, ExecutionContext &context) override {
->>>>>>> f4e978a5
+	void Finalize(const PhysicalOperator &op, ExecutionContext &context) override {
 	}
 
 	unique_ptr<DataChunk> cached_chunk;
