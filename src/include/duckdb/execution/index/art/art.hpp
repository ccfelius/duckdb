--- conflicted
+++ resolved
@@ -144,13 +144,10 @@
 	}
 
 private:
-<<<<<<< HEAD
-	bool FullScan(idx_t max_count, set<row_t> &row_ids);
-=======
 	//! The number of bytes fitting in the prefix.
 	uint8_t prefix_count;
 
->>>>>>> d4cdaad3
+	bool FullScan(idx_t max_count, set<row_t> &row_ids);
 	bool SearchEqual(ARTKey &key, idx_t max_count, set<row_t> &row_ids);
 	bool SearchGreater(ARTKey &key, bool equal, idx_t max_count, set<row_t> &row_ids);
 	bool SearchLess(ARTKey &upper_bound, bool equal, idx_t max_count, set<row_t> &row_ids);
