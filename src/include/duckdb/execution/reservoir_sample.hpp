//===----------------------------------------------------------------------===//
//                         DuckDB
//
// duckdb/execution/reservoir_sample.hpp
//
//
//===----------------------------------------------------------------------===//

#pragma once

#include "duckdb/common/allocator.hpp"
#include "duckdb/common/common.hpp"
#include "duckdb/common/random_engine.hpp"
#include "duckdb/common/types/data_chunk.hpp"
#include "duckdb/common/windows_undefs.hpp"

#include "duckdb/common/queue.hpp"

<<<<<<< HEAD
#define FIXED_SAMPLE_SIZE STANDARD_VECTOR_SIZE
=======
// Originally intended to be the vector size, but in order to run on
// vector size = 2, we had to change it.
#define FIXED_SAMPLE_SIZE 2048
>>>>>>> 8358d81c

namespace duckdb {

enum class SampleType : uint8_t {
	BLOCKING_SAMPLE = 0,
	RESERVOIR_SAMPLE = 1,
	RESERVOIR_PERCENTAGE_SAMPLE = 2,
	INGESTION_SAMPLE = 3
};

enum class SamplingMode : uint8_t { FAST = 0, SLOW = 1 };

<<<<<<< HEAD
=======
enum class SamplingState : uint8_t { RANDOM = 0, RESERVOIR = 1 };

class ReservoirRNG : public RandomEngine {
public:
	// return type must be called result type to be a valid URNG
	typedef uint32_t result_type;

	explicit ReservoirRNG(int64_t seed) : RandomEngine(seed) {};

	result_type operator()() {
		return NextRandomInteger();
	};

	static constexpr result_type min() {
		return NumericLimits<result_type>::Minimum();
	};
	static constexpr result_type max() {
		return NumericLimits<result_type>::Maximum();
	};
};

>>>>>>> 8358d81c
//! Resevoir sampling is based on the 2005 paper "Weighted Random Sampling" by Efraimidis and Spirakis
class BaseReservoirSampling {
public:
	explicit BaseReservoirSampling(int64_t seed);
	BaseReservoirSampling();

<<<<<<< HEAD
	void InitializeReservoirWeights(idx_t cur_size, idx_t sample_size, idx_t index_offset = 0);
=======
	void InitializeReservoirWeights(idx_t cur_size, idx_t sample_size);
>>>>>>> 8358d81c

	void SetNextEntry();

	void ReplaceElementWithIndex(idx_t entry_index, double with_weight, bool pop = true);
	void ReplaceElement(double with_weight = -1);

<<<<<<< HEAD
	void IncreaseNumEntriesSeenTotal(idx_t count);
=======
>>>>>>> 8358d81c
	void UpdateMinWeightThreshold();

	//! Go from the naive sampling to the reservoir sampling
	//! Naive samping will not collect weights, but when we serialize
	//! we need to serialize weights again.
	void FillWeights(SelectionVector &sel, idx_t &sel_size);

	unique_ptr<BaseReservoirSampling> Copy();
<<<<<<< HEAD
	// BaseReservoirSampling Copy2();
	//! The random generator
	RandomEngine random;
=======

	//! The random generator
	ReservoirRNG random;
>>>>>>> 8358d81c

	//! The next element to sample
	idx_t next_index_to_sample;
	//! The reservoir threshold of the current min entry
	double min_weight_threshold;
	//! The reservoir index of the current min entry
	idx_t min_weighted_entry_index;
	//! The current count towards next index (i.e. we will replace an entry in next_index - current_count tuples)
	//! The number of entries "seen" before choosing one that will go in our reservoir sample.
	idx_t num_entries_to_skip_b4_next_sample;
	//! when collecting a sample in parallel, we want to know how many values each thread has seen
	//! so we can collect the samples from the thread local states in a uniform manner
	idx_t num_entries_seen_total;
	//! Priority queue of [random element, index] for each of the elements in the sample
	std::priority_queue<std::pair<double, idx_t>> reservoir_weights;

	void Serialize(Serializer &serializer) const;
	static unique_ptr<BaseReservoirSampling> Deserialize(Deserializer &deserializer);

	static double GetMinWeightFromTuplesSeen(idx_t rows_seen_total);
	// static unordered_map<idx_t, double> tuples_to_min_weight_map;
	// Blocking sample is a virtual class. It should be allowed to see the weights and
	// of tuples in the sample. The blocking sample can then easily maintain statisitcal properties
	// from the sample point of view.
	friend class BlockingSample;
};

class BlockingSample {
public:
	static constexpr const SampleType TYPE = SampleType::BLOCKING_SAMPLE;

	unique_ptr<BaseReservoirSampling> base_reservoir_sample;
	//! The sample type
	SampleType type;
	//! has the sample been destroyed due to updates to the referenced table
	bool destroyed;

public:
	explicit BlockingSample(int64_t seed = -1)
	    : base_reservoir_sample(make_uniq<BaseReservoirSampling>(seed)), type(SampleType::BLOCKING_SAMPLE),
	      destroyed(false) {
	}
	virtual ~BlockingSample() {
	}

	//! Add a chunk of data to the sample
	virtual void AddToReservoir(DataChunk &input) = 0;
<<<<<<< HEAD

	virtual unique_ptr<BlockingSample> Copy() const = 0;

	virtual void Finalize() = 0;

	//! Fetches a chunk from the sample. Note that this method is destructive and should only be used when
	//! querying from a sample defined in a query and not a table sample.
	virtual unique_ptr<DataChunk> GetChunk(idx_t offset = 0, bool destroy = false) = 0;
	virtual void Destroy();
=======
	virtual unique_ptr<BlockingSample> Copy() const = 0;
	virtual void Finalize() = 0;
	virtual void Destroy();

	//! Fetches a chunk from the sample. destroy = true should only be used when
	//! querying from a sample defined in a query and not a duckdb_table_sample.
	virtual unique_ptr<DataChunk> GetChunk() = 0;
>>>>>>> 8358d81c

	virtual void Serialize(Serializer &serializer) const;
	static unique_ptr<BlockingSample> Deserialize(Deserializer &deserializer);

	//! Helper functions needed to merge two reservoirs while respecting weights of sampled rows
	std::pair<double, idx_t> PopFromWeightQueue();
	double GetMinWeightThreshold();
	idx_t GetPriorityQueueSize();

public:
	template <class TARGET>
	TARGET &Cast() {
		if (type != TARGET::TYPE && TARGET::TYPE != SampleType::BLOCKING_SAMPLE) {
			throw InternalException("Failed to cast sample to type - sample type mismatch");
		}
		return reinterpret_cast<TARGET &>(*this);
	}

	template <class TARGET>
	const TARGET &Cast() const {
		if (type != TARGET::TYPE && TARGET::TYPE != SampleType::BLOCKING_SAMPLE) {
			throw InternalException("Failed to cast sample to type - sample type mismatch");
		}
		return reinterpret_cast<const TARGET &>(*this);
	}
};

class ReservoirSample;

class ReservoirChunk {
public:
	ReservoirChunk() {
	}

	DataChunk chunk;
	void Serialize(Serializer &serializer) const;
	static unique_ptr<ReservoirChunk> Deserialize(Deserializer &deserializer);

	unique_ptr<ReservoirChunk> Copy() const;
};

<<<<<<< HEAD
// //! The reservoir sample class maintains a streaming sample of fixed size "sample_count"
// class ReservoirSample : public BlockingSample {
// public:
// 	static constexpr const SampleType TYPE = SampleType::RESERVOIR_SAMPLE;
//
// public:
// 	ReservoirSample(Allocator &allocator, idx_t sample_count, int64_t seed = -1);
// 	explicit ReservoirSample(idx_t sample_count, int64_t seed = -1);
//
// 	//! Add a chunk of data to the sample
// 	void AddToReservoir(DataChunk &input) override;
//
// 	unique_ptr<IngestionSample> ConvertToIngestionSample();
//
// 	unique_ptr<BlockingSample> Copy() const override;
//
// 	//! Fetches a chunk from the sample. Note that this method is destructive and should only be used after the
// 	//! sample is completely built.
// 	unique_ptr<DataChunk> GetChunkAndShrink() override;
// 	unique_ptr<DataChunk> GetChunk(idx_t offset = 0) override;
// 	void Destroy() override;
// 	void Finalize() override;
// 	void Verify();
// 	void Serialize(Serializer &serializer) const override;
// 	static unique_ptr<BlockingSample> Deserialize(Deserializer &deserializer);
//
// private:
// 	//! Replace a single element of the input
// 	void ReplaceElement(DataChunk &input, idx_t index_in_chunk, double with_weight = -1);
// 	void ReplaceElement(idx_t reservoir_chunk_index, DataChunk &input, idx_t index_in_input_chunk, double with_weight);
//
// 	void CreateReservoirChunk(const vector<LogicalType> &types);
// 	//! Fills the reservoir up until sample_count entries, returns how many entries are still required
// 	idx_t FillReservoir(DataChunk &input);
//
// 	DataChunk &Chunk();
//
// public:
// 	Allocator &allocator;
// 	//! The size of the reservoir sample.
// 	//! when calculating percentages, it is set to reservoir_threshold * percentage
// 	//! when explicit number used, sample_count = number
// 	idx_t sample_count;
// 	//! The current reservoir
// 	unique_ptr<ReservoirChunk> reservoir_chunk;
// };

struct SampleCopyHelper {
	SelectionVector sel;
	//! Priority queue of [random element, index] for each of the elements in the sample
	std::priority_queue<std::pair<double, idx_t>> reservoir_weights;
	vector<idx_t> actual_indexes;
};

=======
>>>>>>> 8358d81c
struct SelectionVectorHelper {
	SelectionVector sel;
	uint32_t size;
};

class ReservoirSample : public BlockingSample {
public:
	static constexpr const SampleType TYPE = SampleType::RESERVOIR_SAMPLE;

	constexpr static idx_t FIXED_SAMPLE_SIZE_MULTIPLIER = 10;
	constexpr static idx_t FAST_TO_SLOW_THRESHOLD = 60;

<<<<<<< HEAD
	// how much of every chunk we consider for sampling.
	// This can be lowered later to improve ingestion performance.
	constexpr static double CHUNK_SAMPLE_PERCENTAGE = 1.00;
=======
>>>>>>> 8358d81c
	// If the table has less than 204800 rows, this is the percentage
	// of values we save when serializing/returning a sample.
	constexpr static double SAVE_PERCENTAGE = 0.01;

<<<<<<< HEAD
	ReservoirSample(Allocator &allocator, idx_t sample_count, int64_t seed = -1);
	explicit ReservoirSample(Allocator &allocator, int64_t seed = -1);
	explicit ReservoirSample(idx_t sample_count, int64_t seed = -1);

	unique_ptr<BlockingSample> PrepareForSerialization();
	void ExpandSerializedSample();

	SamplingMode SamplingState() const;

	//! Shrink the Ingestion Sample to only contain the tuples that are in the
	//! reservoir weights or are in the "actual_indexes"
	void Shrink();

	//! Transform To "Slow" Merging IngestionSample
	void ConvertToSlowSample();

	//! Get the capactiy of the data chunk reserved for storing samples
	idx_t GetReservoirChunkCapacity() const;

=======
	ReservoirSample(Allocator &allocator, idx_t sample_count, int64_t seed = 1);
	explicit ReservoirSample(idx_t sample_count, unique_ptr<ReservoirChunk> = nullptr);

	//! methods used to help with serializing and deserializing
	void EvictOverBudgetSamples();
	void ExpandSerializedSample();

	SamplingState GetSamplingState() const;

	//! Vacuum the Reservoir Sample so it throws away tuples that are not in the
	//! reservoir weights or in the selection vector
	void Vacuum();

	//! Transform To sample based on reservoir sampling paper
	void ConvertToReservoirSample();

	//! Get the capactiy of the data chunk reserved for storing samples
	idx_t GetReservoirChunkCapacity() const;

>>>>>>> 8358d81c
	//! If for_serialization=true then the sample_chunk is not padded with extra spaces for
	//! future sampling values
	unique_ptr<BlockingSample> Copy() const override;

	//! create the first chunk called by AddToReservoir()
	idx_t FillReservoir(DataChunk &chunk);
	//! Add a chunk of data to the sample
	void AddToReservoir(DataChunk &input) override;
<<<<<<< HEAD
	//! Merge two Ingestion Samples. Other must be an ingestion sample
	void Merge(unique_ptr<BlockingSample> other);

=======
	//! Merge two Reservoir Samples. Other must be a reservoir sample
	void Merge(unique_ptr<BlockingSample> other);

	void ShuffleSel(SelectionVector &sel, idx_t range, idx_t size) const;

>>>>>>> 8358d81c
	//! Update the sample by pushing new sample rows to the end of the sample_chunk.
	//! The new sample rows are the tuples rows resulting from applying sel to other
	void UpdateSampleAppend(DataChunk &this_, DataChunk &other, SelectionVector &other_sel, idx_t append_count) const;

<<<<<<< HEAD
	//! Actually appends the new tuples. TODO: rename function to AppendToSample
	// void UpdateSampleWithTypes(DataChunk &this_, DataChunk &other, SelectionVector &other_sel, idx_t source_count,
	//                            idx_t source_offset, idx_t target_offset);

=======
>>>>>>> 8358d81c
	idx_t GetTuplesSeen() const;
	idx_t NumSamplesCollected() const;
	idx_t GetActiveSampleCount() const;
	static bool ValidSampleType(const LogicalType &type);

	// get the chunk from Reservoir chunk
	DataChunk &Chunk();

	//! Fetches a chunk from the sample. Note that this method is destructive and should only be used after the
	//! sample is completely built.
	// unique_ptr<DataChunk> GetChunkAndDestroy() override;
<<<<<<< HEAD
	unique_ptr<DataChunk> GetChunk(idx_t offset, bool destroy = false) override;
	void Destroy() override;
	void Finalize() override;

	void Verify();

=======
	unique_ptr<DataChunk> GetChunk() override;
	void Destroy() override;
	void Finalize() override;
	void Verify();

	idx_t GetSampleCount();

>>>>>>> 8358d81c
	// map is [index in input chunk] -> [index in sample chunk]. Both are zero-based
	// [index in sample chunk] is incremented by 1
	// index in input chunk have random values, however, they are increasing.
	// The base_reservoir_sampling gets updated however, so the indexes point to (sample_chunk_offset +
	// index_in_sample_chunk) this data is used to make a selection vector to copy samples from the input chunk to the
	// sample chunk
	//! Get indexes from current sample that can be replaced.
	SelectionVectorHelper GetReplacementIndexes(idx_t sample_chunk_offset, idx_t theoretical_chunk_length);

	void Serialize(Serializer &serializer) const override;
	static unique_ptr<BlockingSample> Deserialize(Deserializer &deserializer);

<<<<<<< HEAD
	idx_t sample_count;
	Allocator &allocator;

	unique_ptr<ReservoirChunk> reservoir_chunk;

private:
	// when we serialize, we may have collected too many samples since we fill a standard vector size, then
	// truncate if the table is still <=204800 values. The problem is, in our weights, we store indexes into
	// the selection vector. If throw away values at selection vector index i = 5 , we need to update all indexes
	// i > 5. Otherwise we will have indexes in the weights that are greater than the length of our sample.
	void NormalizeWeights();

	SelectionVectorHelper GetReplacementIndexesSlow(const idx_t sample_chunk_offset, const idx_t chunk_length);
	SelectionVectorHelper GetReplacementIndexesFast(const idx_t sample_chunk_offset, const idx_t chunk_length);
	void SimpleMerge(ReservoirSample &other);
	void WeightedMerge(ReservoirSample &other_ingest);

	// Helper methods for Shrink().
	// Shrink has different logic depending on if the IngestionSample is still in
	// "Fast" mode or in "Slow" mode. This function creates a new sample chunk
	// to copy the old sample chunk into
	unique_ptr<ReservoirChunk> CreateNewSampleChunk(vector<LogicalType> &types, idx_t size) const;

	// Get a vector where each index is a random int in the range 0, size.
	// This is used to shuffle selection vector indexes
	vector<uint32_t> GetRandomizedVector(uint32_t size) const;
	void ShuffleSel();

	bool internal_sample;
=======
private:
	// when we serialize, we may have collected too many samples since we fill a standard vector size, then
	// truncate if the table is still <=204800 values. The problem is, in our weights, we store indexes into
	// the selection vector. If throw away values at selection vector index i = 5 , we need to update all indexes
	// i > 5. Otherwise we will have indexes in the weights that are greater than the length of our sample.
	void NormalizeWeights();

	SelectionVectorHelper GetReplacementIndexesSlow(const idx_t sample_chunk_offset, const idx_t chunk_length);
	SelectionVectorHelper GetReplacementIndexesFast(const idx_t sample_chunk_offset, const idx_t chunk_length);
	void SimpleMerge(ReservoirSample &other);
	void WeightedMerge(ReservoirSample &other_sample);

	// Helper methods for Shrink().
	// Shrink has different logic depending on if the Reservoir sample is still in
	// "Random" mode or in "reservoir" mode. This function creates a new sample chunk
	// to copy the old sample chunk into
	unique_ptr<ReservoirChunk> CreateNewSampleChunk(vector<LogicalType> &types, idx_t size) const;

	// Get a vector where each index is a random int in the range 0, size.
	// This is used to shuffle selection vector indexes
	vector<uint32_t> GetRandomizedVector(uint32_t range, uint32_t size) const;

	idx_t sample_count;
	Allocator &allocator;
	unique_ptr<ReservoirChunk> reservoir_chunk;
	bool stats_sample;
>>>>>>> 8358d81c
	SelectionVector sel;
	idx_t sel_size;
};

//! The reservoir sample sample_size class maintains a streaming sample of variable size
class ReservoirSamplePercentage : public BlockingSample {
	constexpr static idx_t RESERVOIR_THRESHOLD = 100000;

public:
	static constexpr const SampleType TYPE = SampleType::RESERVOIR_PERCENTAGE_SAMPLE;

	ReservoirSamplePercentage(Allocator &allocator, double percentage, int64_t seed = -1);
	ReservoirSamplePercentage(double percentage, int64_t seed, idx_t reservoir_sample_size);
	explicit ReservoirSamplePercentage(double percentage, int64_t seed = -1);

	//! Add a chunk of data to the sample
	void AddToReservoir(DataChunk &input) override;

	unique_ptr<BlockingSample> Copy() const override;

<<<<<<< HEAD
	//! Fetches a chunk from the sample. Note that this method is destructive and should only be used after the
	//! sample is completely built.
	// unique_ptr<DataChunk> GetChunkAndDestroy() override;
	//! Fetches a chunk from the sample. This method is not destructive
	unique_ptr<DataChunk> GetChunk(idx_t offset, bool destroy = false) override;
=======
	//! Fetches a chunk from the sample. If destory = true this method is descructive
	unique_ptr<DataChunk> GetChunk() override;
>>>>>>> 8358d81c
	void Finalize() override;
	// void FromReservoirSample(unique_ptr<ReservoirSample> other);

	void Serialize(Serializer &serializer) const override;
	static unique_ptr<BlockingSample> Deserialize(Deserializer &deserializer);

private:
	Allocator &allocator;
	//! The sample_size to sample
	double sample_percentage;
	//! The fixed sample size of the sub-reservoirs
	idx_t reservoir_sample_size;

	//! The current sample
	unique_ptr<ReservoirSample> current_sample;

	//! The set of finished samples of the reservoir sample
	vector<unique_ptr<ReservoirSample>> finished_samples;

	//! The amount of tuples that have been processed so far (not put in the reservoir, just processed)
	idx_t current_count = 0;
	//! Whether or not the stream is finalized. The stream is automatically finalized on the first call to
	//! GetChunkAndShrink();
	bool is_finalized;
};

} // namespace duckdb<|MERGE_RESOLUTION|>--- conflicted
+++ resolved
@@ -16,27 +16,14 @@
 
 #include "duckdb/common/queue.hpp"
 
-<<<<<<< HEAD
-#define FIXED_SAMPLE_SIZE STANDARD_VECTOR_SIZE
-=======
 // Originally intended to be the vector size, but in order to run on
 // vector size = 2, we had to change it.
 #define FIXED_SAMPLE_SIZE 2048
->>>>>>> 8358d81c
 
 namespace duckdb {
 
-enum class SampleType : uint8_t {
-	BLOCKING_SAMPLE = 0,
-	RESERVOIR_SAMPLE = 1,
-	RESERVOIR_PERCENTAGE_SAMPLE = 2,
-	INGESTION_SAMPLE = 3
-};
-
-enum class SamplingMode : uint8_t { FAST = 0, SLOW = 1 };
-
-<<<<<<< HEAD
-=======
+enum class SampleType : uint8_t { BLOCKING_SAMPLE = 0, RESERVOIR_SAMPLE = 1, RESERVOIR_PERCENTAGE_SAMPLE = 2 };
+
 enum class SamplingState : uint8_t { RANDOM = 0, RESERVOIR = 1 };
 
 class ReservoirRNG : public RandomEngine {
@@ -58,28 +45,19 @@
 	};
 };
 
->>>>>>> 8358d81c
 //! Resevoir sampling is based on the 2005 paper "Weighted Random Sampling" by Efraimidis and Spirakis
 class BaseReservoirSampling {
 public:
 	explicit BaseReservoirSampling(int64_t seed);
 	BaseReservoirSampling();
 
-<<<<<<< HEAD
-	void InitializeReservoirWeights(idx_t cur_size, idx_t sample_size, idx_t index_offset = 0);
-=======
 	void InitializeReservoirWeights(idx_t cur_size, idx_t sample_size);
->>>>>>> 8358d81c
 
 	void SetNextEntry();
 
 	void ReplaceElementWithIndex(idx_t entry_index, double with_weight, bool pop = true);
 	void ReplaceElement(double with_weight = -1);
 
-<<<<<<< HEAD
-	void IncreaseNumEntriesSeenTotal(idx_t count);
-=======
->>>>>>> 8358d81c
 	void UpdateMinWeightThreshold();
 
 	//! Go from the naive sampling to the reservoir sampling
@@ -88,15 +66,9 @@
 	void FillWeights(SelectionVector &sel, idx_t &sel_size);
 
 	unique_ptr<BaseReservoirSampling> Copy();
-<<<<<<< HEAD
-	// BaseReservoirSampling Copy2();
-	//! The random generator
-	RandomEngine random;
-=======
 
 	//! The random generator
 	ReservoirRNG random;
->>>>>>> 8358d81c
 
 	//! The next element to sample
 	idx_t next_index_to_sample;
@@ -144,17 +116,6 @@
 
 	//! Add a chunk of data to the sample
 	virtual void AddToReservoir(DataChunk &input) = 0;
-<<<<<<< HEAD
-
-	virtual unique_ptr<BlockingSample> Copy() const = 0;
-
-	virtual void Finalize() = 0;
-
-	//! Fetches a chunk from the sample. Note that this method is destructive and should only be used when
-	//! querying from a sample defined in a query and not a table sample.
-	virtual unique_ptr<DataChunk> GetChunk(idx_t offset = 0, bool destroy = false) = 0;
-	virtual void Destroy();
-=======
 	virtual unique_ptr<BlockingSample> Copy() const = 0;
 	virtual void Finalize() = 0;
 	virtual void Destroy();
@@ -162,7 +123,6 @@
 	//! Fetches a chunk from the sample. destroy = true should only be used when
 	//! querying from a sample defined in a query and not a duckdb_table_sample.
 	virtual unique_ptr<DataChunk> GetChunk() = 0;
->>>>>>> 8358d81c
 
 	virtual void Serialize(Serializer &serializer) const;
 	static unique_ptr<BlockingSample> Deserialize(Deserializer &deserializer);
@@ -190,8 +150,6 @@
 	}
 };
 
-class ReservoirSample;
-
 class ReservoirChunk {
 public:
 	ReservoirChunk() {
@@ -204,63 +162,6 @@
 	unique_ptr<ReservoirChunk> Copy() const;
 };
 
-<<<<<<< HEAD
-// //! The reservoir sample class maintains a streaming sample of fixed size "sample_count"
-// class ReservoirSample : public BlockingSample {
-// public:
-// 	static constexpr const SampleType TYPE = SampleType::RESERVOIR_SAMPLE;
-//
-// public:
-// 	ReservoirSample(Allocator &allocator, idx_t sample_count, int64_t seed = -1);
-// 	explicit ReservoirSample(idx_t sample_count, int64_t seed = -1);
-//
-// 	//! Add a chunk of data to the sample
-// 	void AddToReservoir(DataChunk &input) override;
-//
-// 	unique_ptr<IngestionSample> ConvertToIngestionSample();
-//
-// 	unique_ptr<BlockingSample> Copy() const override;
-//
-// 	//! Fetches a chunk from the sample. Note that this method is destructive and should only be used after the
-// 	//! sample is completely built.
-// 	unique_ptr<DataChunk> GetChunkAndShrink() override;
-// 	unique_ptr<DataChunk> GetChunk(idx_t offset = 0) override;
-// 	void Destroy() override;
-// 	void Finalize() override;
-// 	void Verify();
-// 	void Serialize(Serializer &serializer) const override;
-// 	static unique_ptr<BlockingSample> Deserialize(Deserializer &deserializer);
-//
-// private:
-// 	//! Replace a single element of the input
-// 	void ReplaceElement(DataChunk &input, idx_t index_in_chunk, double with_weight = -1);
-// 	void ReplaceElement(idx_t reservoir_chunk_index, DataChunk &input, idx_t index_in_input_chunk, double with_weight);
-//
-// 	void CreateReservoirChunk(const vector<LogicalType> &types);
-// 	//! Fills the reservoir up until sample_count entries, returns how many entries are still required
-// 	idx_t FillReservoir(DataChunk &input);
-//
-// 	DataChunk &Chunk();
-//
-// public:
-// 	Allocator &allocator;
-// 	//! The size of the reservoir sample.
-// 	//! when calculating percentages, it is set to reservoir_threshold * percentage
-// 	//! when explicit number used, sample_count = number
-// 	idx_t sample_count;
-// 	//! The current reservoir
-// 	unique_ptr<ReservoirChunk> reservoir_chunk;
-// };
-
-struct SampleCopyHelper {
-	SelectionVector sel;
-	//! Priority queue of [random element, index] for each of the elements in the sample
-	std::priority_queue<std::pair<double, idx_t>> reservoir_weights;
-	vector<idx_t> actual_indexes;
-};
-
-=======
->>>>>>> 8358d81c
 struct SelectionVectorHelper {
 	SelectionVector sel;
 	uint32_t size;
@@ -273,37 +174,10 @@
 	constexpr static idx_t FIXED_SAMPLE_SIZE_MULTIPLIER = 10;
 	constexpr static idx_t FAST_TO_SLOW_THRESHOLD = 60;
 
-<<<<<<< HEAD
-	// how much of every chunk we consider for sampling.
-	// This can be lowered later to improve ingestion performance.
-	constexpr static double CHUNK_SAMPLE_PERCENTAGE = 1.00;
-=======
->>>>>>> 8358d81c
 	// If the table has less than 204800 rows, this is the percentage
 	// of values we save when serializing/returning a sample.
 	constexpr static double SAVE_PERCENTAGE = 0.01;
 
-<<<<<<< HEAD
-	ReservoirSample(Allocator &allocator, idx_t sample_count, int64_t seed = -1);
-	explicit ReservoirSample(Allocator &allocator, int64_t seed = -1);
-	explicit ReservoirSample(idx_t sample_count, int64_t seed = -1);
-
-	unique_ptr<BlockingSample> PrepareForSerialization();
-	void ExpandSerializedSample();
-
-	SamplingMode SamplingState() const;
-
-	//! Shrink the Ingestion Sample to only contain the tuples that are in the
-	//! reservoir weights or are in the "actual_indexes"
-	void Shrink();
-
-	//! Transform To "Slow" Merging IngestionSample
-	void ConvertToSlowSample();
-
-	//! Get the capactiy of the data chunk reserved for storing samples
-	idx_t GetReservoirChunkCapacity() const;
-
-=======
 	ReservoirSample(Allocator &allocator, idx_t sample_count, int64_t seed = 1);
 	explicit ReservoirSample(idx_t sample_count, unique_ptr<ReservoirChunk> = nullptr);
 
@@ -323,7 +197,6 @@
 	//! Get the capactiy of the data chunk reserved for storing samples
 	idx_t GetReservoirChunkCapacity() const;
 
->>>>>>> 8358d81c
 	//! If for_serialization=true then the sample_chunk is not padded with extra spaces for
 	//! future sampling values
 	unique_ptr<BlockingSample> Copy() const override;
@@ -332,28 +205,15 @@
 	idx_t FillReservoir(DataChunk &chunk);
 	//! Add a chunk of data to the sample
 	void AddToReservoir(DataChunk &input) override;
-<<<<<<< HEAD
-	//! Merge two Ingestion Samples. Other must be an ingestion sample
-	void Merge(unique_ptr<BlockingSample> other);
-
-=======
 	//! Merge two Reservoir Samples. Other must be a reservoir sample
 	void Merge(unique_ptr<BlockingSample> other);
 
 	void ShuffleSel(SelectionVector &sel, idx_t range, idx_t size) const;
 
->>>>>>> 8358d81c
 	//! Update the sample by pushing new sample rows to the end of the sample_chunk.
 	//! The new sample rows are the tuples rows resulting from applying sel to other
 	void UpdateSampleAppend(DataChunk &this_, DataChunk &other, SelectionVector &other_sel, idx_t append_count) const;
 
-<<<<<<< HEAD
-	//! Actually appends the new tuples. TODO: rename function to AppendToSample
-	// void UpdateSampleWithTypes(DataChunk &this_, DataChunk &other, SelectionVector &other_sel, idx_t source_count,
-	//                            idx_t source_offset, idx_t target_offset);
-
-=======
->>>>>>> 8358d81c
 	idx_t GetTuplesSeen() const;
 	idx_t NumSamplesCollected() const;
 	idx_t GetActiveSampleCount() const;
@@ -365,14 +225,6 @@
 	//! Fetches a chunk from the sample. Note that this method is destructive and should only be used after the
 	//! sample is completely built.
 	// unique_ptr<DataChunk> GetChunkAndDestroy() override;
-<<<<<<< HEAD
-	unique_ptr<DataChunk> GetChunk(idx_t offset, bool destroy = false) override;
-	void Destroy() override;
-	void Finalize() override;
-
-	void Verify();
-
-=======
 	unique_ptr<DataChunk> GetChunk() override;
 	void Destroy() override;
 	void Finalize() override;
@@ -380,7 +232,6 @@
 
 	idx_t GetSampleCount();
 
->>>>>>> 8358d81c
 	// map is [index in input chunk] -> [index in sample chunk]. Both are zero-based
 	// [index in sample chunk] is incremented by 1
 	// index in input chunk have random values, however, they are increasing.
@@ -393,12 +244,6 @@
 	void Serialize(Serializer &serializer) const override;
 	static unique_ptr<BlockingSample> Deserialize(Deserializer &deserializer);
 
-<<<<<<< HEAD
-	idx_t sample_count;
-	Allocator &allocator;
-
-	unique_ptr<ReservoirChunk> reservoir_chunk;
-
 private:
 	// when we serialize, we may have collected too many samples since we fill a standard vector size, then
 	// truncate if the table is still <=204800 values. The problem is, in our weights, we store indexes into
@@ -409,31 +254,6 @@
 	SelectionVectorHelper GetReplacementIndexesSlow(const idx_t sample_chunk_offset, const idx_t chunk_length);
 	SelectionVectorHelper GetReplacementIndexesFast(const idx_t sample_chunk_offset, const idx_t chunk_length);
 	void SimpleMerge(ReservoirSample &other);
-	void WeightedMerge(ReservoirSample &other_ingest);
-
-	// Helper methods for Shrink().
-	// Shrink has different logic depending on if the IngestionSample is still in
-	// "Fast" mode or in "Slow" mode. This function creates a new sample chunk
-	// to copy the old sample chunk into
-	unique_ptr<ReservoirChunk> CreateNewSampleChunk(vector<LogicalType> &types, idx_t size) const;
-
-	// Get a vector where each index is a random int in the range 0, size.
-	// This is used to shuffle selection vector indexes
-	vector<uint32_t> GetRandomizedVector(uint32_t size) const;
-	void ShuffleSel();
-
-	bool internal_sample;
-=======
-private:
-	// when we serialize, we may have collected too many samples since we fill a standard vector size, then
-	// truncate if the table is still <=204800 values. The problem is, in our weights, we store indexes into
-	// the selection vector. If throw away values at selection vector index i = 5 , we need to update all indexes
-	// i > 5. Otherwise we will have indexes in the weights that are greater than the length of our sample.
-	void NormalizeWeights();
-
-	SelectionVectorHelper GetReplacementIndexesSlow(const idx_t sample_chunk_offset, const idx_t chunk_length);
-	SelectionVectorHelper GetReplacementIndexesFast(const idx_t sample_chunk_offset, const idx_t chunk_length);
-	void SimpleMerge(ReservoirSample &other);
 	void WeightedMerge(ReservoirSample &other_sample);
 
 	// Helper methods for Shrink().
@@ -450,7 +270,6 @@
 	Allocator &allocator;
 	unique_ptr<ReservoirChunk> reservoir_chunk;
 	bool stats_sample;
->>>>>>> 8358d81c
 	SelectionVector sel;
 	idx_t sel_size;
 };
@@ -471,18 +290,9 @@
 
 	unique_ptr<BlockingSample> Copy() const override;
 
-<<<<<<< HEAD
-	//! Fetches a chunk from the sample. Note that this method is destructive and should only be used after the
-	//! sample is completely built.
-	// unique_ptr<DataChunk> GetChunkAndDestroy() override;
-	//! Fetches a chunk from the sample. This method is not destructive
-	unique_ptr<DataChunk> GetChunk(idx_t offset, bool destroy = false) override;
-=======
 	//! Fetches a chunk from the sample. If destory = true this method is descructive
 	unique_ptr<DataChunk> GetChunk() override;
->>>>>>> 8358d81c
 	void Finalize() override;
-	// void FromReservoirSample(unique_ptr<ReservoirSample> other);
 
 	void Serialize(Serializer &serializer) const override;
 	static unique_ptr<BlockingSample> Deserialize(Deserializer &deserializer);
