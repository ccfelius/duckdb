--- conflicted
+++ resolved
@@ -113,11 +113,6 @@
 	static ClientConfig &GetConfig(ClientContext &context);
 	static const ClientConfig &GetConfig(const ClientContext &context);
 
-<<<<<<< HEAD
-=======
-	string ExtractTimezone() const;
-
->>>>>>> 24fa7b52
 	bool AnyVerification() {
 		return query_verification_enabled || verify_external || verify_serializer;
 	}
