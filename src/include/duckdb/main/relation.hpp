--- conflicted
+++ resolved
@@ -34,8 +34,6 @@
 class QueryNode;
 class TableRef;
 
-<<<<<<< HEAD
-=======
 static string CreateRelationAlias(RelationType type, const string &alias) {
 	if (!alias.empty()) {
 		return alias;
@@ -43,7 +41,6 @@
 	return StringUtil::Format("%s_%s", EnumUtil::ToString(type), StringUtil::GenerateRandomName());
 }
 
->>>>>>> 44c3e83b
 class RelationContextWrapper : public ClientContextWrapper {
 public:
 	~RelationContextWrapper() override = default;
@@ -64,19 +61,12 @@
 	Relation(const shared_ptr<ClientContext> &context_p, const RelationType type) : type(type) {
 		context = make_shared_ptr<ClientContextWrapper>(context_p);
 	}
-<<<<<<< HEAD
-	Relation(const shared_ptr<ClientContextWrapper> &context, RelationType type) : context(context), type(type) {
-	}
-
-	Relation(const shared_ptr<RelationContextWrapper> &context, RelationType type) : context(context), type(type) {
-=======
 	Relation(const shared_ptr<ClientContextWrapper> &context, RelationType type, const string &alias_p = "")
 	    : context(context), type(type), alias(CreateRelationAlias(type, alias_p)) {
 	}
 
 	Relation(const shared_ptr<RelationContextWrapper> &context, RelationType type, const string &alias_p = "")
 	    : context(context), type(type), alias(CreateRelationAlias(type, alias_p)) {
->>>>>>> 44c3e83b
 	}
 
 	virtual ~Relation() = default;
