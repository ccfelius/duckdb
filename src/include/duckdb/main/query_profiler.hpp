--- conflicted
+++ resolved
@@ -46,13 +46,8 @@
 		time += n_time;
 	}
 
-<<<<<<< HEAD
-	void AddElements(idx_t n_elements) {
-		elements += n_elements;
-=======
 	void AddReturnedElements(idx_t n_elements) {
-		this->elements_returned += n_elements;
->>>>>>> 90324672
+		elements_returned += n_elements;
 	}
 };
 
