--- conflicted
+++ resolved
@@ -63,13 +63,7 @@
 
 private:
 	//! A reference to the underlying storage unit used for this table
-<<<<<<< HEAD
-	std::shared_ptr<DataTable> storage;
-=======
 	shared_ptr<DataTable> storage;
-	//! A list of constraints that are part of this table
-	vector<unique_ptr<BoundConstraint>> bound_constraints;
->>>>>>> 05f78923
 	//! Manages dependencies of the individual columns of the table
 	ColumnDependencyManager column_dependency_manager;
 };
