--- conflicted
+++ resolved
@@ -41,14 +41,9 @@
 	DUCKDB_API explicit CatalogSearchPath(ClientContext &client_p);
 	CatalogSearchPath(const CatalogSearchPath &other) = delete;
 
-<<<<<<< HEAD
 	DUCKDB_API void Set(const CatalogSearchEntry &new_value, bool is_set_schema);
 	DUCKDB_API void Set(const vector<CatalogSearchEntry> &new_paths, bool is_set_schema = false);
-=======
-	DUCKDB_API void Set(const string &new_value, bool is_set_schema);
-	DUCKDB_API void Set(vector<string> &new_paths, bool is_set_schema = false);
 	DUCKDB_API void Reset();
->>>>>>> 56780ab1
 
 	DUCKDB_API const vector<CatalogSearchEntry> &Get();
 	DUCKDB_API const vector<CatalogSearchEntry> &GetSetPaths() {
