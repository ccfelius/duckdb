//===----------------------------------------------------------------------===//
//                         DuckDB
//
// duckdb/catalog/catalog.hpp
//
//
//===----------------------------------------------------------------------===//

#pragma once

#include "duckdb/catalog/catalog_entry.hpp"
#include "duckdb/common/mutex.hpp"
#include "duckdb/parser/query_error_context.hpp"
#include "duckdb/catalog/catalog_transaction.hpp"
#include "duckdb/common/reference_map.hpp"
#include "duckdb/common/atomic.hpp"
#include "duckdb/common/optional_ptr.hpp"
<<<<<<< HEAD

=======
#include "duckdb/common/enums/on_entry_not_found.hpp"
>>>>>>> da69aeaa
#include <functional>

namespace duckdb {
struct CreateSchemaInfo;
struct DropInfo;
struct BoundCreateTableInfo;
struct AlterTableInfo;
struct CreateTableFunctionInfo;
struct CreateCopyFunctionInfo;
struct CreatePragmaFunctionInfo;
struct CreateFunctionInfo;
struct CreateViewInfo;
struct CreateSequenceInfo;
struct CreateCollationInfo;
struct CreateIndexInfo;
struct CreateTypeInfo;
struct CreateTableInfo;
struct DatabaseSize;

class AttachedDatabase;
class ClientContext;
class Transaction;

class AggregateFunctionCatalogEntry;
class CollateCatalogEntry;
class SchemaCatalogEntry;
class TableCatalogEntry;
class ViewCatalogEntry;
class SequenceCatalogEntry;
class TableFunctionCatalogEntry;
class CopyFunctionCatalogEntry;
class PragmaFunctionCatalogEntry;
class CatalogSet;
class DatabaseInstance;
class DependencyManager;

struct CatalogLookup;
struct CatalogEntryLookup;
struct SimilarCatalogEntry;

class Binder;
class LogicalOperator;
class PhysicalOperator;
class LogicalCreateIndex;
class LogicalCreateTable;
class LogicalInsert;
class LogicalDelete;
class LogicalUpdate;
class CreateStatement;

//! The Catalog object represents the catalog of the database.
class Catalog {
public:
	explicit Catalog(AttachedDatabase &db);
	virtual ~Catalog();

public:
	//! Get the SystemCatalog from the ClientContext
	DUCKDB_API static Catalog &GetSystemCatalog(ClientContext &context);
	//! Get the SystemCatalog from the DatabaseInstance
	DUCKDB_API static Catalog &GetSystemCatalog(DatabaseInstance &db);
	//! Get the specified Catalog from the ClientContext
	DUCKDB_API static Catalog &GetCatalog(ClientContext &context, const string &catalog_name);
	//! Get the specified Catalog from the DatabaseInstance
	DUCKDB_API static Catalog &GetCatalog(DatabaseInstance &db, const string &catalog_name);
	//! Gets the specified Catalog from the database if it exists
	DUCKDB_API static optional_ptr<Catalog> GetCatalogEntry(ClientContext &context, const string &catalog_name);
	//! Get the specific Catalog from the AttachedDatabase
	DUCKDB_API static Catalog &GetCatalog(AttachedDatabase &db);

	DUCKDB_API AttachedDatabase &GetAttached();
	DUCKDB_API DatabaseInstance &GetDatabase();

	virtual bool IsDuckCatalog() {
		return false;
	}
	virtual void Initialize(bool load_builtin) = 0;

	bool IsSystemCatalog() const;
	bool IsTemporaryCatalog() const;

	//! Returns the current version of the catalog (incremented whenever anything changes, not stored between restarts)
	DUCKDB_API idx_t GetCatalogVersion();
	//! Trigger a modification in the catalog, increasing the catalog version and returning the previous version
	DUCKDB_API idx_t ModifyCatalog();

	//! Returns the catalog name - based on how the catalog was attached
	DUCKDB_API const string &GetName();
	DUCKDB_API idx_t GetOid();
	DUCKDB_API virtual string GetCatalogType() = 0;

	DUCKDB_API CatalogTransaction GetCatalogTransaction(ClientContext &context);

	//! Creates a schema in the catalog.
	DUCKDB_API virtual optional_ptr<CatalogEntry> CreateSchema(CatalogTransaction transaction,
	                                                           CreateSchemaInfo &info) = 0;
	DUCKDB_API optional_ptr<CatalogEntry> CreateSchema(ClientContext &context, CreateSchemaInfo &info);
	//! Creates a table in the catalog.
	DUCKDB_API optional_ptr<CatalogEntry> CreateTable(CatalogTransaction transaction, BoundCreateTableInfo &info);
	DUCKDB_API optional_ptr<CatalogEntry> CreateTable(ClientContext &context, BoundCreateTableInfo &info);
	//! Creates a table in the catalog.
	DUCKDB_API optional_ptr<CatalogEntry> CreateTable(ClientContext &context, unique_ptr<CreateTableInfo> info);
	//! Create a table function in the catalog
	DUCKDB_API optional_ptr<CatalogEntry> CreateTableFunction(CatalogTransaction transaction,
	                                                          CreateTableFunctionInfo &info);
	DUCKDB_API optional_ptr<CatalogEntry> CreateTableFunction(ClientContext &context, CreateTableFunctionInfo &info);
	// Kept for backwards compatibility
	DUCKDB_API optional_ptr<CatalogEntry> CreateTableFunction(ClientContext &context,
	                                                          optional_ptr<CreateTableFunctionInfo> info);
	//! Create a copy function in the catalog
	DUCKDB_API optional_ptr<CatalogEntry> CreateCopyFunction(CatalogTransaction transaction,
	                                                         CreateCopyFunctionInfo &info);
	DUCKDB_API optional_ptr<CatalogEntry> CreateCopyFunction(ClientContext &context, CreateCopyFunctionInfo &info);
	//! Create a pragma function in the catalog
	DUCKDB_API optional_ptr<CatalogEntry> CreatePragmaFunction(CatalogTransaction transaction,
	                                                           CreatePragmaFunctionInfo &info);
	DUCKDB_API optional_ptr<CatalogEntry> CreatePragmaFunction(ClientContext &context, CreatePragmaFunctionInfo &info);
	//! Create a scalar or aggregate function in the catalog
	DUCKDB_API optional_ptr<CatalogEntry> CreateFunction(CatalogTransaction transaction, CreateFunctionInfo &info);
	DUCKDB_API optional_ptr<CatalogEntry> CreateFunction(ClientContext &context, CreateFunctionInfo &info);
	//! Creates a table in the catalog.
	DUCKDB_API optional_ptr<CatalogEntry> CreateView(CatalogTransaction transaction, CreateViewInfo &info);
	DUCKDB_API optional_ptr<CatalogEntry> CreateView(ClientContext &context, CreateViewInfo &info);
	//! Creates a sequence in the catalog.
	DUCKDB_API optional_ptr<CatalogEntry> CreateSequence(CatalogTransaction transaction, CreateSequenceInfo &info);
	DUCKDB_API optional_ptr<CatalogEntry> CreateSequence(ClientContext &context, CreateSequenceInfo &info);
	//! Creates a Enum in the catalog.
	DUCKDB_API optional_ptr<CatalogEntry> CreateType(CatalogTransaction transaction, CreateTypeInfo &info);
	DUCKDB_API optional_ptr<CatalogEntry> CreateType(ClientContext &context, CreateTypeInfo &info);
	//! Creates a collation in the catalog
	DUCKDB_API optional_ptr<CatalogEntry> CreateCollation(CatalogTransaction transaction, CreateCollationInfo &info);
	DUCKDB_API optional_ptr<CatalogEntry> CreateCollation(ClientContext &context, CreateCollationInfo &info);
	//! Creates an index in the catalog
	DUCKDB_API optional_ptr<CatalogEntry> CreateIndex(CatalogTransaction transaction, CreateIndexInfo &info);
	DUCKDB_API optional_ptr<CatalogEntry> CreateIndex(ClientContext &context, CreateIndexInfo &info);

	//! Creates a table in the catalog.
	DUCKDB_API optional_ptr<CatalogEntry> CreateTable(CatalogTransaction transaction, SchemaCatalogEntry &schema,
	                                                  BoundCreateTableInfo &info);
	//! Create a table function in the catalog
	DUCKDB_API optional_ptr<CatalogEntry>
	CreateTableFunction(CatalogTransaction transaction, SchemaCatalogEntry &schema, CreateTableFunctionInfo &info);
	//! Create a copy function in the catalog
	DUCKDB_API optional_ptr<CatalogEntry> CreateCopyFunction(CatalogTransaction transaction, SchemaCatalogEntry &schema,
	                                                         CreateCopyFunctionInfo &info);
	//! Create a pragma function in the catalog
	DUCKDB_API optional_ptr<CatalogEntry>
	CreatePragmaFunction(CatalogTransaction transaction, SchemaCatalogEntry &schema, CreatePragmaFunctionInfo &info);
	//! Create a scalar or aggregate function in the catalog
	DUCKDB_API optional_ptr<CatalogEntry> CreateFunction(CatalogTransaction transaction, SchemaCatalogEntry &schema,
	                                                     CreateFunctionInfo &info);
	//! Creates a view in the catalog
	DUCKDB_API optional_ptr<CatalogEntry> CreateView(CatalogTransaction transaction, SchemaCatalogEntry &schema,
	                                                 CreateViewInfo &info);
	//! Creates a table in the catalog.
	DUCKDB_API optional_ptr<CatalogEntry> CreateSequence(CatalogTransaction transaction, SchemaCatalogEntry &schema,
	                                                     CreateSequenceInfo &info);
	//! Creates a enum in the catalog.
	DUCKDB_API optional_ptr<CatalogEntry> CreateType(CatalogTransaction transaction, SchemaCatalogEntry &schema,
	                                                 CreateTypeInfo &info);
	//! Creates a collation in the catalog
	DUCKDB_API optional_ptr<CatalogEntry> CreateCollation(CatalogTransaction transaction, SchemaCatalogEntry &schema,
	                                                      CreateCollationInfo &info);

	//! Drops an entry from the catalog
	DUCKDB_API void DropEntry(ClientContext &context, DropInfo &info);

	//! Returns the schema object with the specified name, or throws an exception if it does not exist
	DUCKDB_API SchemaCatalogEntry &GetSchema(ClientContext &context, const string &name,
	                                         QueryErrorContext error_context = QueryErrorContext());
	DUCKDB_API optional_ptr<SchemaCatalogEntry> GetSchema(ClientContext &context, const string &name,
	                                                      OnEntryNotFound if_not_found,
	                                                      QueryErrorContext error_context = QueryErrorContext());
	DUCKDB_API SchemaCatalogEntry &GetSchema(CatalogTransaction transaction, const string &name,
	                                         QueryErrorContext error_context = QueryErrorContext());
	DUCKDB_API virtual optional_ptr<SchemaCatalogEntry>
	GetSchema(CatalogTransaction transaction, const string &schema_name, OnEntryNotFound if_not_found,
	          QueryErrorContext error_context = QueryErrorContext()) = 0;
	DUCKDB_API static SchemaCatalogEntry &GetSchema(ClientContext &context, const string &catalog_name,
	                                                const string &schema_name,
	                                                QueryErrorContext error_context = QueryErrorContext());
	DUCKDB_API static optional_ptr<SchemaCatalogEntry> GetSchema(ClientContext &context, const string &catalog_name,
	                                                             const string &schema_name,
	                                                             OnEntryNotFound if_not_found,
	                                                             QueryErrorContext error_context = QueryErrorContext());
	//! Scans all the schemas in the system one-by-one, invoking the callback for each entry
	DUCKDB_API virtual void ScanSchemas(ClientContext &context, std::function<void(SchemaCatalogEntry &)> callback) = 0;
	//! Gets the "schema.name" entry of the specified type, if entry does not exist behavior depends on OnEntryNotFound
	DUCKDB_API optional_ptr<CatalogEntry> GetEntry(ClientContext &context, CatalogType type, const string &schema,
	                                               const string &name, OnEntryNotFound if_not_found,
	                                               QueryErrorContext error_context = QueryErrorContext());
	DUCKDB_API CatalogEntry &GetEntry(ClientContext &context, CatalogType type, const string &schema,
	                                  const string &name, QueryErrorContext error_context = QueryErrorContext());
	//! Gets the "catalog.schema.name" entry of the specified type, if entry does not exist behavior depends on
	//! OnEntryNotFound
	DUCKDB_API static optional_ptr<CatalogEntry> GetEntry(ClientContext &context, CatalogType type,
	                                                      const string &catalog, const string &schema,
	                                                      const string &name, OnEntryNotFound if_not_found,
	                                                      QueryErrorContext error_context = QueryErrorContext());
	DUCKDB_API static CatalogEntry &GetEntry(ClientContext &context, CatalogType type, const string &catalog,
	                                         const string &schema, const string &name,
	                                         QueryErrorContext error_context = QueryErrorContext());

	//! Gets the "schema.name" entry without a specified type, if entry does not exist an exception is thrown
	DUCKDB_API CatalogEntry &GetEntry(ClientContext &context, const string &schema, const string &name);

	//! Fetches a logical type from the catalog
	DUCKDB_API LogicalType GetType(ClientContext &context, const string &schema, const string &names,
	                               OnEntryNotFound if_not_found);

	DUCKDB_API static LogicalType GetType(ClientContext &context, const string &catalog_name, const string &schema,
	                                      const string &name);

	static bool TypeExists(ClientContext &context, const string &catalog_name, const string &schema,
	                       const string &name);

	template <class T>
	optional_ptr<T> GetEntry(ClientContext &context, const string &schema_name, const string &name,
	                         OnEntryNotFound if_not_found, QueryErrorContext error_context = QueryErrorContext()) {
		auto entry = GetEntry(context, T::Type, schema_name, name, if_not_found, error_context);
		if (!entry) {
			return nullptr;
		}
		if (entry->type != T::Type) {
			throw CatalogException(error_context.FormatError("%s is not an %s", name, T::Name));
		}
		return &entry->template Cast<T>();
	}
	template <class T>
	T &GetEntry(ClientContext &context, const string &schema_name, const string &name,
	            QueryErrorContext error_context = QueryErrorContext()) {
		auto entry = GetEntry<T>(context, schema_name, name, OnEntryNotFound::THROW_EXCEPTION, error_context);
		return *entry;
	}

	//! Append a scalar or aggregate function to the catalog
	DUCKDB_API optional_ptr<CatalogEntry> AddFunction(ClientContext &context, CreateFunctionInfo &info);

	//! Alter an existing entry in the catalog.
	DUCKDB_API void Alter(ClientContext &context, AlterInfo &info);

	virtual unique_ptr<PhysicalOperator> PlanCreateTableAs(ClientContext &context, LogicalCreateTable &op,
	                                                       unique_ptr<PhysicalOperator> plan) = 0;
	virtual unique_ptr<PhysicalOperator> PlanInsert(ClientContext &context, LogicalInsert &op,
	                                                unique_ptr<PhysicalOperator> plan) = 0;
	virtual unique_ptr<PhysicalOperator> PlanDelete(ClientContext &context, LogicalDelete &op,
	                                                unique_ptr<PhysicalOperator> plan) = 0;
	virtual unique_ptr<PhysicalOperator> PlanUpdate(ClientContext &context, LogicalUpdate &op,
	                                                unique_ptr<PhysicalOperator> plan) = 0;
	virtual unique_ptr<LogicalOperator> BindCreateIndex(Binder &binder, CreateStatement &stmt, TableCatalogEntry &table,
	                                                    unique_ptr<LogicalOperator> plan) = 0;

	virtual DatabaseSize GetDatabaseSize(ClientContext &context) = 0;

	virtual bool InMemory() = 0;
	virtual string GetDBPath() = 0;

public:
	template <class T>
	static optional_ptr<T> GetEntry(ClientContext &context, const string &catalog_name, const string &schema_name,
	                                const string &name, OnEntryNotFound if_not_found,
	                                QueryErrorContext error_context = QueryErrorContext()) {
		auto entry = GetEntry(context, T::Type, catalog_name, schema_name, name, if_not_found, error_context);
		if (!entry) {
			return nullptr;
		}
		if (entry->type != T::Type) {
			throw CatalogException(error_context.FormatError("%s is not an %s", name, T::Name));
		}
		return &entry->template Cast<T>();
	}
	template <class T>
	static T &GetEntry(ClientContext &context, const string &catalog_name, const string &schema_name,
	                   const string &name, QueryErrorContext error_context = QueryErrorContext()) {
		auto entry =
		    GetEntry<T>(context, catalog_name, schema_name, name, OnEntryNotFound::THROW_EXCEPTION, error_context);
		return *entry;
	}

	DUCKDB_API vector<reference<SchemaCatalogEntry>> GetSchemas(ClientContext &context);
	DUCKDB_API static vector<reference<SchemaCatalogEntry>> GetSchemas(ClientContext &context,
	                                                                   const string &catalog_name);
	DUCKDB_API static vector<reference<SchemaCatalogEntry>> GetAllSchemas(ClientContext &context);

	virtual void Verify();

	static CatalogException UnrecognizedConfigurationError(ClientContext &context, const string &name);

protected:
	//! Reference to the database
	AttachedDatabase &db;

private:
	CatalogEntryLookup LookupEntryInternal(CatalogTransaction transaction, CatalogType type, const string &schema,
	                                       const string &name);
	CatalogEntryLookup LookupEntry(ClientContext &context, CatalogType type, const string &schema, const string &name,
	                               OnEntryNotFound if_not_found, QueryErrorContext error_context = QueryErrorContext());
	static CatalogEntryLookup LookupEntry(ClientContext &context, vector<CatalogLookup> &lookups, CatalogType type,
	                                      const string &name, OnEntryNotFound if_not_found,
	                                      QueryErrorContext error_context = QueryErrorContext());

	//! Return an exception with did-you-mean suggestion.
	static CatalogException CreateMissingEntryException(ClientContext &context, const string &entry_name,
	                                                    CatalogType type,
	                                                    const reference_set_t<SchemaCatalogEntry> &schemas,
	                                                    QueryErrorContext error_context);

	//! Return the close entry name, the distance and the belonging schema.
	static SimilarCatalogEntry SimilarEntryInSchemas(ClientContext &context, const string &entry_name, CatalogType type,
	                                                 const reference_set_t<SchemaCatalogEntry> &schemas);

<<<<<<< HEAD
	virtual void DropSchema(ClientContext &context, DropInfo *info) = 0;
=======
	virtual void DropSchema(ClientContext &context, DropInfo &info) = 0;
>>>>>>> da69aeaa

public:
	template <class TARGET>
	TARGET &Cast() {
		D_ASSERT(dynamic_cast<TARGET *>(this));
<<<<<<< HEAD
		return (TARGET &)*this;
=======
		return reinterpret_cast<TARGET &>(*this);
>>>>>>> da69aeaa
	}

	template <class TARGET>
	const TARGET &Cast() const {
		D_ASSERT(dynamic_cast<const TARGET *>(this));
<<<<<<< HEAD
		return (const TARGET &)*this;
=======
		return reinterpret_cast<const TARGET &>(*this);
>>>>>>> da69aeaa
	}
};

} // namespace duckdb<|MERGE_RESOLUTION|>--- conflicted
+++ resolved
@@ -15,11 +15,7 @@
 #include "duckdb/common/reference_map.hpp"
 #include "duckdb/common/atomic.hpp"
 #include "duckdb/common/optional_ptr.hpp"
-<<<<<<< HEAD
-
-=======
 #include "duckdb/common/enums/on_entry_not_found.hpp"
->>>>>>> da69aeaa
 #include <functional>
 
 namespace duckdb {
@@ -233,9 +229,6 @@
 	DUCKDB_API static LogicalType GetType(ClientContext &context, const string &catalog_name, const string &schema,
 	                                      const string &name);
 
-	static bool TypeExists(ClientContext &context, const string &catalog_name, const string &schema,
-	                       const string &name);
-
 	template <class T>
 	optional_ptr<T> GetEntry(ClientContext &context, const string &schema_name, const string &name,
 	                         OnEntryNotFound if_not_found, QueryErrorContext error_context = QueryErrorContext()) {
@@ -331,31 +324,19 @@
 	static SimilarCatalogEntry SimilarEntryInSchemas(ClientContext &context, const string &entry_name, CatalogType type,
 	                                                 const reference_set_t<SchemaCatalogEntry> &schemas);
 
-<<<<<<< HEAD
-	virtual void DropSchema(ClientContext &context, DropInfo *info) = 0;
-=======
 	virtual void DropSchema(ClientContext &context, DropInfo &info) = 0;
->>>>>>> da69aeaa
 
 public:
 	template <class TARGET>
 	TARGET &Cast() {
 		D_ASSERT(dynamic_cast<TARGET *>(this));
-<<<<<<< HEAD
-		return (TARGET &)*this;
-=======
 		return reinterpret_cast<TARGET &>(*this);
->>>>>>> da69aeaa
 	}
 
 	template <class TARGET>
 	const TARGET &Cast() const {
 		D_ASSERT(dynamic_cast<const TARGET *>(this));
-<<<<<<< HEAD
-		return (const TARGET &)*this;
-=======
 		return reinterpret_cast<const TARGET &>(*this);
->>>>>>> da69aeaa
 	}
 };
 
