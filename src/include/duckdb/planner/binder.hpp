--- conflicted
+++ resolved
@@ -31,17 +31,12 @@
 
 struct CorrelatedColumnInfo {
 	ColumnBinding binding;
-<<<<<<< HEAD
-	TypeId type;
-	SQLType sql_type;
-=======
 	LogicalType type;
->>>>>>> 2828e18a
 	string name;
 	idx_t depth;
 
 	CorrelatedColumnInfo(BoundColumnRefExpression &expr)
-	    : binding(expr.binding), type(expr.return_type), sql_type(expr.sql_type), name(expr.GetName()), depth(expr.depth) {
+	    : binding(expr.binding), type(expr.return_type), name(expr.GetName()), depth(expr.depth) {
 	}
 
 	bool operator==(const CorrelatedColumnInfo &rhs) const {
