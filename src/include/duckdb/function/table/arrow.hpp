--- conflicted
+++ resolved
@@ -19,31 +19,6 @@
 #include "duckdb/function/table/arrow/arrow_duck_schema.hpp"
 
 namespace duckdb {
-<<<<<<< HEAD
-//===--------------------------------------------------------------------===//
-// Arrow Variable Size Types
-//===--------------------------------------------------------------------===//
-enum class ArrowVariableSizeType : uint8_t { FIXED_SIZE = 0, NORMAL = 1, SUPER_SIZE = 2 };
-
-//===--------------------------------------------------------------------===//
-// Arrow Physical Layout
-//===--------------------------------------------------------------------===//
-enum class ArrowPhysicalLayoutType : uint8_t { DEFAULT, DICTIONARY_ENCODED, RUN_END_ENCODED };
-
-//===--------------------------------------------------------------------===//
-// Arrow Time/Date Types
-//===--------------------------------------------------------------------===//
-enum class ArrowDateTimeType : uint8_t {
-	MILLISECONDS = 0,
-	MICROSECONDS = 1,
-	NANOSECONDS = 2,
-	SECONDS = 3,
-	DAYS = 4,
-	MONTHS = 5,
-	MONTH_DAY_NANO = 6
-};
-=======
->>>>>>> d95bdcf7
 
 struct ArrowInterval {
 	int32_t months;
@@ -87,21 +62,15 @@
 };
 
 struct ArrowScanLocalState : public LocalTableFunctionState {
-	explicit ArrowScanLocalState(unique_ptr<ArrowArrayWrapper> current_chunk,
-	                             const vector<ArrowPhysicalLayoutType> &physical_types)
-	    : chunk(current_chunk.release()), physical_types(physical_types) {
+	explicit ArrowScanLocalState(unique_ptr<ArrowArrayWrapper> current_chunk) : chunk(current_chunk.release()) {
 	}
 
-	//! The array we're currently scanning
-	//! NOTE: this array is a Struct, the children buffers are the actual columns
+	unique_ptr<ArrowArrayStreamWrapper> stream;
 	shared_ptr<ArrowArrayWrapper> chunk;
 	idx_t chunk_offset = 0;
-	//! The layout that arrow uses to represent the data
-	const vector<ArrowPhysicalLayoutType> &physical_types;
 	idx_t batch_index = 0;
 	vector<column_t> column_ids;
 	//! Store child vectors for Arrow Dictionary Vectors (col-idx,vector)
-	//! NOTE: to prevent recreating the dictionary for every scanned array, we cache the values
 	unordered_map<idx_t, unique_ptr<Vector>> arrow_dictionary_vectors;
 	TableFilterSet *filters = nullptr;
 	//! The DataChunk containing all read columns (even filter columns that are immediately removed)
@@ -117,7 +86,6 @@
 
 	vector<idx_t> projection_ids;
 	vector<LogicalType> scanned_types;
-	vector<ArrowPhysicalLayoutType> physical_layouts;
 
 	idx_t MaxThreads() const override {
 		return max_threads;
