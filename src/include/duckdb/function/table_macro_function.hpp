//===----------------------------------------------------------------------===//
//                         DuckDB
//
// duckdb/function/table_macro_function.hpp
//
//
//===----------------------------------------------------------------------===//

#pragma once

#include "duckdb/function/macro_function.hpp"
#include "duckdb/parser/query_node.hpp"
#include "duckdb/function/function.hpp"
#include "duckdb/main/client_context.hpp"
#include "duckdb/planner/binder.hpp"
#include "duckdb/planner/expression_binder.hpp"
#include "duckdb/parser/expression/constant_expression.hpp"

namespace duckdb {

class TableMacroFunction : public MacroFunction {
public:
<<<<<<< HEAD
=======
	static constexpr const MacroType TYPE = MacroType::TABLE_MACRO;

public:
>>>>>>> da69aeaa
	explicit TableMacroFunction(unique_ptr<QueryNode> query_node);
	TableMacroFunction(void);

	//! The main query node
	unique_ptr<QueryNode> query_node;

public:
	unique_ptr<MacroFunction> Copy() const override;
<<<<<<< HEAD

	string ToSQL(const string &schema, const string &name) const override;
=======

	string ToSQL(const string &schema, const string &name) const override;

	static unique_ptr<MacroFunction> Deserialize(FieldReader &reader);

protected:
	void SerializeInternal(FieldWriter &writer) const override;
>>>>>>> da69aeaa
};

} // namespace duckdb<|MERGE_RESOLUTION|>--- conflicted
+++ resolved
@@ -20,12 +20,9 @@
 
 class TableMacroFunction : public MacroFunction {
 public:
-<<<<<<< HEAD
-=======
 	static constexpr const MacroType TYPE = MacroType::TABLE_MACRO;
 
 public:
->>>>>>> da69aeaa
 	explicit TableMacroFunction(unique_ptr<QueryNode> query_node);
 	TableMacroFunction(void);
 
@@ -34,10 +31,6 @@
 
 public:
 	unique_ptr<MacroFunction> Copy() const override;
-<<<<<<< HEAD
-
-	string ToSQL(const string &schema, const string &name) const override;
-=======
 
 	string ToSQL(const string &schema, const string &name) const override;
 
@@ -45,7 +38,6 @@
 
 protected:
 	void SerializeInternal(FieldWriter &writer) const override;
->>>>>>> da69aeaa
 };
 
 } // namespace duckdb