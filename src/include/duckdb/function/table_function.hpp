//===----------------------------------------------------------------------===//
//                         DuckDB
//
// duckdb/function/table_function.hpp
//
//
//===----------------------------------------------------------------------===//

#pragma once

#include "duckdb/common/enums/operator_result_type.hpp"
#include "duckdb/common/optional_ptr.hpp"
#include "duckdb/execution/execution_context.hpp"
#include "duckdb/function/function.hpp"
#include "duckdb/planner/bind_context.hpp"
#include "duckdb/planner/logical_operator.hpp"
#include "duckdb/storage/statistics/node_statistics.hpp"

#include <functional>

namespace duckdb {

class BaseStatistics;
class LogicalDependencyList;
class LogicalGet;
class TableFilterSet;
class TableCatalogEntry;
struct MultiFileReader;

struct TableFunctionInfo {
	DUCKDB_API virtual ~TableFunctionInfo();

	template <class TARGET>
	TARGET &Cast() {
		DynamicCastCheck<TARGET>(this);
		return reinterpret_cast<TARGET &>(*this);
	}
	template <class TARGET>
	const TARGET &Cast() const {
		DynamicCastCheck<TARGET>(this);
		return reinterpret_cast<const TARGET &>(*this);
	}
};

struct GlobalTableFunctionState {
public:
	// value returned from MaxThreads when as many threads as possible should be used
	constexpr static const int64_t MAX_THREADS = 999999999;

public:
	DUCKDB_API virtual ~GlobalTableFunctionState();

	virtual idx_t MaxThreads() const {
		return 1;
	}

	template <class TARGET>
	TARGET &Cast() {
		DynamicCastCheck<TARGET>(this);
		return reinterpret_cast<TARGET &>(*this);
	}
	template <class TARGET>
	const TARGET &Cast() const {
		DynamicCastCheck<TARGET>(this);
		return reinterpret_cast<const TARGET &>(*this);
	}
};

struct LocalTableFunctionState {
	DUCKDB_API virtual ~LocalTableFunctionState();

	template <class TARGET>
	TARGET &Cast() {
		DynamicCastCheck<TARGET>(this);
		return reinterpret_cast<TARGET &>(*this);
	}
	template <class TARGET>
	const TARGET &Cast() const {
		DynamicCastCheck<TARGET>(this);
		return reinterpret_cast<const TARGET &>(*this);
	}
};

struct TableFunctionBindInput {
	TableFunctionBindInput(vector<Value> &inputs, named_parameter_map_t &named_parameters,
	                       vector<LogicalType> &input_table_types, vector<string> &input_table_names,
<<<<<<< HEAD
	                       optional_ptr<TableFunctionInfo> info, const TableFunction &table_function)
	    : inputs(inputs), named_parameters(named_parameters), input_table_types(input_table_types),
	      input_table_names(input_table_names), info(info), table_function(table_function) {
=======
	                       optional_ptr<TableFunctionInfo> info, optional_ptr<Binder> binder)
	    : inputs(inputs), named_parameters(named_parameters), input_table_types(input_table_types),
	      input_table_names(input_table_names), info(info), binder(binder) {
>>>>>>> d4bd3df2
	}

	vector<Value> &inputs;
	named_parameter_map_t &named_parameters;
	vector<LogicalType> &input_table_types;
	vector<string> &input_table_names;
	optional_ptr<TableFunctionInfo> info;
<<<<<<< HEAD
	const TableFunction &table_function;
=======
	optional_ptr<Binder> binder;
>>>>>>> d4bd3df2
};

struct TableFunctionInitInput {
	TableFunctionInitInput(optional_ptr<const FunctionData> bind_data_p, const vector<column_t> &column_ids_p,
	                       const vector<idx_t> &projection_ids_p, optional_ptr<TableFilterSet> filters_p)
	    : bind_data(bind_data_p), column_ids(column_ids_p), projection_ids(projection_ids_p), filters(filters_p) {
	}

	optional_ptr<const FunctionData> bind_data;
	const vector<column_t> &column_ids;
	const vector<idx_t> projection_ids;
	optional_ptr<TableFilterSet> filters;

	bool CanRemoveFilterColumns() const {
		if (projection_ids.empty()) {
			// Not set, can't remove filter columns
			return false;
		} else if (projection_ids.size() == column_ids.size()) {
			// Filter column is used in remainder of plan, can't remove
			return false;
		} else {
			// Less columns need to be projected out than that we scan
			return true;
		}
	}
};

struct TableFunctionInput {
public:
	TableFunctionInput(optional_ptr<const FunctionData> bind_data_p,
	                   optional_ptr<LocalTableFunctionState> local_state_p,
	                   optional_ptr<GlobalTableFunctionState> global_state_p)
	    : bind_data(bind_data_p), local_state(local_state_p), global_state(global_state_p) {
	}

public:
	optional_ptr<const FunctionData> bind_data;
	optional_ptr<LocalTableFunctionState> local_state;
	optional_ptr<GlobalTableFunctionState> global_state;
};

enum class ScanType : uint8_t { TABLE, PARQUET };

struct BindInfo {
public:
	explicit BindInfo(ScanType type_p) : type(type_p) {};
	explicit BindInfo(TableCatalogEntry &table) : type(ScanType::TABLE), table(&table) {};

	unordered_map<string, Value> options;
	ScanType type;
	optional_ptr<TableCatalogEntry> table;

	void InsertOption(const string &name, Value value) { // NOLINT: work-around bug in clang-tidy
		if (options.find(name) != options.end()) {
			throw InternalException("This option already exists");
		}
		options.emplace(name, std::move(value));
	}
	template <class T>
	T GetOption(const string &name) {
		if (options.find(name) == options.end()) {
			throw InternalException("This option does not exist");
		}
		return options[name].GetValue<T>();
	}
	template <class T>
	vector<T> GetOptionList(const string &name) {
		if (options.find(name) == options.end()) {
			throw InternalException("This option does not exist");
		}
		auto option = options[name];
		if (option.type().id() != LogicalTypeId::LIST) {
			throw InternalException("This option is not a list");
		}
		vector<T> result;
		auto list_children = ListValue::GetChildren(option);
		for (auto &child : list_children) {
			result.emplace_back(child.GetValue<T>());
		}
		return result;
	}
};

typedef unique_ptr<FunctionData> (*table_function_bind_t)(ClientContext &context, TableFunctionBindInput &input,
                                                          vector<LogicalType> &return_types, vector<string> &names);
typedef unique_ptr<TableRef> (*table_function_bind_replace_t)(ClientContext &context, TableFunctionBindInput &input);
typedef unique_ptr<GlobalTableFunctionState> (*table_function_init_global_t)(ClientContext &context,
                                                                             TableFunctionInitInput &input);
typedef unique_ptr<LocalTableFunctionState> (*table_function_init_local_t)(ExecutionContext &context,
                                                                           TableFunctionInitInput &input,
                                                                           GlobalTableFunctionState *global_state);
typedef unique_ptr<BaseStatistics> (*table_statistics_t)(ClientContext &context, const FunctionData *bind_data,
                                                         column_t column_index);
typedef void (*table_function_t)(ClientContext &context, TableFunctionInput &data, DataChunk &output);
typedef OperatorResultType (*table_in_out_function_t)(ExecutionContext &context, TableFunctionInput &data,
                                                      DataChunk &input, DataChunk &output);
typedef OperatorFinalizeResultType (*table_in_out_function_final_t)(ExecutionContext &context, TableFunctionInput &data,
                                                                    DataChunk &output);
typedef idx_t (*table_function_get_batch_index_t)(ClientContext &context, const FunctionData *bind_data,
                                                  LocalTableFunctionState *local_state,
                                                  GlobalTableFunctionState *global_state);

typedef BindInfo (*table_function_get_bind_info_t)(const optional_ptr<FunctionData> bind_data);

typedef unique_ptr<MultiFileReader> (*table_function_get_multi_file_reader)();

typedef double (*table_function_progress_t)(ClientContext &context, const FunctionData *bind_data,
                                            const GlobalTableFunctionState *global_state);
typedef void (*table_function_dependency_t)(LogicalDependencyList &dependencies, const FunctionData *bind_data);
typedef unique_ptr<NodeStatistics> (*table_function_cardinality_t)(ClientContext &context,
                                                                   const FunctionData *bind_data);
typedef void (*table_function_pushdown_complex_filter_t)(ClientContext &context, LogicalGet &get,
                                                         FunctionData *bind_data,
                                                         vector<unique_ptr<Expression>> &filters);
typedef string (*table_function_to_string_t)(const FunctionData *bind_data);

typedef void (*table_function_serialize_t)(Serializer &serializer, const optional_ptr<FunctionData> bind_data,
                                           const TableFunction &function);
typedef unique_ptr<FunctionData> (*table_function_deserialize_t)(Deserializer &deserializer, TableFunction &function);

class TableFunction : public SimpleNamedParameterFunction { // NOLINT: work-around bug in clang-tidy
public:
	DUCKDB_API
	TableFunction(string name, vector<LogicalType> arguments, table_function_t function,
	              table_function_bind_t bind = nullptr, table_function_init_global_t init_global = nullptr,
	              table_function_init_local_t init_local = nullptr);
	DUCKDB_API
	TableFunction(const vector<LogicalType> &arguments, table_function_t function, table_function_bind_t bind = nullptr,
	              table_function_init_global_t init_global = nullptr, table_function_init_local_t init_local = nullptr);
	DUCKDB_API TableFunction();

	//! Bind function
	//! This function is used for determining the return type of a table producing function and returning bind data
	//! The returned FunctionData object should be constant and should not be changed during execution.
	table_function_bind_t bind;
	//! (Optional) Bind replace function
	//! This function is called before the regular bind function. It allows returning a TableRef will be used to
	//! to generate a logical plan that replaces the LogicalGet of a regularly bound TableFunction. The BindReplace can
	//! also return a nullptr to indicate a regular bind needs to be performed instead.
	table_function_bind_replace_t bind_replace;
	//! (Optional) global init function
	//! Initialize the global operator state of the function.
	//! The global operator state is used to keep track of the progress in the table function and is shared between
	//! all threads working on the table function.
	table_function_init_global_t init_global;
	//! (Optional) local init function
	//! Initialize the local operator state of the function.
	//! The local operator state is used to keep track of the progress in the table function and is thread-local.
	table_function_init_local_t init_local;
	//! The main function
	table_function_t function;
	//! The table in-out function (if this is an in-out function)
	table_in_out_function_t in_out_function;
	//! The table in-out final function (if this is an in-out function)
	table_in_out_function_final_t in_out_function_final;
	//! (Optional) statistics function
	//! Returns the statistics of a specified column
	table_statistics_t statistics;
	//! (Optional) dependency function
	//! Sets up which catalog entries this table function depend on
	table_function_dependency_t dependency;
	//! (Optional) cardinality function
	//! Returns the expected cardinality of this scan
	table_function_cardinality_t cardinality;
	//! (Optional) pushdown a set of arbitrary filter expressions, rather than only simple comparisons with a constant
	//! Any functions remaining in the expression list will be pushed as a regular filter after the scan
	table_function_pushdown_complex_filter_t pushdown_complex_filter;
	//! (Optional) function for rendering the operator to a string in profiling output
	table_function_to_string_t to_string;
	//! (Optional) return how much of the table we have scanned up to this point (% of the data)
	table_function_progress_t table_scan_progress;
	//! (Optional) returns the current batch index of the current scan operator
	table_function_get_batch_index_t get_batch_index;
	//! (Optional) returns extra bind info
	table_function_get_bind_info_t get_bind_info;
	//! (Optional) allows re-using existing table functions with a custom MultiFileReader implementation
	table_function_get_multi_file_reader get_multi_file_reader;

	table_function_serialize_t serialize;
	table_function_deserialize_t deserialize;
	bool verify_serialization = true;

	//! Whether or not the table function supports projection pushdown. If not supported a projection will be added
	//! that filters out unused columns.
	bool projection_pushdown;
	//! Whether or not the table function supports filter pushdown. If not supported a filter will be added
	//! that applies the table filter directly.
	bool filter_pushdown;
	//! Whether or not the table function can immediately prune out filter columns that are unused in the remainder of
	//! the query plan, e.g., "SELECT i FROM tbl WHERE j = 42;" - j does not need to leave the table function at all
	bool filter_prune;
	//! Additional function info, passed to the bind
	shared_ptr<TableFunctionInfo> function_info;

	DUCKDB_API bool Equal(const TableFunction &rhs) const;
};

} // namespace duckdb<|MERGE_RESOLUTION|>--- conflicted
+++ resolved
@@ -84,15 +84,9 @@
 struct TableFunctionBindInput {
 	TableFunctionBindInput(vector<Value> &inputs, named_parameter_map_t &named_parameters,
 	                       vector<LogicalType> &input_table_types, vector<string> &input_table_names,
-<<<<<<< HEAD
-	                       optional_ptr<TableFunctionInfo> info, const TableFunction &table_function)
+	                       optional_ptr<TableFunctionInfo> info, optional_ptr<Binder> binder, const TableFunction &table_function)
 	    : inputs(inputs), named_parameters(named_parameters), input_table_types(input_table_types),
-	      input_table_names(input_table_names), info(info), table_function(table_function) {
-=======
-	                       optional_ptr<TableFunctionInfo> info, optional_ptr<Binder> binder)
-	    : inputs(inputs), named_parameters(named_parameters), input_table_types(input_table_types),
-	      input_table_names(input_table_names), info(info), binder(binder) {
->>>>>>> d4bd3df2
+	      input_table_names(input_table_names), info(info), binder(binder), table_function(table_function) {
 	}
 
 	vector<Value> &inputs;
@@ -100,11 +94,8 @@
 	vector<LogicalType> &input_table_types;
 	vector<string> &input_table_names;
 	optional_ptr<TableFunctionInfo> info;
-<<<<<<< HEAD
+	optional_ptr<Binder> binder;
 	const TableFunction &table_function;
-=======
-	optional_ptr<Binder> binder;
->>>>>>> d4bd3df2
 };
 
 struct TableFunctionInitInput {
