--- conflicted
+++ resolved
@@ -293,13 +293,7 @@
 		return !(*this == rhs);
 	}
 
-<<<<<<< HEAD
-	//! Computes a hash over this SQL type
-	hash_t Hash() const;
-	//! Serializes a SQLType to a stand-alone binary blob
-=======
 	//! Serializes a LogicalType to a stand-alone binary blob
->>>>>>> 2828e18a
 	void Serialize(Serializer &serializer);
 	//! Deserializes a blob back into an LogicalType
 	static LogicalType Deserialize(Deserializer &source);
