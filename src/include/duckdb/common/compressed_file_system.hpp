--- conflicted
+++ resolved
@@ -18,13 +18,8 @@
 	// various buffers & pointers
 	bool write = false;
 	bool refresh = false;
-<<<<<<< HEAD
-	unique_ptr<data_t[]> in_buff;
-	unique_ptr<data_t[]> out_buff;
-=======
 	unsafe_unique_array<data_t> in_buff;
 	unsafe_unique_array<data_t> out_buff;
->>>>>>> 9fb91aac
 	data_ptr_t out_buff_start = nullptr;
 	data_ptr_t out_buff_end = nullptr;
 	data_ptr_t in_buff_start = nullptr;
