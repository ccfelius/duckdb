//===----------------------------------------------------------------------===//
//                         DuckDB
//
// duckdb/common/types/vector.hpp
//
//
//===----------------------------------------------------------------------===//

#pragma once

#include "duckdb/common/bitset.hpp"
#include "duckdb/common/common.hpp"
#include "duckdb/common/types/value.hpp"
#include "duckdb/common/enums/vector_type.hpp"
#include "duckdb/common/types/vector_buffer.hpp"

namespace duckdb {
//! Type used for nullmasks
typedef bitset<STANDARD_VECTOR_SIZE> nullmask_t;

//! Zero NULL mask: filled with the value 0 [READ ONLY]
extern nullmask_t ZERO_MASK;

class VectorCardinality {
public:
	VectorCardinality() : count(0) {
	}
<<<<<<< HEAD
	VectorCardinality(idx_t count, sel_t *sel_vector = nullptr) : count(count), sel_vector(sel_vector) {
		assert(count <= STANDARD_VECTOR_SIZE);
=======
	VectorCardinality(idx_t count) : count(count) {
>>>>>>> 1692ed45
	}

	idx_t count;
};

struct VectorData {
	SelectionVector *sel;
	data_ptr_t data;
	nullmask_t *nullmask;
};

class VectorStructBuffer;
class VectorListBuffer;
class ChunkCollection;

//!  Vector of values of a specified TypeId.
class Vector {
	friend class DataChunk;

public:
	Vector(const VectorCardinality &cardinality);
	//! Create a vector of size one holding the passed on value
	Vector(const VectorCardinality &cardinality, Value value);
	//! Create an empty standard vector with a type, equivalent to calling Vector(type, true, false)
	Vector(const VectorCardinality &cardinality, TypeId type);
	//! Create a non-owning vector that references the specified data
	Vector(const VectorCardinality &cardinality, TypeId type, data_ptr_t dataptr);
	//! Create an owning vector that holds at most STANDARD_VECTOR_SIZE entries.
	/*!
	    Create a new vector
	    If create_data is true, the vector will be an owning empty vector.
	    If zero_data is true, the allocated data will be zero-initialized.
	*/
	Vector(const VectorCardinality &cardinality, TypeId type, bool create_data, bool zero_data);
	// implicit copying of Vectors is not allowed
	Vector(const Vector &) = delete;
	// but moving of vectors is allowed
	Vector(Vector &&other) noexcept;

	//! The vector type specifies how the data of the vector is physically stored (i.e. if it is a single repeated
	//! constant, if it is compressed)
	VectorType vector_type;
	//! The type of the elements stored in the vector (e.g. integer, float)
	TypeId type;
public:
	idx_t size() const {
		return vcardinality.count;
	}
	bool is_null() {
		assert(vector_type == VectorType::CONSTANT);

	}
	nullmask_t nullmask() {
		assert(vector_type == VectorType::FLAT_VECTOR);
		return
	}
	SelectionVector &GetSelVector() const {
		assert(vector_type == VectorType::DICTIONARY_VECTOR);
		return ((DictionaryBuffer&) buffer).GetSelVector();
	}
	Vector &GetDictionaryChild() const;
	const VectorCardinality &cardinality() const {
		return vcardinality;
	}
	bool SameCardinality(const Vector &other) const {
		return size() == other.size();
	}
	bool SameCardinality(const VectorCardinality &other) const {
		return size() == other.count;
	}

	//! Causes this vector to reference the data held by the other vector.
	void Reference(Vector &other);
	//! Creates a reference to a slice of the other vector
	void Slice(Vector &other, idx_t offset);
	//! Creates a reference to a slice of the other vector
	void Slice(Vector &other, buffer_ptr<VectorBuffer> dictionary);
	//! Create a vector that references the specified value.
	void Reference(Value &value);

	//! Creates the data of this vector with the specified type. Any data that
	//! is currently in the vector is destroyed.
<<<<<<< HEAD
	void Initialize(TypeId new_type = TypeId::INVALID, bool zero_data = false);
	//! Flattens the vector, removing any selection vector
	void ClearSelectionVector();
=======
	void Initialize(TypeId new_type = TypeId::INVALID, bool zero_data = false, idx_t count = STANDARD_VECTOR_SIZE);
>>>>>>> 1692ed45

	//! Converts this Vector to a printable string representation
	string ToString() const;
	void Print();

	//! Flatten the vector, removing any compression and turning it into a FLAT_VECTOR
	void Normalify();
	//! Obtains a selection vector and data pointer through which the data of this vector can be accessed
	void Orrify(SelectionVector **out_sel, data_ptr_t *out_data);

	//! Turn the vector into a sequence vector
	void Sequence(int64_t start, int64_t increment);
	//! Get the sequence attributes of a sequence vector
	void GetSequence(int64_t &start, int64_t &increment) const;

	//! Verify that the Vector is in a consistent, not corrupt state. DEBUG
	//! FUNCTION ONLY!
	void Verify();

	data_ptr_t GetData() {
		return data;
	}

	void MoveStringsToHeap(StringHeap &heap);
	void MoveStringsToHeap(StringHeap &heap, SelectionVector &sel);

	//! Add a string to the string heap of the vector (auxiliary data)
	string_t AddString(const char *data, idx_t len);
	//! Add a string to the string heap of the vector (auxiliary data)
	string_t AddString(const char *data);
	//! Add a string to the string heap of the vector (auxiliary data)
	string_t AddString(string_t data);
	//! Add a string to the string heap of the vector (auxiliary data)
	string_t AddString(const string &data);
	//! Allocates an empty string of the specified size, and returns a writable pointer that can be used to store the
	//! result of an operation
	string_t EmptyString(idx_t len);

	//! Add a reference from this vector to the string heap of the provided vector
	void AddHeapReference(Vector &other);

	child_list_t<unique_ptr<Vector>> &GetStructEntries() const;
	void AddStructEntry(string name, unique_ptr<Vector> vector);

	ChunkCollection &GetListEntry() const;
	bool HasListEntry() const;
	void SetListEntry(unique_ptr<ChunkCollection> vector);

	//! Returns the [index] element of the Vector as a Value. Note that this does not consider any selection vectors on
	//! the vector, and returns the element that is physically in location [index].
	Value GetValue(idx_t index) const;
	//! Sets the [index] element of the Vector to the specified Value. Note that this does not consider any selection
	//! vectors on the vector, and returns the element that is physically in location [index].
	void SetValue(idx_t index, Value val);

protected:
	//! The cardinality of the vector
	const VectorCardinality &vcardinality;
	//! A pointer to the data.
	data_ptr_t data;
	//! The buffer holding the null mask of the vector
	buffer_ptr<VectorBuffer> nulls;
	//! The main buffer holding the data of the vector
	buffer_ptr<VectorBuffer> buffer;
	//! The buffer holding auxiliary data of the vector
	//! e.g. a string vector uses this to store strings
	buffer_ptr<VectorBuffer> auxiliary;
};

//! The DictionaryBuffer holds a selection vector
class VectorChildBuffer : public VectorBuffer {
public:
	VectorChildBuffer(const VectorCardinality &cardinality) : VectorBuffer(VectorBufferType::VECTOR_CHILD_BUFFER), data(cardinality) {
	}
public:
	Vector data;
};

class StandaloneVector : public Vector {
public:
	StandaloneVector() : Vector(owned_cardinality) {
	}
	StandaloneVector(TypeId type) : Vector(owned_cardinality, type) {
	}
	StandaloneVector(TypeId type, data_ptr_t dataptr) : Vector(owned_cardinality, type, dataptr) {
	}

public:
	void SetCount(idx_t count) {
		assert(count <= STANDARD_VECTOR_SIZE);
		owned_cardinality.count = count;
	}
protected:
	VectorCardinality owned_cardinality;
};

} // namespace duckdb<|MERGE_RESOLUTION|>--- conflicted
+++ resolved
@@ -10,6 +10,7 @@
 
 #include "duckdb/common/bitset.hpp"
 #include "duckdb/common/common.hpp"
+#include "duckdb/common/types/selection_vector.hpp"
 #include "duckdb/common/types/value.hpp"
 #include "duckdb/common/enums/vector_type.hpp"
 #include "duckdb/common/types/vector_buffer.hpp"
@@ -25,12 +26,7 @@
 public:
 	VectorCardinality() : count(0) {
 	}
-<<<<<<< HEAD
-	VectorCardinality(idx_t count, sel_t *sel_vector = nullptr) : count(count), sel_vector(sel_vector) {
-		assert(count <= STANDARD_VECTOR_SIZE);
-=======
 	VectorCardinality(idx_t count) : count(count) {
->>>>>>> 1692ed45
 	}
 
 	idx_t count;
@@ -48,8 +44,15 @@
 
 //!  Vector of values of a specified TypeId.
 class Vector {
+	friend struct ConstantVector;
+	friend struct DictionaryVector;
+	friend struct FlatVector;
+	friend struct ListVector;
+	friend struct StringVector;
+	friend struct StructVector;
+	friend struct SequenceVector;
+
 	friend class DataChunk;
-
 public:
 	Vector(const VectorCardinality &cardinality);
 	//! Create a vector of size one holding the passed on value
@@ -79,19 +82,6 @@
 	idx_t size() const {
 		return vcardinality.count;
 	}
-	bool is_null() {
-		assert(vector_type == VectorType::CONSTANT);
-
-	}
-	nullmask_t nullmask() {
-		assert(vector_type == VectorType::FLAT_VECTOR);
-		return
-	}
-	SelectionVector &GetSelVector() const {
-		assert(vector_type == VectorType::DICTIONARY_VECTOR);
-		return ((DictionaryBuffer&) buffer).GetSelVector();
-	}
-	Vector &GetDictionaryChild() const;
 	const VectorCardinality &cardinality() const {
 		return vcardinality;
 	}
@@ -102,24 +92,18 @@
 		return size() == other.count;
 	}
 
+	//! Create a vector that references the specified value.
+	void Reference(Value &value);
 	//! Causes this vector to reference the data held by the other vector.
 	void Reference(Vector &other);
 	//! Creates a reference to a slice of the other vector
 	void Slice(Vector &other, idx_t offset);
 	//! Creates a reference to a slice of the other vector
-	void Slice(Vector &other, buffer_ptr<VectorBuffer> dictionary);
-	//! Create a vector that references the specified value.
-	void Reference(Value &value);
+	void Slice(Vector &other, SelectionVector &sel);
 
 	//! Creates the data of this vector with the specified type. Any data that
 	//! is currently in the vector is destroyed.
-<<<<<<< HEAD
 	void Initialize(TypeId new_type = TypeId::INVALID, bool zero_data = false);
-	//! Flattens the vector, removing any selection vector
-	void ClearSelectionVector();
-=======
-	void Initialize(TypeId new_type = TypeId::INVALID, bool zero_data = false, idx_t count = STANDARD_VECTOR_SIZE);
->>>>>>> 1692ed45
 
 	//! Converts this Vector to a printable string representation
 	string ToString() const;
@@ -128,60 +112,26 @@
 	//! Flatten the vector, removing any compression and turning it into a FLAT_VECTOR
 	void Normalify();
 	//! Obtains a selection vector and data pointer through which the data of this vector can be accessed
-	void Orrify(SelectionVector **out_sel, data_ptr_t *out_data);
+	void Orrify(VectorData &data);
 
 	//! Turn the vector into a sequence vector
 	void Sequence(int64_t start, int64_t increment);
-	//! Get the sequence attributes of a sequence vector
-	void GetSequence(int64_t &start, int64_t &increment) const;
 
 	//! Verify that the Vector is in a consistent, not corrupt state. DEBUG
 	//! FUNCTION ONLY!
 	void Verify();
 
-	data_ptr_t GetData() {
-		return data;
-	}
-
-	void MoveStringsToHeap(StringHeap &heap);
-	void MoveStringsToHeap(StringHeap &heap, SelectionVector &sel);
-
-	//! Add a string to the string heap of the vector (auxiliary data)
-	string_t AddString(const char *data, idx_t len);
-	//! Add a string to the string heap of the vector (auxiliary data)
-	string_t AddString(const char *data);
-	//! Add a string to the string heap of the vector (auxiliary data)
-	string_t AddString(string_t data);
-	//! Add a string to the string heap of the vector (auxiliary data)
-	string_t AddString(const string &data);
-	//! Allocates an empty string of the specified size, and returns a writable pointer that can be used to store the
-	//! result of an operation
-	string_t EmptyString(idx_t len);
-
-	//! Add a reference from this vector to the string heap of the provided vector
-	void AddHeapReference(Vector &other);
-
-	child_list_t<unique_ptr<Vector>> &GetStructEntries() const;
-	void AddStructEntry(string name, unique_ptr<Vector> vector);
-
-	ChunkCollection &GetListEntry() const;
-	bool HasListEntry() const;
-	void SetListEntry(unique_ptr<ChunkCollection> vector);
-
-	//! Returns the [index] element of the Vector as a Value. Note that this does not consider any selection vectors on
-	//! the vector, and returns the element that is physically in location [index].
+	//! Returns the [index] element of the Vector as a Value.
 	Value GetValue(idx_t index) const;
-	//! Sets the [index] element of the Vector to the specified Value. Note that this does not consider any selection
-	//! vectors on the vector, and returns the element that is physically in location [index].
+	//! Sets the [index] element of the Vector to the specified Value.
 	void SetValue(idx_t index, Value val);
-
 protected:
 	//! The cardinality of the vector
 	const VectorCardinality &vcardinality;
 	//! A pointer to the data.
 	data_ptr_t data;
-	//! The buffer holding the null mask of the vector
-	buffer_ptr<VectorBuffer> nulls;
+	//! The nullmask of the vector
+	nullmask_t nullmask;
 	//! The main buffer holding the data of the vector
 	buffer_ptr<VectorBuffer> buffer;
 	//! The buffer holding auxiliary data of the vector
@@ -198,6 +148,113 @@
 	Vector data;
 };
 
+struct ConstantVector {
+	static data_ptr_t GetData(Vector &vector) {
+		assert(vector.vector_type == VectorType::CONSTANT_VECTOR || vector.vector_type == VectorType::FLAT_VECTOR);
+		return vector.data;
+	}
+	template<class T>
+	static T* GetData(Vector &vector) {
+		assert(vector.vector_type == VectorType::CONSTANT_VECTOR);
+		return (T*) vector.data;
+	}
+	static bool IsNull(const Vector &vector) {
+		assert(vector.vector_type == VectorType::CONSTANT_VECTOR);
+		return vector.nullmask[0];
+	}
+	static void SetNull(Vector &vector, bool is_null) {
+		assert(vector.vector_type == VectorType::CONSTANT_VECTOR);
+		vector.nullmask[0] = is_null;
+	}
+	static nullmask_t& Nullmask(Vector &vector) {
+		assert(vector.vector_type == VectorType::CONSTANT_VECTOR);
+		return vector.nullmask;
+	}
+};
+
+struct DictionaryVector {
+	static SelectionVector &SelectionVector(const Vector &vector) {
+		assert(vector.vector_type == VectorType::DICTIONARY_VECTOR);
+		return ((DictionaryBuffer&) vector.buffer).GetSelVector();
+	}
+	static Vector &Child(const Vector &vector) {
+		assert(vector.vector_type == VectorType::DICTIONARY_VECTOR);
+		return ((VectorChildBuffer&) vector.auxiliary).data;
+	}
+};
+
+struct FlatVector {
+	static data_ptr_t GetData(Vector &vector) {
+		return ConstantVector::GetData(vector);
+	}
+	template<class T>
+	static T* GetData(Vector &vector) {
+		assert(vector.vector_type == VectorType::FLAT_VECTOR);
+		return (T*) vector.data;
+	}
+	template<class T>
+	static T GetValue(Vector &vector, idx_t idx) {
+		assert(vector.vector_type == VectorType::FLAT_VECTOR);
+		return FlatVector::GetData<T>(vector)[idx];
+	}
+	static nullmask_t& Nullmask(Vector &vector) {
+		assert(vector.vector_type == VectorType::FLAT_VECTOR);
+		return vector.nullmask;
+	}
+	static void SetNullmask(Vector &vector, nullmask_t new_mask) {
+		assert(vector.vector_type == VectorType::FLAT_VECTOR);
+		vector.nullmask = move(new_mask);
+	}
+	static void SetNull(Vector &vector, idx_t idx, bool value) {
+		assert(vector.vector_type == VectorType::FLAT_VECTOR);
+		vector.nullmask[idx] = value;
+	}
+	static bool IsNull(const Vector &vector, idx_t idx) {
+		assert(vector.vector_type == VectorType::FLAT_VECTOR);
+		return vector.nullmask[idx];
+	}
+};
+
+struct ListVector {
+	static ChunkCollection &GetEntry(const Vector &vector);
+	static bool HasEntry(const Vector &vector);
+	static void SetEntry(Vector &vector, unique_ptr<ChunkCollection> entry);
+};
+
+struct StringVector {
+	static void MoveStringsToHeap(Vector &vector, StringHeap &heap);
+	static void MoveStringsToHeap(Vector &vector, StringHeap &heap, SelectionVector &sel);
+
+	//! Add a string to the string heap of the vector (auxiliary data)
+	static string_t AddString(Vector &vector, const char *data, idx_t len);
+	//! Add a string to the string heap of the vector (auxiliary data)
+	static string_t AddString(Vector &vector, const char *data);
+	//! Add a string to the string heap of the vector (auxiliary data)
+	static string_t AddString(Vector &vector, string_t data);
+	//! Add a string to the string heap of the vector (auxiliary data)
+	static string_t AddString(Vector &vector, const string &data);
+	//! Allocates an empty string of the specified size, and returns a writable pointer that can be used to store the
+	//! result of an operation
+	static string_t EmptyString(Vector &vector, idx_t len);
+
+	//! Add a reference from this vector to the string heap of the provided vector
+	static void AddHeapReference(Vector &vector, Vector &other);
+};
+
+struct StructVector {
+	static child_list_t<unique_ptr<Vector>> &GetEntries(const Vector &vector);
+	static void AddEntry(Vector &vector, string name, unique_ptr<Vector> entry);
+};
+
+struct SequenceVector {
+	static void GetSequence(const Vector &vector, int64_t &start, int64_t &increment) {
+		assert(vector.vector_type == VectorType::SEQUENCE_VECTOR);
+		auto data = (int64_t *)vector.buffer->GetData();
+		start = data[0];
+		increment = data[1];
+	}
+};
+
 class StandaloneVector : public Vector {
 public:
 	StandaloneVector() : Vector(owned_cardinality) {
