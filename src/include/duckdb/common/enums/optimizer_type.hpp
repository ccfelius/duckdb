--- conflicted
+++ resolved
@@ -28,11 +28,8 @@
 	COMMON_SUBEXPRESSIONS,
 	COMMON_AGGREGATE,
 	COLUMN_LIFETIME,
-<<<<<<< HEAD
 	BUILD_SIDE_PROBE_SIDE,
-=======
 	LIMIT_PUSHDOWN,
->>>>>>> 144fa049
 	TOP_N,
 	COMPRESSED_MATERIALIZATION,
 	DUPLICATE_GROUPS,
