//===----------------------------------------------------------------------===//
//                         DuckDB
//
// duckdb/common/enums/physical_operator_type.hpp
//
//
//===----------------------------------------------------------------------===//

#pragma once

#include "duckdb/common/constants.hpp"

namespace duckdb {

//===--------------------------------------------------------------------===//
// Physical Operator Types
//===--------------------------------------------------------------------===//
enum class PhysicalOperatorType : uint8_t {
	INVALID,
	LEAF,
	ORDER_BY,
	LIMIT,
	TOP_N,
	AGGREGATE,
	WINDOW,
	UNNEST,
	SIMPLE_AGGREGATE,
	HASH_GROUP_BY,
	PERFECT_HASH_GROUP_BY,
	SORT_GROUP_BY,
	FILTER,
	PROJECTION,
	COPY_TO_FILE,
	RESERVOIR_SAMPLE,
	STREAMING_SAMPLE,
	// -----------------------------
	// Scans
	// -----------------------------
	TABLE_SCAN,
	DUMMY_SCAN,
	CHUNK_SCAN,
	RECURSIVE_CTE_SCAN,
	DELIM_SCAN,
	EXTERNAL_FILE_SCAN,
	QUERY_DERIVED_SCAN,
	EXPRESSION_SCAN,
	// -----------------------------
	// Joins
	// -----------------------------
	BLOCKWISE_NL_JOIN,
	NESTED_LOOP_JOIN,
	HASH_JOIN,
	CROSS_PRODUCT,
	PIECEWISE_MERGE_JOIN,
	DELIM_JOIN,
	INDEX_JOIN,
	// -----------------------------
	// SetOps
	// -----------------------------
	UNION,
	RECURSIVE_CTE,

	// -----------------------------
	// Updates
	// -----------------------------
	INSERT,
	INSERT_SELECT,
	DELETE_OPERATOR,
	UPDATE,
	EXPORT_EXTERNAL_FILE,

	// -----------------------------
	// Schema
	// -----------------------------
	CREATE_TABLE,
	CREATE_TABLE_AS,
	CREATE_INDEX,
	ALTER,
	CREATE_SEQUENCE,
	CREATE_VIEW,
	CREATE_SCHEMA,
	CREATE_MACRO,
	DROP,
	PRAGMA,
	TRANSACTION,

	// -----------------------------
	// Helpers
	// -----------------------------
	EXPLAIN,
	EMPTY_RESULT,
	EXECUTE,
	PREPARE,
	VACUUM,
	EXPORT,
<<<<<<< HEAD
	SET,
	LOAD
=======
	INOUT_FUNCTION,
	SET
>>>>>>> 29d9d0ea
};

string PhysicalOperatorToString(PhysicalOperatorType type);

} // namespace duckdb<|MERGE_RESOLUTION|>--- conflicted
+++ resolved
@@ -93,13 +93,9 @@
 	PREPARE,
 	VACUUM,
 	EXPORT,
-<<<<<<< HEAD
+	INOUT_FUNCTION,
 	SET,
 	LOAD
-=======
-	INOUT_FUNCTION,
-	SET
->>>>>>> 29d9d0ea
 };
 
 string PhysicalOperatorToString(PhysicalOperatorType type);
