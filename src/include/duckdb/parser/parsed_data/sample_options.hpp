//===----------------------------------------------------------------------===//
//                         DuckDB
//
// duckdb/parser/parsed_data/sample_options.hpp
//
//
//===----------------------------------------------------------------------===//

#pragma once

#include "duckdb/common/types/value.hpp"
#include "duckdb/common/optional_idx.hpp"

namespace duckdb {

// Invalid is 255 because previously stored databases have SampleMethods according to the current ENUMS and we need to
// maintain that
enum class SampleMethod : uint8_t { SYSTEM_SAMPLE = 0, BERNOULLI_SAMPLE = 1, RESERVOIR_SAMPLE = 2, INVALID = 255 };

// **DEPRECATED**: Use EnumUtil directly instead.
string SampleMethodToString(SampleMethod method);

class SampleOptions {
<<<<<<< HEAD
=======
public:
	// 1 billion rows should be enough.
	static constexpr idx_t MAX_SAMPLE_ROWS = 1000000000;

>>>>>>> 7c2c9bc8
public:
	explicit SampleOptions(int64_t seed_ = -1);

	Value sample_size;
	bool is_percentage;
	SampleMethod method;
	optional_idx seed = optional_idx::Invalid();
	bool repeatable;

	unique_ptr<SampleOptions> Copy();
	void SetSeed(idx_t new_seed);
	static bool Equals(SampleOptions *a, SampleOptions *b);
	void Serialize(Serializer &serializer) const;
	static unique_ptr<SampleOptions> Deserialize(Deserializer &deserializer);
	int64_t GetSeed() const;
};

} // namespace duckdb<|MERGE_RESOLUTION|>--- conflicted
+++ resolved
@@ -21,13 +21,10 @@
 string SampleMethodToString(SampleMethod method);
 
 class SampleOptions {
-<<<<<<< HEAD
-=======
 public:
 	// 1 billion rows should be enough.
 	static constexpr idx_t MAX_SAMPLE_ROWS = 1000000000;
 
->>>>>>> 7c2c9bc8
 public:
 	explicit SampleOptions(int64_t seed_ = -1);
 
