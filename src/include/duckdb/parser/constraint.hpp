//===----------------------------------------------------------------------===//
//                         DuckDB
//
// duckdb/parser/constraint.hpp
//
//
//===----------------------------------------------------------------------===//

#pragma once

#include "duckdb/common/common.hpp"
#include "duckdb/common/vector.hpp"
#include "duckdb/common/exception.hpp"

namespace duckdb {

class Serializer;
class Deserializer;
class FieldWriter;
class FieldReader;

//===--------------------------------------------------------------------===//
// Constraint Types
//===--------------------------------------------------------------------===//
enum class ConstraintType : uint8_t {
	INVALID = 0,     // invalid constraint type
	NOT_NULL = 1,    // NOT NULL constraint
	CHECK = 2,       // CHECK constraint
	UNIQUE = 3,      // UNIQUE constraint
	FOREIGN_KEY = 4, // FOREIGN KEY constraint
};

enum class ForeignKeyType : uint8_t {
	FK_TYPE_PRIMARY_KEY_TABLE = 0,   // main table
	FK_TYPE_FOREIGN_KEY_TABLE = 1,   // referencing table
	FK_TYPE_SELF_REFERENCE_TABLE = 2 // self refrencing table
};

struct ForeignKeyInfo {
	ForeignKeyType type;
	string schema;
	//! if type is FK_TYPE_FOREIGN_KEY_TABLE, means main key table, if type is FK_TYPE_PRIMARY_KEY_TABLE, means foreign
	//! key table
	string table;
	//! The set of main key table's column's index
	vector<PhysicalIndex> pk_keys;
	//! The set of foreign key table's column's index
	vector<PhysicalIndex> fk_keys;
};

//! Constraint is the base class of any type of table constraint.
class Constraint {
public:
	DUCKDB_API explicit Constraint(ConstraintType type);
	DUCKDB_API virtual ~Constraint();

	ConstraintType type;

public:
	DUCKDB_API virtual string ToString() const = 0;
	DUCKDB_API void Print() const;

	DUCKDB_API virtual unique_ptr<Constraint> Copy() const = 0;
	//! Serializes a Constraint to a stand-alone binary blob
	DUCKDB_API void Serialize(Serializer &serializer) const;
	//! Serializes a Constraint to a stand-alone binary blob
	DUCKDB_API virtual void Serialize(FieldWriter &writer) const = 0;
	//! Deserializes a blob back into a Constraint
	DUCKDB_API static unique_ptr<Constraint> Deserialize(Deserializer &source);

public:
	template <class TARGET>
	TARGET &Cast() {
		if (type != TARGET::TYPE) {
			throw InternalException("Failed to cast constraint to type - constraint type mismatch");
		}
<<<<<<< HEAD
		return (TARGET &)*this;
=======
		return reinterpret_cast<TARGET &>(*this);
>>>>>>> 9fb91aac
	}

	template <class TARGET>
	const TARGET &Cast() const {
		if (type != TARGET::TYPE) {
			throw InternalException("Failed to cast constraint to type - constraint type mismatch");
		}
<<<<<<< HEAD
		return (const TARGET &)*this;
=======
		return reinterpret_cast<const TARGET &>(*this);
>>>>>>> 9fb91aac
	}
};
} // namespace duckdb<|MERGE_RESOLUTION|>--- conflicted
+++ resolved
@@ -74,11 +74,7 @@
 		if (type != TARGET::TYPE) {
 			throw InternalException("Failed to cast constraint to type - constraint type mismatch");
 		}
-<<<<<<< HEAD
-		return (TARGET &)*this;
-=======
 		return reinterpret_cast<TARGET &>(*this);
->>>>>>> 9fb91aac
 	}
 
 	template <class TARGET>
@@ -86,11 +82,7 @@
 		if (type != TARGET::TYPE) {
 			throw InternalException("Failed to cast constraint to type - constraint type mismatch");
 		}
-<<<<<<< HEAD
-		return (const TARGET &)*this;
-=======
 		return reinterpret_cast<const TARGET &>(*this);
->>>>>>> 9fb91aac
 	}
 };
 } // namespace duckdb