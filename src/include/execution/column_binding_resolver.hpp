//===----------------------------------------------------------------------===//
//
//                         DuckDB
//
// execution/column_binding_resolver.hpp
//
// Author: Mark Raasveldt
//
//===----------------------------------------------------------------------===//

#pragma once

#include "planner/logical_operator.hpp"
#include "planner/logical_operator_visitor.hpp"

#include "duckdb.hpp"

namespace duckdb {

struct BoundTable {
	size_t table_index;
	size_t column_count;
	size_t column_offset;
};

//! The ColumnBindingResolver resolves ColumnBindings into base tables
//! (table_index, column_index) into physical indices into the DataChunks that
//! are used within the execution engine
class ColumnBindingResolver : public LogicalOperatorVisitor {
  public:
	ColumnBindingResolver() : current_depth(0) {
	}
	using LogicalOperatorVisitor::Visit;

	void Visit(LogicalUnion &op);
<<<<<<< HEAD
	void Visit(LogicalExcept &op);
	void Visit(LogicalIntersect &op);

=======
	void Visit(LogicalCreateIndex &op);
>>>>>>> b37ff52d
	void Visit(LogicalCrossProduct &op);
	void Visit(LogicalGet &op);
	void Visit(LogicalJoin &op);
	void Visit(LogicalSubquery &op);
	void Visit(LogicalTableFunction &op);

	std::unique_ptr<Expression> Visit(ColumnRefExpression &expr);
	std::unique_ptr<Expression> Visit(SubqueryExpression &expr);

	std::vector<BoundTable> bound_tables;
	size_t current_depth;
	//! Append a list of tables to the current set of bound tables
	void AppendTables(std::vector<BoundTable> &right_tables);
};
} // namespace duckdb<|MERGE_RESOLUTION|>--- conflicted
+++ resolved
@@ -31,15 +31,10 @@
 	ColumnBindingResolver() : current_depth(0) {
 	}
 	using LogicalOperatorVisitor::Visit;
-
+	void Visit(LogicalCreateIndex &op);
 	void Visit(LogicalUnion &op);
-<<<<<<< HEAD
 	void Visit(LogicalExcept &op);
 	void Visit(LogicalIntersect &op);
-
-=======
-	void Visit(LogicalCreateIndex &op);
->>>>>>> b37ff52d
 	void Visit(LogicalCrossProduct &op);
 	void Visit(LogicalGet &op);
 	void Visit(LogicalJoin &op);
