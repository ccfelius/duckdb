#include "duckdb/storage/compression/dictionary/decompression.hpp"

#include "duckdb/common/bitpacking.hpp"
#include "duckdb/common/numeric_utils.hpp"
#include "duckdb/common/operator/comparison_operators.hpp"
#include "duckdb/common/string_map_set.hpp"
#include "duckdb/common/types/vector_buffer.hpp"
#include "duckdb/function/compression/compression.hpp"
#include "duckdb/function/compression_function.hpp"
#include "duckdb/storage/segment/uncompressed.hpp"
#include "duckdb/storage/string_uncompressed.hpp"
#include "duckdb/storage/table/column_data_checkpointer.hpp"

/*
Data layout per segment:
+------------------------------------------------------+
|                  Header                              |
|   +----------------------------------------------+   |
|   |   dictionary_compression_header_t  header    |   |
|   +----------------------------------------------+   |
|                                                      |
+------------------------------------------------------+
|             Selection Buffer               |
|   +------------------------------------+   |
|   |   uint16_t index_buffer_idx[]      |   |
|   +------------------------------------+   |
|      tuple index -> index buffer idx       |
|                                            |
+--------------------------------------------+
|               Index Buffer                 |
|   +------------------------------------+   |
|   |   uint16_t  dictionary_offset[]    |   |
|   +------------------------------------+   |
|  string_index -> offset in the dictionary  |
|                                            |
+--------------------------------------------+
|                Dictionary                  |
|   +------------------------------------+   |
|   |   uint8_t *raw_string_data         |   |
|   +------------------------------------+   |
|      the string data without lengths       |
|                                            |
+--------------------------------------------+
*/

namespace duckdb {
namespace dictionary {

struct DictionaryCompressionStorage {
	static unique_ptr<SegmentScanState> StringInitScan(ColumnSegment &segment);
	template <bool ALLOW_DICT_VECTORS>
	static void StringScanPartial(ColumnSegment &segment, ColumnScanState &state, idx_t scan_count, Vector &result,
	                              idx_t result_offset);
	static void StringScan(ColumnSegment &segment, ColumnScanState &state, idx_t scan_count, Vector &result);
	static void StringFetchRow(ColumnSegment &segment, ColumnFetchState &state, row_t row_id, Vector &result,
	                           idx_t result_idx);
};

//===--------------------------------------------------------------------===//
// Scan
//===--------------------------------------------------------------------===//
unique_ptr<SegmentScanState> DictionaryCompressionStorage::StringInitScan(ColumnSegment &segment) {
	auto &buffer_manager = BufferManager::GetBufferManager(segment.db);
	auto state = make_uniq<CompressedStringScanState>(buffer_manager.Pin(segment.block));
	state->Initialize(segment, true);
	return std::move(state);
}

//===--------------------------------------------------------------------===//
// Scan base data
//===--------------------------------------------------------------------===//
template <bool ALLOW_DICT_VECTORS>
void DictionaryCompressionStorage::StringScanPartial(ColumnSegment &segment, ColumnScanState &state, idx_t scan_count,
                                                     Vector &result, idx_t result_offset) {
	// clear any previously locked buffers and get the primary buffer handle
	auto &scan_state = state.scan_state->Cast<CompressedStringScanState>();

	auto start = segment.GetRelativeIndex(state.row_index);
	if (!ALLOW_DICT_VECTORS || scan_count != STANDARD_VECTOR_SIZE ||
	    start % BitpackingPrimitives::BITPACKING_ALGORITHM_GROUP_SIZE != 0) {
		scan_state.ScanToFlatVector(result, result_offset, start, scan_count);
	} else {
		scan_state.ScanToDictionaryVector(segment, result, result_offset, start, scan_count);
	}
}

void DictionaryCompressionStorage::StringScan(ColumnSegment &segment, ColumnScanState &state, idx_t scan_count,
                                              Vector &result) {
	StringScanPartial<true>(segment, state, scan_count, result, 0);
}

//===--------------------------------------------------------------------===//
// Fetch
//===--------------------------------------------------------------------===//
void DictionaryCompressionStorage::StringFetchRow(ColumnSegment &segment, ColumnFetchState &state, row_t row_id,
                                                  Vector &result, idx_t result_idx) {
	// fetch a single row from the string segment
	CompressedStringScanState scan_state(state.GetOrInsertHandle(segment));
	scan_state.Initialize(segment, false);
	scan_state.ScanToFlatVector(result, result_idx, NumericCast<idx_t>(row_id), 1);
}

unique_ptr<AnalyzeState> InitAnalyze(ColumnData &col_data, PhysicalType type) {
	// This compression type is deprecated
	return nullptr;
}

} // namespace dictionary

//===--------------------------------------------------------------------===//
// Get Function
//===--------------------------------------------------------------------===//
CompressionFunction DictionaryCompressionFun::GetFunction(PhysicalType data_type) {
<<<<<<< HEAD
	auto res = CompressionFunction(CompressionType::COMPRESSION_DICTIONARY, data_type, dictionary::InitAnalyze, nullptr,
	                               nullptr, nullptr, nullptr, nullptr,
	                               dictionary::DictionaryCompressionStorage::StringInitScan,
	                               dictionary::DictionaryCompressionStorage::StringScan,
	                               dictionary::DictionaryCompressionStorage::StringScanPartial<false>,
	                               dictionary::DictionaryCompressionStorage::StringFetchRow,
	                               UncompressedFunctions::EmptySkip, UncompressedStringStorage::StringInitSegment);
	res.validity = CompressionValidity::NO_VALIDITY_REQUIRED;
	return res;
=======
	return CompressionFunction(
	    CompressionType::COMPRESSION_DICTIONARY, data_type, DictionaryCompressionStorage ::StringInitAnalyze,
	    DictionaryCompressionStorage::StringAnalyze, DictionaryCompressionStorage::StringFinalAnalyze,
	    DictionaryCompressionStorage::InitCompression, DictionaryCompressionStorage::Compress,
	    DictionaryCompressionStorage::FinalizeCompress, DictionaryCompressionStorage::StringInitScan,
	    DictionaryCompressionStorage::StringScan, DictionaryCompressionStorage::StringScanPartial<false>,
	    DictionaryCompressionStorage::StringFetchRow, UncompressedFunctions::EmptySkip,
	    UncompressedStringStorage::StringInitSegment);
>>>>>>> 41378d57
}

bool DictionaryCompressionFun::TypeIsSupported(const PhysicalType physical_type) {
	return physical_type == PhysicalType::VARCHAR;
}

} // namespace duckdb<|MERGE_RESOLUTION|>--- conflicted
+++ resolved
@@ -111,7 +111,6 @@
 // Get Function
 //===--------------------------------------------------------------------===//
 CompressionFunction DictionaryCompressionFun::GetFunction(PhysicalType data_type) {
-<<<<<<< HEAD
 	auto res = CompressionFunction(CompressionType::COMPRESSION_DICTIONARY, data_type, dictionary::InitAnalyze, nullptr,
 	                               nullptr, nullptr, nullptr, nullptr,
 	                               dictionary::DictionaryCompressionStorage::StringInitScan,
@@ -119,18 +118,7 @@
 	                               dictionary::DictionaryCompressionStorage::StringScanPartial<false>,
 	                               dictionary::DictionaryCompressionStorage::StringFetchRow,
 	                               UncompressedFunctions::EmptySkip, UncompressedStringStorage::StringInitSegment);
-	res.validity = CompressionValidity::NO_VALIDITY_REQUIRED;
 	return res;
-=======
-	return CompressionFunction(
-	    CompressionType::COMPRESSION_DICTIONARY, data_type, DictionaryCompressionStorage ::StringInitAnalyze,
-	    DictionaryCompressionStorage::StringAnalyze, DictionaryCompressionStorage::StringFinalAnalyze,
-	    DictionaryCompressionStorage::InitCompression, DictionaryCompressionStorage::Compress,
-	    DictionaryCompressionStorage::FinalizeCompress, DictionaryCompressionStorage::StringInitScan,
-	    DictionaryCompressionStorage::StringScan, DictionaryCompressionStorage::StringScanPartial<false>,
-	    DictionaryCompressionStorage::StringFetchRow, UncompressedFunctions::EmptySkip,
-	    UncompressedStringStorage::StringInitSegment);
->>>>>>> 41378d57
 }
 
 bool DictionaryCompressionFun::TypeIsSupported(const PhysicalType physical_type) {
