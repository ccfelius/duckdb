#include "duckdb/storage/checkpoint_manager.hpp"

#include "duckdb/catalog/catalog.hpp"
#include "duckdb/catalog/catalog_entry/index_catalog_entry.hpp"
#include "duckdb/catalog/catalog_entry/scalar_macro_catalog_entry.hpp"
#include "duckdb/catalog/catalog_entry/schema_catalog_entry.hpp"
#include "duckdb/catalog/catalog_entry/sequence_catalog_entry.hpp"
#include "duckdb/catalog/catalog_entry/table_catalog_entry.hpp"
#include "duckdb/catalog/catalog_entry/type_catalog_entry.hpp"
#include "duckdb/catalog/catalog_entry/view_catalog_entry.hpp"
#include "duckdb/common/field_writer.hpp"
#include "duckdb/common/serializer.hpp"
#include "duckdb/execution/index/art/art.hpp"
#include "duckdb/main/client_context.hpp"
#include "duckdb/main/config.hpp"
#include "duckdb/main/connection.hpp"
#include "duckdb/main/database.hpp"
#include "duckdb/parser/column_definition.hpp"
#include "duckdb/parser/parsed_data/create_schema_info.hpp"
#include "duckdb/parser/parsed_data/create_table_info.hpp"
#include "duckdb/parser/parsed_data/create_view_info.hpp"
#include "duckdb/parser/tableref/basetableref.hpp"
#include "duckdb/planner/binder.hpp"
#include "duckdb/planner/bound_tableref.hpp"
#include "duckdb/planner/expression_binder/index_binder.hpp"
#include "duckdb/planner/parsed_data/bound_create_table_info.hpp"
#include "duckdb/storage/block_manager.hpp"
#include "duckdb/storage/checkpoint/table_data_reader.hpp"
#include "duckdb/storage/checkpoint/table_data_writer.hpp"
#include "duckdb/storage/meta_block_reader.hpp"
#include "duckdb/storage/table/column_checkpoint_state.hpp"
#include "duckdb/transaction/transaction_manager.hpp"
#include "duckdb/main/attached_database.hpp"

namespace duckdb {

void ReorderTableEntries(vector<TableCatalogEntry *> &tables);

SingleFileCheckpointWriter::SingleFileCheckpointWriter(AttachedDatabase &db, BlockManager &block_manager)
    : CheckpointWriter(db), partial_block_manager(block_manager) {
}

BlockManager &SingleFileCheckpointWriter::GetBlockManager() {
	auto &storage_manager = (SingleFileStorageManager &)db.GetStorageManager();
	return *storage_manager.block_manager;
}

MetaBlockWriter &SingleFileCheckpointWriter::GetMetaBlockWriter() {
	return *metadata_writer;
}

unique_ptr<TableDataWriter> SingleFileCheckpointWriter::GetTableDataWriter(TableCatalogEntry &table) {
	return make_unique<SingleFileTableDataWriter>(*this, table, *table_metadata_writer, GetMetaBlockWriter());
}

void SingleFileCheckpointWriter::CreateCheckpoint() {
	auto &config = DBConfig::Get(db);
	auto &storage_manager = (SingleFileStorageManager &)db.GetStorageManager();
	if (storage_manager.InMemory()) {
		return;
	}
	// assert that the checkpoint manager hasn't been used before
	D_ASSERT(!metadata_writer);

	auto &block_manager = GetBlockManager();

	//! Set up the writers for the checkpoints
	metadata_writer = make_unique<MetaBlockWriter>(block_manager);
	table_metadata_writer = make_unique<MetaBlockWriter>(block_manager);

	// get the id of the first meta block
	block_id_t meta_block = metadata_writer->GetBlockPointer().block_id;

	vector<SchemaCatalogEntry *> schemas;
	// we scan the set of committed schemas
	catalog.schemas->Scan([&](CatalogEntry *entry) { schemas.push_back((SchemaCatalogEntry *)entry); });
	// write the actual data into the database
	// write the amount of schemas
	metadata_writer->Write<uint32_t>(schemas.size());
	for (auto &schema : schemas) {
		WriteSchema(*schema);
	}
	partial_block_manager.FlushPartialBlocks();
	// flush the meta data to disk
	metadata_writer->Flush();
	table_metadata_writer->Flush();

	// write a checkpoint flag to the WAL
	// this protects against the rare event that the database crashes AFTER writing the file, but BEFORE truncating the
	// WAL we write an entry CHECKPOINT "meta_block_id" into the WAL upon loading, if we see there is an entry
	// CHECKPOINT "meta_block_id", and the id MATCHES the head idin the file we know that the database was successfully
	// checkpointed, so we know that we should avoid replaying the WAL to avoid duplicating data
	auto wal = storage_manager.GetWriteAheadLog();
	wal->WriteCheckpoint(meta_block);
	wal->Flush();

	if (config.options.checkpoint_abort == CheckpointAbort::DEBUG_ABORT_BEFORE_HEADER) {
		throw FatalException("Checkpoint aborted before header write because of PRAGMA checkpoint_abort flag");
	}

	// finally write the updated header
	DatabaseHeader header;
	header.meta_block = meta_block;
	block_manager.WriteHeader(header);

	if (config.options.checkpoint_abort == CheckpointAbort::DEBUG_ABORT_BEFORE_TRUNCATE) {
		throw FatalException("Checkpoint aborted before truncate because of PRAGMA checkpoint_abort flag");
	}

	// truncate the WAL
	wal->Truncate(0);

	// mark all blocks written as part of the metadata as modified
	metadata_writer->MarkWrittenBlocks();
	table_metadata_writer->MarkWrittenBlocks();
}

void SingleFileCheckpointReader::LoadFromStorage() {
	auto &block_manager = *storage.block_manager;
	block_id_t meta_block = block_manager.GetMetaBlock();
	if (meta_block < 0) {
		// storage is empty
		return;
	}

	Connection con(storage.GetDatabase());
	con.BeginTransaction();
	// create the MetaBlockReader to read from the storage
	MetaBlockReader reader(block_manager, meta_block);
	LoadCheckpoint(*con.context, reader);
	con.Commit();
}

void CheckpointReader::LoadCheckpoint(ClientContext &context, MetaBlockReader &reader) {
	uint32_t schema_count = reader.Read<uint32_t>();
	for (uint32_t i = 0; i < schema_count; i++) {
		ReadSchema(context, reader);
	}
}

//===--------------------------------------------------------------------===//
// Schema
//===--------------------------------------------------------------------===//
void CheckpointWriter::WriteSchema(SchemaCatalogEntry &schema) {
	// write the schema data
	schema.Serialize(GetMetaBlockWriter());
	// then, we fetch the tables/views/sequences information
	vector<TableCatalogEntry *> tables;
	vector<ViewCatalogEntry *> views;
	schema.Scan(CatalogType::TABLE_ENTRY, [&](CatalogEntry *entry) {
		if (entry->internal) {
			return;
		}
		if (entry->type == CatalogType::TABLE_ENTRY) {
			tables.push_back((TableCatalogEntry *)entry);
		} else if (entry->type == CatalogType::VIEW_ENTRY) {
			views.push_back((ViewCatalogEntry *)entry);
		} else {
			throw NotImplementedException("Catalog type for entries");
		}
	});
	vector<SequenceCatalogEntry *> sequences;
	schema.Scan(CatalogType::SEQUENCE_ENTRY, [&](CatalogEntry *entry) {
		if (entry->internal) {
			return;
		}
		sequences.push_back((SequenceCatalogEntry *)entry);
	});

	vector<TypeCatalogEntry *> custom_types;
	schema.Scan(CatalogType::TYPE_ENTRY, [&](CatalogEntry *entry) {
		if (entry->internal) {
			return;
		}
		custom_types.push_back((TypeCatalogEntry *)entry);
	});

	vector<ScalarMacroCatalogEntry *> macros;
	schema.Scan(CatalogType::SCALAR_FUNCTION_ENTRY, [&](CatalogEntry *entry) {
		if (entry->internal) {
			return;
		}
		if (entry->type == CatalogType::MACRO_ENTRY) {
			macros.push_back((ScalarMacroCatalogEntry *)entry);
		}
	});

	vector<TableMacroCatalogEntry *> table_macros;
	schema.Scan(CatalogType::TABLE_FUNCTION_ENTRY, [&](CatalogEntry *entry) {
		if (entry->internal) {
			return;
		}
		if (entry->type == CatalogType::TABLE_MACRO_ENTRY) {
			table_macros.push_back((TableMacroCatalogEntry *)entry);
		}
	});

	vector<IndexCatalogEntry *> indexes;
	schema.Scan(CatalogType::INDEX_ENTRY, [&](CatalogEntry *entry) {
		D_ASSERT(!entry->internal);
		indexes.push_back((IndexCatalogEntry *)entry);
	});

	FieldWriter writer(GetMetaBlockWriter());
	writer.WriteField<uint32_t>(custom_types.size());
	writer.WriteField<uint32_t>(sequences.size());
	writer.WriteField<uint32_t>(tables.size());
	writer.WriteField<uint32_t>(views.size());
	writer.WriteField<uint32_t>(macros.size());
	writer.WriteField<uint32_t>(table_macros.size());
	writer.WriteField<uint32_t>(indexes.size());
	writer.Finalize();

	// write the custom_types
	for (auto &custom_type : custom_types) {
		WriteType(*custom_type);
	}

	// write the sequences
	for (auto &seq : sequences) {
		WriteSequence(*seq);
	}
	// reorder tables because of foreign key constraint
	ReorderTableEntries(tables);
	// Write the tables
	for (auto &table : tables) {
		WriteTable(*table);
	}
	// Write the views
	for (auto &view : views) {
		WriteView(*view);
	}

	// Write the macros
	for (auto &macro : macros) {
		WriteMacro(*macro);
	}

	// Write the table's macros
	for (auto &macro : table_macros) {
		WriteTableMacro(*macro);
	}
	// Write the indexes
	for (auto &index : indexes) {
		WriteIndex(*index);
	}
}

void CheckpointReader::ReadSchema(ClientContext &context, MetaBlockReader &reader) {
	// read the schema and create it in the catalog
	auto info = SchemaCatalogEntry::Deserialize(reader);
	// we set create conflict to ignore to ignore the failure of recreating the main schema
	info->on_conflict = OnCreateConflict::IGNORE_ON_CONFLICT;
	catalog.CreateSchema(context, info.get());

	// first read all the counts
	FieldReader field_reader(reader);
	uint32_t enum_count = field_reader.ReadRequired<uint32_t>();
	uint32_t seq_count = field_reader.ReadRequired<uint32_t>();
	uint32_t table_count = field_reader.ReadRequired<uint32_t>();
	uint32_t view_count = field_reader.ReadRequired<uint32_t>();
	uint32_t macro_count = field_reader.ReadRequired<uint32_t>();
	uint32_t table_macro_count = field_reader.ReadRequired<uint32_t>();
	uint32_t table_index_count = field_reader.ReadRequired<uint32_t>();
	field_reader.Finalize();

	// now read the enums
	for (uint32_t i = 0; i < enum_count; i++) {
		ReadType(context, reader);
	}

	// read the sequences
	for (uint32_t i = 0; i < seq_count; i++) {
		ReadSequence(context, reader);
	}
	// read the table count and recreate the tables
	for (uint32_t i = 0; i < table_count; i++) {
		ReadTable(context, reader);
	}
	// now read the views
	for (uint32_t i = 0; i < view_count; i++) {
		ReadView(context, reader);
	}

	// finally read the macro's
	for (uint32_t i = 0; i < macro_count; i++) {
		ReadMacro(context, reader);
	}

	for (uint32_t i = 0; i < table_macro_count; i++) {
		ReadTableMacro(context, reader);
	}
	for (uint32_t i = 0; i < table_index_count; i++) {
		ReadIndex(context, reader);
	}
}

//===--------------------------------------------------------------------===//
// Views
//===--------------------------------------------------------------------===//
void CheckpointWriter::WriteView(ViewCatalogEntry &view) {
	view.Serialize(GetMetaBlockWriter());
}

void CheckpointReader::ReadView(ClientContext &context, MetaBlockReader &reader) {
	auto info = ViewCatalogEntry::Deserialize(reader, context);
	catalog.CreateView(context, info.get());
}

//===--------------------------------------------------------------------===//
// Sequences
//===--------------------------------------------------------------------===//
void CheckpointWriter::WriteSequence(SequenceCatalogEntry &seq) {
	seq.Serialize(GetMetaBlockWriter());
}

void CheckpointReader::ReadSequence(ClientContext &context, MetaBlockReader &reader) {
	auto info = SequenceCatalogEntry::Deserialize(reader);
	catalog.CreateSequence(context, info.get());
}

//===--------------------------------------------------------------------===//
// Indexes
//===--------------------------------------------------------------------===//
void CheckpointWriter::WriteIndex(IndexCatalogEntry &index_catalog) {
	// The index data should already have been written as part of WriteTableData.
	// Here, we need only serialize the pointer to that data.
	auto root_offset = index_catalog.index->GetSerializedDataPointer();
	auto &metadata_writer = GetMetaBlockWriter();
	index_catalog.Serialize(metadata_writer);
	// Serialize the Block id and offset of root node
	metadata_writer.Write(root_offset.block_id);
	metadata_writer.Write(root_offset.offset);
}

void CheckpointReader::ReadIndex(ClientContext &context, MetaBlockReader &reader) {

	// Deserialize the index meta data
	auto info = IndexCatalogEntry::Deserialize(reader, context);

	// Create index in the catalog
	auto schema_catalog = catalog.GetSchema(context, info->schema);
	auto table_catalog =
	    (TableCatalogEntry *)catalog.GetEntry(context, CatalogType::TABLE_ENTRY, info->schema, info->table->table_name);
	auto index_catalog = (IndexCatalogEntry *)schema_catalog->CreateIndex(context, info.get(), table_catalog);
	index_catalog->info = table_catalog->storage->info;
	// Here we just gotta read the root node
	auto root_block_id = reader.Read<block_id_t>();
	auto root_offset = reader.Read<uint32_t>();

	// create an adaptive radix tree around the expressions
	vector<unique_ptr<Expression>> unbound_expressions;
	vector<unique_ptr<ParsedExpression>> parsed_expressions;

	for (auto &p_exp : info->parsed_expressions) {
		parsed_expressions.push_back(p_exp->Copy());
	}

	auto binder = Binder::CreateBinder(context);
	auto table_ref = (TableRef *)info->table.get();
	auto bound_table = binder->Bind(*table_ref);
	D_ASSERT(bound_table->type == TableReferenceType::BASE_TABLE);
	IndexBinder idx_binder(*binder, context);
	unbound_expressions.reserve(parsed_expressions.size());
	for (auto &expr : parsed_expressions) {
		unbound_expressions.push_back(idx_binder.Bind(expr));
	}

	if (parsed_expressions.empty()) {
		// If no parsed_expressions are present, this means this is a PK/FK index, so we create the necessary bound
		// column refs
		unbound_expressions.reserve(info->column_ids.size());
		for (idx_t key_nr = 0; key_nr < info->column_ids.size(); key_nr++) {
			auto &col = table_catalog->columns.GetColumn(LogicalIndex(info->column_ids[key_nr]));
			unbound_expressions.push_back(
			    make_unique<BoundColumnRefExpression>(col.GetName(), col.GetType(), ColumnBinding(0, key_nr)));
		}
	}

	switch (info->index_type) {
	case IndexType::ART: {
<<<<<<< HEAD
		auto art =
		    make_unique<ART>(info->column_ids, TableIOManager::Get(*table_catalog->storage), move(unbound_expressions),
		                     info->constraint_type, table_catalog->storage->db, true, root_block_id, root_offset);
=======
		auto art = make_unique<ART>(info->column_ids, TableIOManager::Get(*table_catalog->storage),
		                            std::move(unbound_expressions), info->constraint_type, table_catalog->storage->db,
		                            root_block_id, root_offset);
>>>>>>> 123f50fb
		index_catalog->index = art.get();
		table_catalog->storage->info->indexes.AddIndex(std::move(art));
		break;
	}
	default:
		throw InternalException("Can't read this index type");
	}
}

//===--------------------------------------------------------------------===//
// Custom Types
//===--------------------------------------------------------------------===//
void CheckpointWriter::WriteType(TypeCatalogEntry &table) {
	table.Serialize(GetMetaBlockWriter());
}

void CheckpointReader::ReadType(ClientContext &context, MetaBlockReader &reader) {
	auto info = TypeCatalogEntry::Deserialize(reader);
	catalog.CreateType(context, info.get());
}

//===--------------------------------------------------------------------===//
// Macro's
//===--------------------------------------------------------------------===//
void CheckpointWriter::WriteMacro(ScalarMacroCatalogEntry &macro) {
	macro.Serialize(GetMetaBlockWriter());
}

void CheckpointReader::ReadMacro(ClientContext &context, MetaBlockReader &reader) {
	auto info = ScalarMacroCatalogEntry::Deserialize(reader, context);
	catalog.CreateFunction(context, info.get());
}

void CheckpointWriter::WriteTableMacro(TableMacroCatalogEntry &macro) {
	macro.Serialize(GetMetaBlockWriter());
}

void CheckpointReader::ReadTableMacro(ClientContext &context, MetaBlockReader &reader) {
	auto info = TableMacroCatalogEntry::Deserialize(reader, context);
	catalog.CreateFunction(context, info.get());
}

//===--------------------------------------------------------------------===//
// Table Metadata
//===--------------------------------------------------------------------===//
void CheckpointWriter::WriteTable(TableCatalogEntry &table) {
	// write the table meta data
	table.Serialize(GetMetaBlockWriter());
	// now we need to write the table data.
	if (auto writer = GetTableDataWriter(table)) {
		writer->WriteTableData();
	}
}

void CheckpointReader::ReadTable(ClientContext &context, MetaBlockReader &reader) {
	// deserialize the table meta data
	auto info = TableCatalogEntry::Deserialize(reader, context);
	// bind the info
	auto binder = Binder::CreateBinder(context);
	auto schema = catalog.GetSchema(context, info->schema);
	auto bound_info = binder->BindCreateTableInfo(std::move(info), schema);

	// now read the actual table data and place it into the create table info
	ReadTableData(context, reader, *bound_info);

	// finally create the table in the catalog
	catalog.CreateTable(context, bound_info.get());
}

void CheckpointReader::ReadTableData(ClientContext &context, MetaBlockReader &reader,
                                     BoundCreateTableInfo &bound_info) {
	auto block_id = reader.Read<block_id_t>();
	auto offset = reader.Read<uint64_t>();

	MetaBlockReader table_data_reader(reader.block_manager, block_id);
	table_data_reader.offset = offset;
	TableDataReader data_reader(table_data_reader, bound_info);

	data_reader.ReadTableData();

	// Get any indexes block info
	idx_t num_indexes = reader.Read<idx_t>();
	for (idx_t i = 0; i < num_indexes; i++) {
		auto idx_block_id = reader.Read<idx_t>();
		auto idx_offset = reader.Read<idx_t>();
		bound_info.indexes.emplace_back(idx_block_id, idx_offset);
	}
}

} // namespace duckdb<|MERGE_RESOLUTION|>--- conflicted
+++ resolved
@@ -379,15 +379,9 @@
 
 	switch (info->index_type) {
 	case IndexType::ART: {
-<<<<<<< HEAD
-		auto art =
-		    make_unique<ART>(info->column_ids, TableIOManager::Get(*table_catalog->storage), move(unbound_expressions),
-		                     info->constraint_type, table_catalog->storage->db, true, root_block_id, root_offset);
-=======
 		auto art = make_unique<ART>(info->column_ids, TableIOManager::Get(*table_catalog->storage),
 		                            std::move(unbound_expressions), info->constraint_type, table_catalog->storage->db,
-		                            root_block_id, root_offset);
->>>>>>> 123f50fb
+		                            true, root_block_id, root_offset);
 		index_catalog->index = art.get();
 		table_catalog->storage->info->indexes.AddIndex(std::move(art));
 		break;
