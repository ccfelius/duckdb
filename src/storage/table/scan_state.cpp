--- conflicted
+++ resolved
@@ -16,11 +16,7 @@
 TableScanState::~TableScanState() {
 }
 
-<<<<<<< HEAD
-void TableScanState::Initialize(vector<column_t> column_ids_p, optional_ptr<TableFilterSet> table_filters,
-=======
 void TableScanState::Initialize(vector<StorageIndex> column_ids_p, optional_ptr<TableFilterSet> table_filters,
->>>>>>> 560050de
                                 optional_ptr<SampleOptions> table_sampling) {
 	this->column_ids = std::move(column_ids_p);
 	if (table_filters) {
@@ -48,14 +44,9 @@
 	return sampling_info;
 }
 
-<<<<<<< HEAD
-ScanFilter::ScanFilter(idx_t index, const vector<column_t> &column_ids, TableFilter &filter)
-    : scan_column_index(index), table_column_index(column_ids[index]), filter(filter), always_true(false) {
-=======
 ScanFilter::ScanFilter(idx_t index, const vector<StorageIndex> &column_ids, TableFilter &filter)
     : scan_column_index(index), table_column_index(column_ids[index].GetPrimaryIndex()), filter(filter),
       always_true(false) {
->>>>>>> 560050de
 }
 
 void ScanFilterInfo::Initialize(TableFilterSet &filters, const vector<StorageIndex> &column_ids) {
