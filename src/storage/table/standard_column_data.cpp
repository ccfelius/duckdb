#include "duckdb/storage/table/standard_column_data.hpp"
#include "duckdb/storage/table/scan_state.hpp"
#include "duckdb/storage/table/update_segment.hpp"
#include "duckdb/storage/table/append_state.hpp"
#include "duckdb/storage/data_table.hpp"
#include "duckdb/planner/table_filter.hpp"
#include "duckdb/storage/table/column_checkpoint_state.hpp"
#include "duckdb/common/serializer/serializer.hpp"
#include "duckdb/common/serializer/deserializer.hpp"
#include "duckdb/storage/table/column_data_checkpointer.hpp"

namespace duckdb {

StandardColumnData::StandardColumnData(BlockManager &block_manager, DataTableInfo &info, idx_t column_index,
                                       LogicalType type, ColumnDataType data_type, optional_ptr<ColumnData> parent)
    : ColumnData(block_manager, info, column_index, std::move(type), data_type, parent) {
	if (data_type != ColumnDataType::CHECKPOINT_TARGET) {
		// don't initialize the child entry if this is a checkpoint target
		validity = make_shared_ptr<ValidityColumnData>(block_manager, info, 0, *this);
	}
}

void StandardColumnData::SetDataType(ColumnDataType data_type) {
	ColumnData::SetDataType(data_type);
	validity->SetDataType(data_type);
}

ScanVectorType StandardColumnData::GetVectorScanType(ColumnScanState &state, idx_t scan_count, Vector &result) {
	// if either the current column data, or the validity column data requires flat vectors, we scan flat vectors
	auto scan_type = ColumnData::GetVectorScanType(state, scan_count, result);
	if (scan_type == ScanVectorType::SCAN_FLAT_VECTOR) {
		return ScanVectorType::SCAN_FLAT_VECTOR;
	}
	if (state.child_states.empty()) {
		return scan_type;
	}
	return validity->GetVectorScanType(state.child_states[0], scan_count, result);
}

void StandardColumnData::InitializePrefetch(PrefetchState &prefetch_state, ColumnScanState &scan_state, idx_t rows) {
	ColumnData::InitializePrefetch(prefetch_state, scan_state, rows);
	validity->InitializePrefetch(prefetch_state, scan_state.child_states[0], rows);
}

void StandardColumnData::InitializeScan(ColumnScanState &state) {
	ColumnData::InitializeScan(state);

	// initialize the validity segment
	D_ASSERT(state.child_states.size() == 1);
	validity->InitializeScan(state.child_states[0]);
}

void StandardColumnData::InitializeScanWithOffset(ColumnScanState &state, idx_t row_idx) {
	ColumnData::InitializeScanWithOffset(state, row_idx);

	// initialize the validity segment
	D_ASSERT(state.child_states.size() == 1);
	validity->InitializeScanWithOffset(state.child_states[0], row_idx);
}

idx_t StandardColumnData::Scan(TransactionData transaction, idx_t vector_index, ColumnScanState &state, Vector &result,
                               idx_t target_count) {
	D_ASSERT(state.offset_in_column == state.child_states[0].offset_in_column);
	auto scan_type = GetVectorScanType(state, target_count, result);
	auto mode = ScanVectorMode::REGULAR_SCAN;
	auto scan_count = ScanVector(transaction, vector_index, state, result, target_count, scan_type, mode);
	validity->ScanVector(transaction, vector_index, state.child_states[0], result, target_count, scan_type, mode);
	return scan_count;
}

idx_t StandardColumnData::ScanCommitted(idx_t vector_index, ColumnScanState &state, Vector &result, bool allow_updates,
                                        idx_t target_count) {
	D_ASSERT(state.offset_in_column == state.child_states[0].offset_in_column);
	auto scan_count = ColumnData::ScanCommitted(vector_index, state, result, allow_updates, target_count);
	validity->ScanCommitted(vector_index, state.child_states[0], result, allow_updates, target_count);
	return scan_count;
}

idx_t StandardColumnData::ScanCount(ColumnScanState &state, Vector &result, idx_t count, idx_t result_offset) {
	auto scan_count = ColumnData::ScanCount(state, result, count, result_offset);
	validity->ScanCount(state.child_states[0], result, count, result_offset);
	return scan_count;
}

void StandardColumnData::Filter(TransactionData transaction, idx_t vector_index, ColumnScanState &state, Vector &result,
                                SelectionVector &sel, idx_t &count, const TableFilter &filter,
                                TableFilterState &filter_state) {
	// check if we can do a specialized select
	// the compression functions need to support this
	auto compression = GetCompressionFunction();
	bool has_filter = compression && compression->filter;
	auto validity_compression = validity->GetCompressionFunction();
	bool validity_has_filter = validity_compression && validity_compression->filter;
	auto target_count = GetVectorCount(vector_index);
	auto scan_type = GetVectorScanType(state, target_count, result);
	bool scan_entire_vector = scan_type == ScanVectorType::SCAN_ENTIRE_VECTOR;
	bool verify_fetch_row = state.scan_options && state.scan_options->force_fetch_row;
	if (!has_filter || !validity_has_filter || !scan_entire_vector || verify_fetch_row) {
		// we are not scanning an entire vector - this can have several causes (updates, etc)
		ColumnData::Filter(transaction, vector_index, state, result, sel, count, filter, filter_state);
		return;
	}
	FilterVector(state, result, target_count, sel, count, filter, filter_state);
	validity->FilterVector(state.child_states[0], result, target_count, sel, count, filter, filter_state);
}

void StandardColumnData::Select(TransactionData transaction, idx_t vector_index, ColumnScanState &state, Vector &result,
                                SelectionVector &sel, idx_t sel_count) {
	// check if we can do a specialized select
	// the compression functions need to support this
	auto compression = GetCompressionFunction();
	bool has_select = compression && compression->select;
	auto validity_compression = validity->GetCompressionFunction();
	bool validity_has_select = validity_compression && validity_compression->select;
	auto target_count = GetVectorCount(vector_index);
	auto scan_type = GetVectorScanType(state, target_count, result);
	bool scan_entire_vector = scan_type == ScanVectorType::SCAN_ENTIRE_VECTOR;
	if (!has_select || !validity_has_select || !scan_entire_vector) {
		// we are not scanning an entire vector - this can have several causes (updates, etc)
		ColumnData::Select(transaction, vector_index, state, result, sel, sel_count);
		return;
	}
	SelectVector(state, result, target_count, sel, sel_count);
	validity->SelectVector(state.child_states[0], result, target_count, sel, sel_count);
}

void StandardColumnData::InitializeAppend(ColumnAppendState &state) {
	ColumnData::InitializeAppend(state);
	ColumnAppendState child_append;
	validity->InitializeAppend(child_append);
	state.child_appends.push_back(std::move(child_append));
}

void StandardColumnData::AppendData(BaseStatistics &stats, ColumnAppendState &state, UnifiedVectorFormat &vdata,
                                    idx_t count) {
	ColumnData::AppendData(stats, state, vdata, count);
	validity->AppendData(stats, state.child_appends[0], vdata, count);
}

void StandardColumnData::RevertAppend(row_t new_count) {
	ColumnData::RevertAppend(new_count);
	validity->RevertAppend(new_count);
}

idx_t StandardColumnData::Fetch(ColumnScanState &state, row_t row_id, Vector &result) {
	// fetch validity mask
	if (state.child_states.empty()) {
		ColumnScanState child_state(state.parent);
		child_state.scan_options = state.scan_options;
		state.child_states.push_back(std::move(child_state));
	}
	auto scan_count = ColumnData::Fetch(state, row_id, result);
	validity->Fetch(state.child_states[0], row_id, result);
	return scan_count;
}

void StandardColumnData::Update(TransactionData transaction, DataTable &data_table, idx_t column_index,
                                Vector &update_vector, row_t *row_ids, idx_t update_count, idx_t row_group_start) {
	ColumnScanState standard_state(nullptr);
	ColumnScanState validity_state(nullptr);
	Vector base_vector(type);
	auto standard_fetch = FetchUpdateData(standard_state, row_ids, base_vector, row_group_start);
	auto validity_fetch = validity->FetchUpdateData(validity_state, row_ids, base_vector, row_group_start);
	if (standard_fetch != validity_fetch) {
		throw InternalException("Unaligned fetch in validity and main column data for update");
	}

	UpdateInternal(transaction, data_table, column_index, update_vector, row_ids, update_count, base_vector,
	               row_group_start);
	validity->UpdateInternal(transaction, data_table, column_index, update_vector, row_ids, update_count, base_vector,
	                         row_group_start);
}

void StandardColumnData::UpdateColumn(TransactionData transaction, DataTable &data_table,
                                      const vector<column_t> &column_path, Vector &update_vector, row_t *row_ids,
                                      idx_t update_count, idx_t depth, idx_t row_group_start) {
	if (depth >= column_path.size()) {
<<<<<<< HEAD
		// update this column
		ColumnData::Update(transaction, data_table, column_path[0], update_vector, row_ids, update_count,
		                   row_group_start);
	} else {
		// update the child column (i.e. the validity column)
		validity->UpdateColumn(transaction, data_table, column_path, update_vector, row_ids, update_count, depth + 1,
		                       row_group_start);
=======
		// Update the column.
		ColumnData::Update(transaction, data_table, column_path[0], update_vector, row_ids, update_count);
		return;
>>>>>>> 7c2c9bc8
	}
	// Update the child column, which is the validity column.
	validity.UpdateWithBase(transaction, data_table, column_path[0], update_vector, row_ids, update_count, *this);
}

unique_ptr<BaseStatistics> StandardColumnData::GetUpdateStatistics() {
	auto stats = updates ? updates->GetStatistics() : nullptr;
	auto validity_stats = validity->GetUpdateStatistics();
	if (!stats && !validity_stats) {
		return nullptr;
	}
	if (!stats) {
		stats = BaseStatistics::CreateEmpty(type).ToUnique();
	}
	if (validity_stats) {
		stats->Merge(*validity_stats);
	}
	return stats;
}

void StandardColumnData::FetchRow(TransactionData transaction, ColumnFetchState &state, row_t row_id, Vector &result,
                                  idx_t result_idx) {
	// find the segment the row belongs to
	if (state.child_states.empty()) {
		auto child_state = make_uniq<ColumnFetchState>();
		state.child_states.push_back(std::move(child_state));
	}
<<<<<<< HEAD
	validity->FetchRow(transaction, *state.child_states[0], row_id, result, result_idx);
=======
>>>>>>> 7c2c9bc8
	ColumnData::FetchRow(transaction, state, row_id, result, result_idx);
	validity.FetchRow(transaction, *state.child_states[0], row_id, result, result_idx);
}

void StandardColumnData::VisitBlockIds(BlockIdVisitor &visitor) const {
	ColumnData::VisitBlockIds(visitor);
	validity->VisitBlockIds(visitor);
}

void StandardColumnData::SetValidityData(shared_ptr<ValidityColumnData> validity_p) {
	if (validity) {
		throw InternalException("StandardColumnData::SetValidityData cannot be used to overwrite existing validity");
	}
	validity_p->SetParent(this);
	this->validity = std::move(validity_p);
}

struct StandardColumnCheckpointState : public ColumnCheckpointState {
	StandardColumnCheckpointState(const RowGroup &row_group, ColumnData &column_data,
	                              PartialBlockManager &partial_block_manager)
	    : ColumnCheckpointState(row_group, column_data, partial_block_manager) {
	}

	unique_ptr<ColumnCheckpointState> validity_state;

public:
	shared_ptr<ColumnData> CreateEmptyColumnData() override {
		return make_shared_ptr<StandardColumnData>(original_column.GetBlockManager(), original_column.GetTableInfo(),
		                                           original_column.column_index, original_column.type,
		                                           ColumnDataType::CHECKPOINT_TARGET, nullptr);
	}

	shared_ptr<ColumnData> GetFinalResult() override {
		if (result_column) {
			auto &column_data = result_column->Cast<StandardColumnData>();
			auto validity_child = validity_state->GetFinalResult();
			column_data.SetValidityData(shared_ptr_cast<ColumnData, ValidityColumnData>(std::move(validity_child)));
		}
		return ColumnCheckpointState::GetFinalResult();
	}

	unique_ptr<BaseStatistics> GetStatistics() override {
		D_ASSERT(global_stats);
		global_stats->Merge(*validity_state->GetStatistics());
		return std::move(global_stats);
	}

	PersistentColumnData ToPersistentData() override {
		auto data = ColumnCheckpointState::ToPersistentData();
		data.child_columns.push_back(validity_state->ToPersistentData());
		return data;
	}
};

unique_ptr<ColumnCheckpointState>
StandardColumnData::CreateCheckpointState(const RowGroup &row_group, PartialBlockManager &partial_block_manager) {
	return make_uniq<StandardColumnCheckpointState>(row_group, *this, partial_block_manager);
}

unique_ptr<ColumnCheckpointState> StandardColumnData::Checkpoint(const RowGroup &row_group,
                                                                 ColumnCheckpointInfo &checkpoint_info) {
	// we need to checkpoint the main column data first
	// that is because the checkpointing of the main column data ALSO scans the validity data
	// to prevent reading the validity data immediately after it is checkpointed we first checkpoint the main column
	// this is necessary for concurrent checkpointing as due to the partial block manager checkpointed data might be
	// flushed to disk by a different thread than the one that wrote it, causing a data race
	auto &partial_block_manager = checkpoint_info.GetPartialBlockManager();
	auto base_state = CreateCheckpointState(row_group, partial_block_manager);
	base_state->global_stats = BaseStatistics::CreateEmpty(type).ToUnique();
	auto validity_state_p = validity->CreateCheckpointState(row_group, partial_block_manager);
	validity_state_p->global_stats = BaseStatistics::CreateEmpty(validity->type).ToUnique();

	auto &validity_state = *validity_state_p;
	auto &checkpoint_state = base_state->Cast<StandardColumnCheckpointState>();
	checkpoint_state.validity_state = std::move(validity_state_p);

	if (!data.GetRootSegment()) {
		// empty table: flush the empty list
		return base_state;
	}

	vector<reference<ColumnCheckpointState>> checkpoint_states;
	checkpoint_states.emplace_back(checkpoint_state);
	checkpoint_states.emplace_back(validity_state);

	ColumnDataCheckpointer checkpointer(checkpoint_states, GetStorageManager(), row_group, checkpoint_info);
	checkpointer.Checkpoint();
	checkpointer.FinalizeCheckpoint();

	// merge validity stats into base stats
	base_state->global_stats->Merge(*validity_state.global_stats);

	return base_state;
}

void StandardColumnData::CheckpointScan(ColumnSegment &segment, ColumnScanState &state, idx_t count,
                                        Vector &scan_vector) const {
	ColumnData::CheckpointScan(segment, state, count, scan_vector);

	idx_t offset_in_row_group = state.offset_in_column;
	validity->ScanCommittedRange(0, offset_in_row_group, count, scan_vector);
}

bool StandardColumnData::IsPersistent() {
	return ColumnData::IsPersistent() && validity->IsPersistent();
}

bool StandardColumnData::HasAnyChanges() const {
	return ColumnData::HasAnyChanges() || validity->HasAnyChanges();
}

PersistentColumnData StandardColumnData::Serialize() {
	auto persistent_data = ColumnData::Serialize();
	persistent_data.child_columns.push_back(validity->Serialize());
	return persistent_data;
}

void StandardColumnData::InitializeColumn(PersistentColumnData &column_data, BaseStatistics &target_stats) {
	ColumnData::InitializeColumn(column_data, target_stats);
	validity->InitializeColumn(column_data.child_columns[0], target_stats);
}

void StandardColumnData::GetColumnSegmentInfo(const QueryContext &context, duckdb::idx_t row_group_index,
                                              vector<duckdb::idx_t> col_path,
                                              vector<duckdb::ColumnSegmentInfo> &result) {
	ColumnData::GetColumnSegmentInfo(context, row_group_index, col_path, result);
	col_path.push_back(0);
	validity->GetColumnSegmentInfo(context, row_group_index, std::move(col_path), result);
}

void StandardColumnData::Verify(RowGroup &parent) {
#ifdef DEBUG
	ColumnData::Verify(parent);
	validity->Verify(parent);
#endif
}

} // namespace duckdb<|MERGE_RESOLUTION|>--- conflicted
+++ resolved
@@ -175,7 +175,6 @@
                                       const vector<column_t> &column_path, Vector &update_vector, row_t *row_ids,
                                       idx_t update_count, idx_t depth, idx_t row_group_start) {
 	if (depth >= column_path.size()) {
-<<<<<<< HEAD
 		// update this column
 		ColumnData::Update(transaction, data_table, column_path[0], update_vector, row_ids, update_count,
 		                   row_group_start);
@@ -183,14 +182,10 @@
 		// update the child column (i.e. the validity column)
 		validity->UpdateColumn(transaction, data_table, column_path, update_vector, row_ids, update_count, depth + 1,
 		                       row_group_start);
-=======
-		// Update the column.
-		ColumnData::Update(transaction, data_table, column_path[0], update_vector, row_ids, update_count);
-		return;
->>>>>>> 7c2c9bc8
-	}
-	// Update the child column, which is the validity column.
-	validity.UpdateWithBase(transaction, data_table, column_path[0], update_vector, row_ids, update_count, *this);
+		//validity.UpdateWithBase(transaction, data_table, column_path[0], update_vector, row_ids, update_count, *this);
+
+
+	}
 }
 
 unique_ptr<BaseStatistics> StandardColumnData::GetUpdateStatistics() {
@@ -215,12 +210,9 @@
 		auto child_state = make_uniq<ColumnFetchState>();
 		state.child_states.push_back(std::move(child_state));
 	}
-<<<<<<< HEAD
+	ColumnData::FetchRow(transaction, state, row_id, result, result_idx);
 	validity->FetchRow(transaction, *state.child_states[0], row_id, result, result_idx);
-=======
->>>>>>> 7c2c9bc8
-	ColumnData::FetchRow(transaction, state, row_id, result, result_idx);
-	validity.FetchRow(transaction, *state.child_states[0], row_id, result, result_idx);
+
 }
 
 void StandardColumnData::VisitBlockIds(BlockIdVisitor &visitor) const {
