--- conflicted
+++ resolved
@@ -18,14 +18,6 @@
 	if (type.id() != LogicalTypeId::UNION && StructType::IsUnnamed(type)) {
 		throw InvalidInputException("A table cannot be created from an unnamed struct");
 	}
-<<<<<<< HEAD
-	// the sub column index, starting at 1 (0 is the validity mask)
-	idx_t sub_column_index = 1;
-	for (auto &child_type : child_types) {
-		sub_columns.push_back(
-		    ColumnData::CreateColumnUnique(block_manager, info, sub_column_index, child_type.second, data_type, this));
-		sub_column_index++;
-=======
 	if (type.id() == LogicalTypeId::VARIANT) {
 		throw NotImplementedException("A table cannot be created from a VARIANT column yet");
 	}
@@ -41,7 +33,6 @@
 	} else {
 		// initialize to empty
 		sub_columns.resize(child_types.size());
->>>>>>> aa38ede1
 	}
 }
 
@@ -347,7 +338,7 @@
 	}
 
 	PersistentColumnData ToPersistentData() override {
-		PersistentColumnData data(column_data.type);
+		PersistentColumnData data(original_column.type);
 		data.child_columns.push_back(validity_state->ToPersistentData());
 		for (auto &child_state : child_states) {
 			data.child_columns.push_back(child_state->ToPersistentData());
@@ -397,13 +388,8 @@
 }
 
 PersistentColumnData StructColumnData::Serialize() {
-<<<<<<< HEAD
 	PersistentColumnData persistent_data(type);
-	persistent_data.child_columns.push_back(validity.Serialize());
-=======
-	PersistentColumnData persistent_data(PhysicalType::STRUCT);
 	persistent_data.child_columns.push_back(validity->Serialize());
->>>>>>> aa38ede1
 	for (auto &sub_column : sub_columns) {
 		persistent_data.child_columns.push_back(sub_column->Serialize());
 	}
