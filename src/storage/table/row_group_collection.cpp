--- conflicted
+++ resolved
@@ -1252,12 +1252,7 @@
 					extra_metadata_block_pointers.emplace_back(block_pointer, 0);
 				}
 				metadata_manager.ClearModifiedBlocks(extra_metadata_block_pointers);
-<<<<<<< HEAD
-				metadata_manager.ClearModifiedBlocks(row_group.GetDeletesPointers());
-=======
 				row_group.CheckpointDeletes(metadata_manager);
-				row_groups->AppendSegment(l, std::move(entry.node));
->>>>>>> 5659b336
 			}
 			writer.WriteUnchangedTable(metadata_pointer, total_rows.load());
 			return;
