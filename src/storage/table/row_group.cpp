#include "duckdb/storage/table/row_group.hpp"

#include "duckdb/common/exception.hpp"
#include "duckdb/common/serializer/binary_serializer.hpp"
#include "duckdb/common/serializer/deserializer.hpp"
#include "duckdb/common/serializer/serializer.hpp"
#include "duckdb/common/types/vector.hpp"
#include "duckdb/execution/adaptive_filter.hpp"
#include "duckdb/execution/expression_executor.hpp"
#include "duckdb/main/database.hpp"
#include "duckdb/planner/table_filter.hpp"
#include "duckdb/storage/checkpoint/table_data_writer.hpp"
#include "duckdb/storage/metadata/metadata_reader.hpp"
#include "duckdb/storage/table/append_state.hpp"
#include "duckdb/storage/table/column_checkpoint_state.hpp"
#include "duckdb/storage/table/column_data.hpp"
#include "duckdb/storage/table/row_version_manager.hpp"
#include "duckdb/storage/table/scan_state.hpp"
#include "duckdb/storage/table/update_segment.hpp"
#include "duckdb/storage/table_storage_info.hpp"
#include "duckdb/transaction/duck_transaction.hpp"
#include "duckdb/transaction/duck_transaction_manager.hpp"
#include "duckdb/storage/table/row_id_column_data.hpp"
#include "duckdb/main/settings.hpp"

namespace duckdb {

RowGroup::RowGroup(RowGroupCollection &collection_p, idx_t count)
    : SegmentBase<RowGroup>(count), collection(collection_p), version_info(nullptr), deletes_is_loaded(false),
      allocation_size(0), row_id_is_loaded(false), has_changes(false) {
	Verify();
}

RowGroup::RowGroup(RowGroupCollection &collection_p, RowGroupPointer pointer)
    : SegmentBase<RowGroup>(pointer.tuple_count), collection(collection_p), version_info(nullptr),
      deletes_is_loaded(false), allocation_size(0), row_id_is_loaded(false), has_changes(false) {
	// deserialize the columns
	if (pointer.data_pointers.size() != collection_p.GetTypes().size()) {
		throw IOException("Row group column count is unaligned with table column count. Corrupt file?");
	}
	this->column_pointers = std::move(pointer.data_pointers);
	this->columns.resize(column_pointers.size());
	this->is_loaded = unique_ptr<atomic<bool>[]>(new atomic<bool>[columns.size()]);
	for (idx_t c = 0; c < columns.size(); c++) {
		this->is_loaded[c] = false;
	}
	this->deletes_pointers = std::move(pointer.deletes_pointers);
	this->has_metadata_blocks = pointer.has_metadata_blocks;
	this->extra_metadata_blocks = std::move(pointer.extra_metadata_blocks);

	Verify();
}

RowGroup::RowGroup(RowGroupCollection &collection_p, PersistentRowGroupData &data)
    : SegmentBase<RowGroup>(data.count), collection(collection_p), version_info(nullptr), deletes_is_loaded(false),
      allocation_size(0), row_id_is_loaded(false), has_changes(false) {
	auto &block_manager = GetBlockManager();
	auto &info = GetTableInfo();
	auto &types = collection.get().GetTypes();
	columns.reserve(types.size());
	for (idx_t c = 0; c < types.size(); c++) {
		auto entry = ColumnData::CreateColumn(block_manager, info, c, types[c]);
		entry->InitializeColumn(data.column_data[c]);
		columns.push_back(std::move(entry));
	}

	Verify();
}

void RowGroup::MoveToCollection(RowGroupCollection &collection_p) {
	lock_guard<mutex> l(row_group_lock);
	// FIXME
	// MoveToCollection causes any_changes to be set to true because we are changing the start position of the row group
	// the start position is ONLY written when targeting old serialization versions - as such, we don't actually
	// need to do this when targeting newer serialization versions
	// not doing this could allow metadata reuse in these situations, which would improve vacuuming performance
	// especially when vacuuming from the beginning of large tables
	has_changes = true;
	this->collection = collection_p;
	for (idx_t c = 0; c < columns.size(); c++) {
		if (is_loaded && !is_loaded[c]) {
			// we only need to set the column start position if it is already loaded
			// if it is not loaded - we will set the correct start position upon loading
			continue;
		}
		columns[c]->SetDataType(ColumnDataType::MAIN_TABLE);
	}
}

RowGroup::~RowGroup() {
}

vector<shared_ptr<ColumnData>> &RowGroup::GetColumns() {
	// ensure all columns are loaded
	for (idx_t c = 0; c < GetColumnCount(); c++) {
		GetColumn(c);
	}
	return columns;
}

idx_t RowGroup::GetColumnCount() const {
	return columns.size();
}

idx_t RowGroup::GetRowGroupSize() const {
	return collection.get().GetRowGroupSize();
}

void RowGroup::LoadRowIdColumnData() const {
	if (row_id_is_loaded) {
		return;
	}
	lock_guard<mutex> l(row_group_lock);
	if (row_id_column_data) {
		return;
	}
	row_id_column_data = make_uniq<RowIdColumnData>(GetBlockManager(), GetTableInfo());
	row_id_column_data->count = count.load();
	row_id_is_loaded = true;
}

<<<<<<< HEAD
ColumnData &RowGroup::GetColumn(const StorageIndex &c) {
	auto &res = GetColumn(c.GetPrimaryIndex());
	auto &children = c.GetChildIndexes();
	if (!children.empty()) {
		D_ASSERT(children.size() == 1);
		return res.GetChildColumn(children[0]);
	}
	return res;
=======
ColumnData &RowGroup::GetColumn(const StorageIndex &c) const {
	return GetColumn(c.GetPrimaryIndex());
>>>>>>> 06f5a6dd
}

ColumnData &RowGroup::GetColumn(storage_t c) const {
	LoadColumn(c);
	return c == COLUMN_IDENTIFIER_ROW_ID ? *row_id_column_data : *columns[c];
}

void RowGroup::LoadColumn(storage_t c) const {
	if (c == COLUMN_IDENTIFIER_ROW_ID) {
		LoadRowIdColumnData();
		return;
	}
	D_ASSERT(c < columns.size());
	if (!is_loaded) {
		// not being lazy loaded
		D_ASSERT(columns[c]);
		return;
	}
	if (is_loaded[c]) {
		D_ASSERT(columns[c]);
		return;
	}
	lock_guard<mutex> l(row_group_lock);
	if (columns[c]) {
		// another thread loaded the column while we were waiting for the lock
		D_ASSERT(is_loaded[c]);
		return;
	}
	// load the column
	if (column_pointers.size() != columns.size()) {
		throw InternalException("Lazy loading a column but the pointer was not set");
	}
	auto &metadata_manager = GetCollection().GetMetadataManager();
	auto &types = GetCollection().GetTypes();
	auto &block_pointer = column_pointers[c];
	MetadataReader column_data_reader(metadata_manager, block_pointer);
	this->columns[c] = ColumnData::Deserialize(GetBlockManager(), GetTableInfo(), c, column_data_reader, types[c]);
	is_loaded[c] = true;
	if (this->columns[c]->count != this->count) {
		throw InternalException("Corrupted database - loaded column with index %llu, count %llu did "
		                        "not match count of row group %llu",
		                        c, this->columns[c]->count.load(), this->count.load());
	}
}

BlockManager &RowGroup::GetBlockManager() const {
	return GetCollection().GetBlockManager();
}
DataTableInfo &RowGroup::GetTableInfo() const {
	return GetCollection().GetTableInfo();
}

void RowGroup::InitializeEmpty(const vector<LogicalType> &types, ColumnDataType data_type) {
	// set up the segment trees for the column segments
	D_ASSERT(columns.empty());
	for (idx_t i = 0; i < types.size(); i++) {
		auto column_data = ColumnData::CreateColumn(GetBlockManager(), GetTableInfo(), i, types[i], data_type);
		columns.push_back(std::move(column_data));
	}
}

void ColumnScanState::Initialize(const QueryContext &context_p, const LogicalType &type,
                                 const vector<StorageIndex> &children, optional_ptr<TableScanOptions> options) {
	// Register the options in the state
	scan_options = options;
	context = context_p;

	if (type.id() == LogicalTypeId::VALIDITY) {
		// validity - nothing to initialize
		return;
	}

	if (type.id() == LogicalTypeId::VARIANT) {
		// variant - column scan states are created later
		// this is done because the internal shape of the VARIANT is different per rowgroup
		scan_child_column.resize(2, true);
		return;
	}

	D_ASSERT(child_states.empty());
	if (type.InternalType() == PhysicalType::STRUCT) {
		// validity + struct children
		auto &struct_children = StructType::GetChildTypes(type);
		child_states.reserve(struct_children.size() + 1);
		for (idx_t i = 0; i <= struct_children.size(); i++) {
			child_states.emplace_back(parent);
		}

		if (children.empty()) {
			// scan all struct children
			scan_child_column.resize(struct_children.size(), true);
			for (idx_t i = 0; i < struct_children.size(); i++) {
				child_states[i + 1].Initialize(context, struct_children[i].second, options);
			}
		} else {
			// only scan the specified subset of columns
			scan_child_column.resize(struct_children.size(), false);
			for (idx_t i = 0; i < children.size(); i++) {
				auto &child = children[i];
				auto index = child.GetPrimaryIndex();
				auto &child_indexes = child.GetChildIndexes();
				scan_child_column[index] = true;
				child_states[index + 1].Initialize(context, struct_children[index].second, child_indexes, options);
			}
		}
		child_states[0].scan_options = options;
	} else if (type.InternalType() == PhysicalType::LIST) {
		// validity + list child
		for (idx_t i = 0; i < 2; i++) {
			child_states.emplace_back(parent);
		}
		child_states[1].Initialize(context, ListType::GetChildType(type), options);
		child_states[0].scan_options = options;
	} else if (type.InternalType() == PhysicalType::ARRAY) {
		// validity + array child
		for (idx_t i = 0; i < 2; i++) {
			child_states.emplace_back(parent);
		}
		child_states[0].scan_options = options;
		child_states[1].Initialize(context, ArrayType::GetChildType(type), options);
	} else {
		// validity
		child_states.emplace_back(parent);
		child_states[0].scan_options = options;
	}
}

void ColumnScanState::Initialize(const QueryContext &context_p, const LogicalType &type,
                                 optional_ptr<TableScanOptions> options) {
	vector<StorageIndex> children;
	Initialize(context_p, type, children, options);
}

void CollectionScanState::Initialize(const QueryContext &context, RowGroupCollection &collection) {
	auto &column_ids = GetColumnIds();
	D_ASSERT(column_scans.empty());
	column_scans.reserve(column_scans.size());
	for (idx_t i = 0; i < column_ids.size(); i++) {
		column_scans.emplace_back(*this);
	}
	for (idx_t i = 0; i < column_ids.size(); i++) {
		if (column_ids[i].IsRowIdColumn()) {
			continue;
		}
		auto &type = collection.GetType(column_ids[i]);
		column_scans[i].Initialize(context, type, column_ids[i].GetChildIndexes(), &GetOptions());
	}
}

bool RowGroup::InitializeScanWithOffset(CollectionScanState &state, SegmentNode<RowGroup> &node, idx_t vector_offset) {
	auto &column_ids = state.GetColumnIds();
	auto &filters = state.GetFilterInfo();
	if (!CheckZonemap(filters)) {
		return false;
	}
	if (!RefersToSameObject(node.GetNode(), *this)) {
		throw InternalException("RowGroup::InitializeScanWithOffset segment node mismatch");
	}

	state.row_group = node;
	state.vector_index = vector_offset;
	auto row_start = node.GetRowStart();
	state.max_row_group_row = row_start > state.max_row ? 0 : MinValue<idx_t>(this->count, state.max_row - row_start);
	auto row_number = vector_offset * STANDARD_VECTOR_SIZE;
	if (state.max_row_group_row == 0) {
		// exceeded row groups to scan
		return false;
	}
	D_ASSERT(!state.column_scans.empty());
	for (idx_t i = 0; i < column_ids.size(); i++) {
		const auto &column = column_ids[i];
		auto &column_data = GetColumn(column);
		column_data.InitializeScanWithOffset(state.column_scans[i], row_number);
		state.column_scans[i].scan_options = &state.GetOptions();
	}
	return true;
}

bool RowGroup::InitializeScan(CollectionScanState &state, SegmentNode<RowGroup> &node) {
	auto &column_ids = state.GetColumnIds();
	auto &filters = state.GetFilterInfo();
	if (!CheckZonemap(filters)) {
		return false;
	}
	if (!RefersToSameObject(node.GetNode(), *this)) {
		throw InternalException("RowGroup::InitializeScan segment node mismatch");
	}
	auto row_start = node.GetRowStart();
	state.row_group = node;
	state.vector_index = 0;
	state.max_row_group_row = row_start > state.max_row ? 0 : MinValue<idx_t>(this->count, state.max_row - row_start);
	if (state.max_row_group_row == 0) {
		return false;
	}
	D_ASSERT(!state.column_scans.empty());
	for (idx_t i = 0; i < column_ids.size(); i++) {
		auto column = column_ids[i];
		auto &column_data = GetColumn(column);
		column_data.InitializeScan(state.column_scans[i]);
		state.column_scans[i].scan_options = &state.GetOptions();
	}
	return true;
}

unique_ptr<RowGroup> RowGroup::AlterType(RowGroupCollection &new_collection, const LogicalType &target_type,
                                         idx_t changed_idx, ExpressionExecutor &executor,
                                         CollectionScanState &scan_state, SegmentNode<RowGroup> &node,
                                         DataChunk &scan_chunk) {
	Verify();

	// construct a new column data for this type
	auto column_data = ColumnData::CreateColumn(GetBlockManager(), GetTableInfo(), changed_idx, target_type);

	ColumnAppendState append_state;
	column_data->InitializeAppend(append_state);

	// scan the original table, and fill the new column with the transformed value
<<<<<<< HEAD
	scan_state.Initialize(executor.GetContext(), GetCollection());
	InitializeScan(scan_state);
=======
	InitializeScan(scan_state, node);
>>>>>>> 06f5a6dd

	DataChunk append_chunk;
	vector<LogicalType> append_types;
	append_types.push_back(target_type);
	append_chunk.Initialize(Allocator::DefaultAllocator(), append_types);
	auto &append_vector = append_chunk.data[0];
	while (true) {
		// scan the table
		scan_chunk.Reset();
		ScanCommitted(scan_state, scan_chunk, TableScanType::TABLE_SCAN_COMMITTED_ROWS);
		if (scan_chunk.size() == 0) {
			break;
		}
		// execute the expression
		append_chunk.Reset();
		executor.ExecuteExpression(scan_chunk, append_vector);
		column_data->Append(append_state, append_vector, scan_chunk.size());
	}

	// set up the row_group based on this row_group
	auto row_group = make_uniq<RowGroup>(new_collection, this->count);
	row_group->SetVersionInfo(GetOrCreateVersionInfoPtr());
	auto &cols = GetColumns();
	for (idx_t i = 0; i < cols.size(); i++) {
		if (i == changed_idx) {
			// this is the altered column: use the new column
			row_group->columns.push_back(std::move(column_data));
			column_data.reset();
		} else {
			// this column was not altered: use the data directly
			row_group->columns.push_back(cols[i]);
		}
	}
	row_group->Verify();
	return row_group;
}

unique_ptr<RowGroup> RowGroup::AddColumn(RowGroupCollection &new_collection, ColumnDefinition &new_column,
                                         ExpressionExecutor &executor, Vector &result) {
	Verify();

	// construct a new column data for the new column
	auto added_column =
	    ColumnData::CreateColumn(GetBlockManager(), GetTableInfo(), GetColumnCount(), new_column.Type());

	idx_t rows_to_write = this->count;
	if (rows_to_write > 0) {
		DataChunk dummy_chunk;

		ColumnAppendState state;
		added_column->InitializeAppend(state);
		for (idx_t i = 0; i < rows_to_write; i += STANDARD_VECTOR_SIZE) {
			idx_t rows_in_this_vector = MinValue<idx_t>(rows_to_write - i, STANDARD_VECTOR_SIZE);
			dummy_chunk.SetCardinality(rows_in_this_vector);
			executor.ExecuteExpression(dummy_chunk, result);
			added_column->Append(state, result, rows_in_this_vector);
		}
	}

	// set up the row_group based on this row_group
	auto row_group = make_uniq<RowGroup>(new_collection, this->count);
	row_group->SetVersionInfo(GetOrCreateVersionInfoPtr());
	row_group->columns = GetColumns();
	// now add the new column
	row_group->columns.push_back(std::move(added_column));

	row_group->Verify();
	return row_group;
}

unique_ptr<RowGroup> RowGroup::RemoveColumn(RowGroupCollection &new_collection, idx_t removed_column) {
	Verify();

	D_ASSERT(removed_column < columns.size());

	auto row_group = make_uniq<RowGroup>(new_collection, this->count);
	row_group->SetVersionInfo(GetOrCreateVersionInfoPtr());
	// copy over all columns except for the removed one
	auto &cols = GetColumns();
	for (idx_t i = 0; i < cols.size(); i++) {
		if (i != removed_column) {
			row_group->columns.push_back(cols[i]);
		}
	}

	row_group->Verify();
	return row_group;
}

void RowGroup::CommitDrop() {
	for (idx_t column_idx = 0; column_idx < GetColumnCount(); column_idx++) {
		CommitDropColumn(column_idx);
	}
}

void RowGroup::CommitDropColumn(const idx_t column_index) {
	auto &column = GetColumn(column_index);
	column.CommitDropColumn();
}

void RowGroup::NextVector(CollectionScanState &state) {
	state.vector_index++;
	const auto &column_ids = state.GetColumnIds();
	for (idx_t i = 0; i < column_ids.size(); i++) {
		const auto &column = column_ids[i];
		GetColumn(column).Skip(state.column_scans[i]);
	}
}

FilterPropagateResult RowGroup::CheckRowIdFilter(const TableFilter &filter, idx_t beg_row, idx_t end_row) {
	// RowId columns dont have a zonemap, but we can trivially create stats to check the filter against.
	BaseStatistics dummy_stats = NumericStats::CreateEmpty(LogicalType::ROW_TYPE);
	dummy_stats.SetHasNoNullFast();
	NumericStats::SetMin(dummy_stats, UnsafeNumericCast<row_t>(beg_row));
	NumericStats::SetMax(dummy_stats, UnsafeNumericCast<row_t>(end_row));

	return filter.CheckStatistics(dummy_stats);
}

bool RowGroup::CheckZonemap(ScanFilterInfo &filters) {
	auto &filter_list = filters.GetFilterList();
	// new row group - label all filters as up for grabs again
	filters.CheckAllFilters();
	for (idx_t i = 0; i < filter_list.size(); i++) {
		auto &entry = filter_list[i];
		auto &filter = entry.filter;
		auto base_column_index = entry.table_column_index;

		auto prune_result = GetColumn(base_column_index).CheckZonemap(filter);
		if (prune_result == FilterPropagateResult::FILTER_ALWAYS_FALSE) {
			return false;
		}
		if (filter.filter_type == TableFilterType::OPTIONAL_FILTER) {
			// these are only for row group checking, set as always true so we don't check it
			filters.SetFilterAlwaysTrue(i);
		} else if (prune_result == FilterPropagateResult::FILTER_ALWAYS_TRUE) {
			// filter is always true - no need to check it
			// label the filter as always true so we don't need to check it anymore
			filters.SetFilterAlwaysTrue(i);
		}
	}
	return true;
}

bool RowGroup::CheckZonemapSegments(CollectionScanState &state) {
	auto &filters = state.GetFilterInfo();
	optional_idx target_vector_index_max;
	for (auto &entry : filters.GetFilterList()) {
		if (entry.IsAlwaysTrue()) {
			// filter is always true - avoid checking
			continue;
		}
		auto column_idx = entry.scan_column_index;
		auto base_column_idx = entry.table_column_index;
		auto &filter = entry.filter;

		auto prune_result = GetColumn(base_column_idx).CheckZonemap(state.column_scans[column_idx], filter);
		if (prune_result != FilterPropagateResult::FILTER_ALWAYS_FALSE) {
			continue;
		}

		// check zone map segment.
		auto &column_scan_state = state.column_scans[column_idx];
		auto current_segment = column_scan_state.current;
		if (!current_segment) {
			// no segment to skip
			continue;
		}
		auto row_start = current_segment->GetRowStart();
		idx_t target_row = row_start + current_segment->GetNode().count;
		if (target_row >= state.max_row) {
			target_row = state.max_row;
		}
		D_ASSERT(target_row >= row_start);
		D_ASSERT(target_row <= row_start + this->count);
		idx_t target_vector_index = (target_row - row_start) / STANDARD_VECTOR_SIZE;

		if (!target_vector_index_max.IsValid() || target_vector_index_max.GetIndex() < target_vector_index) {
			target_vector_index_max = target_vector_index;
		}
	}
	if (target_vector_index_max.IsValid()) {
		if (state.vector_index == target_vector_index_max.GetIndex()) {
			// we can't skip any full vectors because this segment contains less than a full vector
			// for now we just bail-out
			// FIXME: we could check if we can ALSO skip the next segments, in which case skipping a full vector
			// might be possible
			// we don't care that much though, since a single segment that fits less than a full vector is
			// exceedingly rare
			return true;
		}
		while (state.vector_index < target_vector_index_max.GetIndex()) {
			NextVector(state);
		}
		return false;
	} else {
		return true;
	}
}

template <TableScanType TYPE>
void RowGroup::TemplatedScan(TransactionData transaction, CollectionScanState &state, DataChunk &result) {
	const bool ALLOW_UPDATES = TYPE != TableScanType::TABLE_SCAN_COMMITTED_ROWS_DISALLOW_UPDATES &&
	                           TYPE != TableScanType::TABLE_SCAN_COMMITTED_ROWS_OMIT_PERMANENTLY_DELETED;
	const auto &column_ids = state.GetColumnIds();
	auto &filter_info = state.GetFilterInfo();
	while (true) {
		if (state.vector_index * STANDARD_VECTOR_SIZE >= state.max_row_group_row) {
			// exceeded the amount of rows to scan
			return;
		}
		idx_t current_row = state.vector_index * STANDARD_VECTOR_SIZE;
		auto max_count = MinValue<idx_t>(STANDARD_VECTOR_SIZE, state.max_row_group_row - current_row);

		// check the sampling info if we have to sample this chunk
		if (state.GetSamplingInfo().do_system_sample &&
		    state.random.NextRandom() > state.GetSamplingInfo().sample_rate) {
			NextVector(state);
			continue;
		}

		//! first check the zonemap if we have to scan this partition
		if (!CheckZonemapSegments(state)) {
			continue;
		}
		auto &current_row_group = state.row_group->GetNode();

		// second, scan the version chunk manager to figure out which tuples to load for this transaction
		idx_t count;
		if (TYPE == TableScanType::TABLE_SCAN_REGULAR) {
			count = current_row_group.GetSelVector(transaction, state.vector_index, state.valid_sel, max_count);
			if (count == 0) {
				// nothing to scan for this vector, skip the entire vector
				NextVector(state);
				continue;
			}
		} else if (TYPE == TableScanType::TABLE_SCAN_COMMITTED_ROWS_OMIT_PERMANENTLY_DELETED) {
			count = current_row_group.GetCommittedSelVector(transaction.start_time, transaction.transaction_id,
			                                                state.vector_index, state.valid_sel, max_count);
			if (count == 0) {
				// nothing to scan for this vector, skip the entire vector
				NextVector(state);
				continue;
			}
		} else {
			count = max_count;
		}
		auto &block_manager = GetBlockManager();
		if (block_manager.Prefetch()) {
			PrefetchState prefetch_state;
			for (idx_t i = 0; i < column_ids.size(); i++) {
				const auto &column = column_ids[i];
				GetColumn(column).InitializePrefetch(prefetch_state, state.column_scans[i], max_count);
			}
			auto &buffer_manager = block_manager.buffer_manager;
			buffer_manager.Prefetch(prefetch_state.blocks);
		}

		bool has_filters = filter_info.HasFilters();
		if (count == max_count && !has_filters) {
			// scan all vectors completely: full scan without deletions or table filters
			for (idx_t i = 0; i < column_ids.size(); i++) {
				const auto &column = column_ids[i];
				auto &col_data = GetColumn(column);
				if (TYPE != TableScanType::TABLE_SCAN_REGULAR) {
					col_data.ScanCommitted(state.vector_index, state.column_scans[i], result.data[i], ALLOW_UPDATES);
				} else {
					col_data.Scan(transaction, state.vector_index, state.column_scans[i], result.data[i]);
				}
			}
		} else {
			// partial scan: we have deletions or table filters
			idx_t approved_tuple_count = count;
			SelectionVector sel;
			if (count != max_count) {
				sel.Initialize(state.valid_sel);
			} else {
				sel.Initialize(nullptr);
			}
			//! first, we scan the columns with filters, fetch their data and generate a selection vector.
			//! get runtime statistics
			auto adaptive_filter = filter_info.GetAdaptiveFilter();
			auto filter_state = filter_info.BeginFilter();
			if (has_filters) {
				D_ASSERT(ALLOW_UPDATES);
				auto &filter_list = filter_info.GetFilterList();
				for (idx_t i = 0; i < filter_list.size(); i++) {
					auto filter_idx = adaptive_filter->permutation[i];
					auto &filter = filter_list[filter_idx];
					if (filter.IsAlwaysTrue()) {
						// this filter is always true - skip it
						continue;
					}
					auto &table_filter_state = *filter.filter_state;

					const auto scan_idx = filter.scan_column_index;
					const auto column_idx = filter.table_column_index;

					auto &result_vector = result.data[scan_idx];
					if (approved_tuple_count == 0) {
						auto &col_data = GetColumn(column_idx);
						col_data.Skip(state.column_scans[scan_idx]);
						continue;
					}
					auto &col_data = GetColumn(column_idx);
					col_data.Filter(transaction, state.vector_index, state.column_scans[scan_idx], result_vector, sel,
					                approved_tuple_count, filter.filter, table_filter_state);
				}
				for (auto &table_filter : filter_list) {
					if (table_filter.IsAlwaysTrue()) {
						continue;
					}
					result.data[table_filter.scan_column_index].Slice(sel, approved_tuple_count);
				}
			}
			if (approved_tuple_count == 0) {
				// all rows were filtered out by the table filters
				D_ASSERT(has_filters);
				result.Reset();
				// skip this vector in all the scans that were not scanned yet
				for (idx_t i = 0; i < column_ids.size(); i++) {
					auto &col_idx = column_ids[i];
					if (has_filters && filter_info.ColumnHasFilters(i)) {
						continue;
					}
					auto &col_data = GetColumn(col_idx);
					col_data.Skip(state.column_scans[i]);
				}
				state.vector_index++;
				continue;
			}
			//! Now we use the selection vector to fetch data for the other columns.
			for (idx_t i = 0; i < column_ids.size(); i++) {
				if (has_filters && filter_info.ColumnHasFilters(i)) {
					// column has already been scanned as part of the filtering process
					continue;
				}
				auto &column = column_ids[i];
				auto &col_data = GetColumn(column);
				if (TYPE == TableScanType::TABLE_SCAN_REGULAR) {
					col_data.Select(transaction, state.vector_index, state.column_scans[i], result.data[i], sel,
					                approved_tuple_count);
				} else {
					col_data.SelectCommitted(state.vector_index, state.column_scans[i], result.data[i], sel,
					                         approved_tuple_count, ALLOW_UPDATES);
				}
			}
			filter_info.EndFilter(filter_state);

			D_ASSERT(approved_tuple_count > 0);
			count = approved_tuple_count;
		}
		result.SetCardinality(count);
		state.vector_index++;
		break;
	}
}

void RowGroup::Scan(TransactionData transaction, CollectionScanState &state, DataChunk &result) {
	TemplatedScan<TableScanType::TABLE_SCAN_REGULAR>(transaction, state, result);
}

void RowGroup::ScanCommitted(CollectionScanState &state, DataChunk &result, TableScanType type) {
	auto &transaction_manager = DuckTransactionManager::Get(GetCollection().GetAttached());

	transaction_t start_ts;
	transaction_t transaction_id;
	if (type == TableScanType::TABLE_SCAN_LATEST_COMMITTED_ROWS) {
		start_ts = transaction_manager.GetLastCommit() + 1;
		transaction_id = MAX_TRANSACTION_ID;
	} else {
		start_ts = transaction_manager.LowestActiveStart();
		transaction_id = transaction_manager.LowestActiveId();
	}
	TransactionData data(transaction_id, start_ts);
	switch (type) {
	case TableScanType::TABLE_SCAN_COMMITTED_ROWS:
		TemplatedScan<TableScanType::TABLE_SCAN_COMMITTED_ROWS>(data, state, result);
		break;
	case TableScanType::TABLE_SCAN_COMMITTED_ROWS_DISALLOW_UPDATES:
		TemplatedScan<TableScanType::TABLE_SCAN_COMMITTED_ROWS_DISALLOW_UPDATES>(data, state, result);
		break;
	case TableScanType::TABLE_SCAN_COMMITTED_ROWS_OMIT_PERMANENTLY_DELETED:
	case TableScanType::TABLE_SCAN_LATEST_COMMITTED_ROWS:
		TemplatedScan<TableScanType::TABLE_SCAN_COMMITTED_ROWS_OMIT_PERMANENTLY_DELETED>(data, state, result);
		break;
	default:
		throw InternalException("Unrecognized table scan type");
	}
}

optional_ptr<RowVersionManager> RowGroup::GetVersionInfo() {
	if (!HasUnloadedDeletes()) {
		// deletes are loaded - return the version info
		return version_info;
	}
	lock_guard<mutex> lock(row_group_lock);
	// double-check after obtaining the lock whether or not deletes are still not loaded to avoid double load
	if (!HasUnloadedDeletes()) {
		return version_info;
	}
	// deletes are not loaded - reload
	auto root_delete = deletes_pointers[0];
	auto loaded_info = RowVersionManager::Deserialize(root_delete, GetBlockManager().GetMetadataManager());
	SetVersionInfo(std::move(loaded_info));
	deletes_is_loaded = true;
	return version_info;
}

void RowGroup::SetVersionInfo(shared_ptr<RowVersionManager> version) {
	owned_version_info = std::move(version);
	version_info = owned_version_info.get();
}

shared_ptr<RowVersionManager> RowGroup::GetOrCreateVersionInfoInternal() {
	// version info does not exist - need to create it
	lock_guard<mutex> lock(row_group_lock);
	if (!owned_version_info) {
		auto &buffer_manager = GetBlockManager().GetBufferManager();
		auto new_info = make_shared_ptr<RowVersionManager>(buffer_manager);
		SetVersionInfo(std::move(new_info));
	}
	return owned_version_info;
}

shared_ptr<RowVersionManager> RowGroup::GetOrCreateVersionInfoPtr() {
	auto vinfo = GetVersionInfo();
	if (vinfo) {
		// version info exists - return it directly
		return owned_version_info;
	}
	return GetOrCreateVersionInfoInternal();
}

RowVersionManager &RowGroup::GetOrCreateVersionInfo() {
	auto vinfo = GetVersionInfo();
	if (vinfo) {
		// version info exists - return it directly
		return *vinfo;
	}
	return *GetOrCreateVersionInfoInternal();
}

idx_t RowGroup::GetSelVector(TransactionData transaction, idx_t vector_idx, SelectionVector &sel_vector,
                             idx_t max_count) {
	auto vinfo = GetVersionInfo();
	if (!vinfo) {
		return max_count;
	}
	return vinfo->GetSelVector(transaction, vector_idx, sel_vector, max_count);
}

idx_t RowGroup::GetCommittedSelVector(transaction_t start_time, transaction_t transaction_id, idx_t vector_idx,
                                      SelectionVector &sel_vector, idx_t max_count) {
	auto vinfo = GetVersionInfo();
	if (!vinfo) {
		return max_count;
	}
	return vinfo->GetCommittedSelVector(start_time, transaction_id, vector_idx, sel_vector, max_count);
}

bool RowGroup::Fetch(TransactionData transaction, idx_t row) {
	if (UnsafeNumericCast<idx_t>(row) > count) {
		throw InternalException("RowGroup::Fetch - row_id out of range for row group");
	}
	auto vinfo = GetVersionInfo();
	if (!vinfo) {
		return true;
	}
	return vinfo->Fetch(transaction, row);
}

void RowGroup::FetchRow(TransactionData transaction, ColumnFetchState &state, const vector<StorageIndex> &column_ids,
                        row_t row_id, DataChunk &result, idx_t result_idx) {
	if (UnsafeNumericCast<idx_t>(row_id) > count) {
		throw InternalException("RowGroup::FetchRow - row_id out of range for row group");
	}
	for (idx_t col_idx = 0; col_idx < column_ids.size(); col_idx++) {
		auto &column = column_ids[col_idx];
		auto &result_vector = result.data[col_idx];
		D_ASSERT(result_vector.GetVectorType() == VectorType::FLAT_VECTOR);
		D_ASSERT(!FlatVector::IsNull(result_vector, result_idx));
		// regular column: fetch data from the base column
		auto &col_data = GetColumn(column);
		col_data.FetchRow(transaction, state, row_id, result_vector, result_idx);
	}
}

void RowGroup::SetCount(idx_t count) {
	this->count = count;
	if (!row_id_is_loaded) {
		lock_guard<mutex> guard(row_group_lock);
		if (!row_id_is_loaded) {
			return;
		}
	}
	row_id_column_data->count = count;
}

void RowGroup::AppendVersionInfo(TransactionData transaction, idx_t count) {
	const idx_t row_group_size = GetRowGroupSize();
	idx_t row_group_start = this->count.load();
	idx_t row_group_end = row_group_start + count;
	if (row_group_end > row_group_size) {
		row_group_end = row_group_size;
	}
	// create the version_info if it doesn't exist yet
	auto &vinfo = GetOrCreateVersionInfo();
	vinfo.AppendVersionInfo(transaction, count, row_group_start, row_group_end);
	SetCount(row_group_end);
}

void RowGroup::CommitAppend(transaction_t commit_id, idx_t row_group_start, idx_t count) {
	auto &vinfo = GetOrCreateVersionInfo();
	vinfo.CommitAppend(commit_id, row_group_start, count);
}

void RowGroup::RevertAppend(idx_t new_count) {
	if (new_count > this->count) {
		throw InternalException("RowGroup::RevertAppend new_count out of range");
	}
	auto &vinfo = GetOrCreateVersionInfo();
	vinfo.RevertAppend(new_count);
	for (auto &column : GetColumns()) {
		column->RevertAppend(UnsafeNumericCast<row_t>(new_count));
	}
	SetCount(new_count);
	Verify();
}

void RowGroup::InitializeAppend(RowGroupAppendState &append_state) {
	append_state.row_group = this;
	append_state.offset_in_row_group = this->count;
	// for each column, initialize the append state
	append_state.states = make_unsafe_uniq_array<ColumnAppendState>(GetColumnCount());
	for (idx_t i = 0; i < GetColumnCount(); i++) {
		auto &col_data = GetColumn(i);
		col_data.InitializeAppend(append_state.states[i]);
	}
}

void RowGroup::Append(RowGroupAppendState &state, DataChunk &chunk, idx_t append_count) {
	// append to the current row_group
	D_ASSERT(chunk.ColumnCount() == GetColumnCount());
	for (idx_t i = 0; i < GetColumnCount(); i++) {
		auto &col_data = GetColumn(i);
		auto prev_allocation_size = col_data.GetAllocationSize();
		col_data.Append(state.states[i], chunk.data[i], append_count);
		allocation_size += col_data.GetAllocationSize() - prev_allocation_size;
	}
	state.offset_in_row_group += append_count;
}

void RowGroup::CleanupAppend(transaction_t lowest_transaction, idx_t start, idx_t count) {
	auto &vinfo = GetOrCreateVersionInfo();
	vinfo.CleanupAppend(lowest_transaction, start, count);
}

void RowGroup::Update(TransactionData transaction, DataTable &data_table, DataChunk &update_chunk, row_t *ids,
                      idx_t offset, idx_t count, const vector<PhysicalIndex> &column_ids, idx_t row_group_start) {
#ifdef DEBUG
	for (size_t i = offset; i < offset + count; i++) {
		D_ASSERT(ids[i] >= row_t(row_group_start) && ids[i] < row_t(row_group_start + this->count));
	}
#endif
	for (idx_t i = 0; i < column_ids.size(); i++) {
		auto column = column_ids[i];
		auto &col_data = GetColumn(column.index);
		D_ASSERT(col_data.type.id() == update_chunk.data[i].GetType().id());
		if (offset > 0) {
			Vector sliced_vector(update_chunk.data[i], offset, offset + count);
			sliced_vector.Flatten(count);
			col_data.Update(transaction, data_table, column.index, sliced_vector, ids + offset, count, row_group_start);
		} else {
			col_data.Update(transaction, data_table, column.index, update_chunk.data[i], ids, count, row_group_start);
		}
		MergeStatistics(column.index, *col_data.GetUpdateStatistics());
	}
}

void RowGroup::UpdateColumn(TransactionData transaction, DataTable &data_table, DataChunk &updates, Vector &row_ids,
                            idx_t offset, idx_t count, const vector<column_t> &column_path, idx_t row_group_start) {
	D_ASSERT(updates.ColumnCount() == 1);
	auto ids = FlatVector::GetData<row_t>(row_ids);

	auto primary_column_idx = column_path[0];
	D_ASSERT(primary_column_idx < columns.size());
	auto &col_data = GetColumn(primary_column_idx);
	idx_t depth = 1;
	if (offset > 0) {
		Vector sliced_vector(updates.data[0], offset, offset + count);
		sliced_vector.Flatten(count);
		col_data.UpdateColumn(transaction, data_table, column_path, sliced_vector, ids + offset, count, depth,
		                      row_group_start);
	} else {
		col_data.UpdateColumn(transaction, data_table, column_path, updates.data[0], ids, count, depth,
		                      row_group_start);
	}
	MergeStatistics(primary_column_idx, *col_data.GetUpdateStatistics());
}

unique_ptr<BaseStatistics> RowGroup::GetStatistics(idx_t column_idx) const {
	auto &col_data = GetColumn(column_idx);
	return col_data.GetStatistics();
}

void RowGroup::MergeStatistics(idx_t column_idx, const BaseStatistics &other) {
	auto &col_data = GetColumn(column_idx);
	col_data.MergeStatistics(other);
}

void RowGroup::MergeIntoStatistics(idx_t column_idx, BaseStatistics &other) {
	auto &col_data = GetColumn(column_idx);
	col_data.MergeIntoStatistics(other);
}

void RowGroup::MergeIntoStatistics(TableStatistics &other) {
	auto stats_lock = other.GetLock();
	for (idx_t i = 0; i < columns.size(); i++) {
		MergeIntoStatistics(i, other.GetStats(*stats_lock, i).Statistics());
	}
}

ColumnCheckpointInfo::ColumnCheckpointInfo(RowGroupWriteInfo &info, idx_t column_idx)
    : column_idx(column_idx), info(info) {
}

RowGroupWriteInfo::RowGroupWriteInfo(PartialBlockManager &manager, const vector<CompressionType> &compression_types,
                                     CheckpointType checkpoint_type)
    : manager(manager), compression_types(compression_types), checkpoint_type(checkpoint_type) {
}

RowGroupWriteInfo::RowGroupWriteInfo(PartialBlockManager &manager, const vector<CompressionType> &compression_types,
                                     vector<unique_ptr<PartialBlockManager>> &column_partial_block_managers_p)
    : manager(manager), compression_types(compression_types), checkpoint_type(CheckpointType::FULL_CHECKPOINT),
      column_partial_block_managers(column_partial_block_managers_p) {
}

PartialBlockManager &RowGroupWriteInfo::GetPartialBlockManager(idx_t column_idx) {
	if (column_partial_block_managers && !column_partial_block_managers->empty()) {
		return *column_partial_block_managers->at(column_idx);
	}
	return manager;
}

PartialBlockManager &ColumnCheckpointInfo::GetPartialBlockManager() {
	return info.GetPartialBlockManager(column_idx);
}

CompressionType ColumnCheckpointInfo::GetCompressionType() {
	return info.compression_types[column_idx];
}

vector<RowGroupWriteData> RowGroup::WriteToDisk(RowGroupWriteInfo &info,
                                                const vector<const_reference<RowGroup>> &row_groups) {
	vector<RowGroupWriteData> result;
	if (row_groups.empty()) {
		return result;
	}

	idx_t column_count = row_groups[0].get().GetColumnCount();
	for (auto &row_group : row_groups) {
		D_ASSERT(column_count == row_group.get().GetColumnCount());
		RowGroupWriteData write_data;
		write_data.states.reserve(column_count);
		write_data.statistics.reserve(column_count);
		result.push_back(std::move(write_data));
	}

	// Checkpoint the row groups
	// In order to co-locate columns across different row groups, we write column-at-a-time
	// i.e. we first write column #0 of all row groups, then column #1, ...

	// Each column can have multiple segments.
	// (Some columns will be wider than others, and require different numbers
	// of blocks to encode.) Segments cannot span blocks.
	//
	// Some of these columns are composite (list, struct). The data is written
	// first sequentially, and the pointers are written later, so that the
	// pointers all end up densely packed, and thus more cache-friendly.
	vector<vector<shared_ptr<ColumnData>>> result_columns;
	result_columns.resize(row_groups.size());
	for (idx_t column_idx = 0; column_idx < column_count; column_idx++) {
		for (idx_t row_group_idx = 0; row_group_idx < row_groups.size(); row_group_idx++) {
			auto &row_group = row_groups[row_group_idx].get();
			auto &row_group_write_data = result[row_group_idx];
			auto &column = row_group.GetColumn(column_idx);
			ColumnCheckpointInfo checkpoint_info(info, column_idx);
			auto checkpoint_state = column.Checkpoint(row_group, checkpoint_info);

			auto result_col = checkpoint_state->GetFinalResult();
			// FIXME: we should get rid of the checkpoint state statistics - and instead use the stats in the ColumnData
			// directly
			auto stats = checkpoint_state->GetStatistics();
			result_col->MergeStatistics(*stats);

			result_columns[row_group_idx].push_back(std::move(result_col));
			row_group_write_data.statistics.push_back(stats->Copy());
			row_group_write_data.states.push_back(std::move(checkpoint_state));
		}
	}

	// create the row groups
	for (idx_t row_group_idx = 0; row_group_idx < row_groups.size(); row_group_idx++) {
		auto &row_group_write_data = result[row_group_idx];
		auto &row_group = row_groups[row_group_idx].get();
		auto result_row_group = make_shared_ptr<RowGroup>(row_group.GetCollection(), row_group.count);
		result_row_group->columns = std::move(result_columns[row_group_idx]);
		result_row_group->version_info = row_group.version_info.load();
		result_row_group->owned_version_info = row_group.owned_version_info;

		row_group_write_data.result_row_group = std::move(result_row_group);
	}

	return result;
}

RowGroupWriteData RowGroup::WriteToDisk(RowGroupWriteInfo &info) const {
	vector<const_reference<RowGroup>> row_groups;
	row_groups.push_back(*this);
	auto result = WriteToDisk(info, row_groups);
	return std::move(result[0]);
}

idx_t RowGroup::GetCommittedRowCount() {
	auto vinfo = GetVersionInfo();
	if (!vinfo) {
		return count;
	}
	return count - vinfo->GetCommittedDeletedCount(count);
}

bool RowGroup::HasUnloadedDeletes() const {
	if (deletes_pointers.empty()) {
		// no stored deletes at all
		return false;
	}
	// return whether or not the deletes have been loaded
	return !deletes_is_loaded;
}

vector<idx_t> RowGroup::GetOrComputeExtraMetadataBlocks(bool force_compute) {
	if (has_metadata_blocks && !force_compute) {
		return extra_metadata_blocks;
	}
	if (column_pointers.empty()) {
		// no pointers
		return {};
	}
	vector<MetaBlockPointer> read_pointers;
	// column_pointers stores the beginning of each column
	// if columns are big - they may span multiple metadata blocks
	// we need to figure out all blocks that this row group points to
	// we need to follow the linked list in the metadata blocks to allow for this
	auto &metadata_manager = GetCollection().GetMetadataManager();
	idx_t last_idx = column_pointers.size() - 1;
	if (column_pointers.size() > 1) {
		// for all but the last column pointer - we can just follow the linked list until we reach the last column
		MetadataReader reader(metadata_manager, column_pointers[0]);
		auto last_pointer = column_pointers[last_idx];
		read_pointers = reader.GetRemainingBlocks(last_pointer);
	}
	// for the last column we need to deserialize the column - because we don't know where it stops
	auto &types = GetCollection().GetTypes();
	MetadataReader reader(metadata_manager, column_pointers[last_idx], &read_pointers);
	ColumnData::Deserialize(GetBlockManager(), GetTableInfo(), last_idx, reader, types[last_idx]);

	unordered_set<idx_t> result_as_set;
	for (auto &ptr : read_pointers) {
		result_as_set.emplace(ptr.block_pointer);
	}
	for (auto &ptr : column_pointers) {
		result_as_set.erase(ptr.block_pointer);
	}
	return {result_as_set.begin(), result_as_set.end()};
}

const vector<MetaBlockPointer> &RowGroup::GetColumnStartPointers() const {
	return column_pointers;
}

RowGroupWriteData RowGroup::WriteToDisk(RowGroupWriter &writer) {
	if (DBConfig::GetSetting<ExperimentalMetadataReuseSetting>(writer.GetDatabase()) && !column_pointers.empty() &&
	    !HasChanges()) {
		// we have existing metadata and the row group has not been changed
		// re-use previous metadata
		RowGroupWriteData result;
		result.reuse_existing_metadata_blocks = true;
		result.existing_extra_metadata_blocks = GetOrComputeExtraMetadataBlocks();
		return result;
	}
	auto &compression_types = writer.GetCompressionTypes();
	if (columns.size() != compression_types.size()) {
		throw InternalException("RowGroup::WriteToDisk - mismatch in column count vs compression types");
	}
	for (idx_t column_idx = 0; column_idx < GetColumnCount(); column_idx++) {
		auto &column = GetColumn(column_idx);
		if (column.count != this->count) {
			throw InternalException("Corrupted in-memory column - column with index %llu has misaligned count (row "
			                        "group has %llu rows, column has %llu)",
			                        column_idx, this->count.load(), column.count.load());
		}
	}

	RowGroupWriteInfo info(writer.GetPartialBlockManager(), compression_types, writer.GetCheckpointType());
	return WriteToDisk(info);
}

void IncrementSegmentStart(PersistentColumnData &data, idx_t start_increment) {
	for (auto &pointer : data.pointers) {
		pointer.row_start += start_increment;
	}
	for (auto &child_column : data.child_columns) {
		IncrementSegmentStart(child_column, start_increment);
	}
}

RowGroupPointer RowGroup::Checkpoint(RowGroupWriteData write_data, RowGroupWriter &writer,
                                     TableStatistics &global_stats, idx_t row_group_start) {
	RowGroupPointer row_group_pointer;

	auto metadata_manager = writer.GetMetadataManager();
	// construct the row group pointer and write the column meta data to disk
	row_group_pointer.row_start = row_group_start;
	row_group_pointer.tuple_count = count;
	if (write_data.reuse_existing_metadata_blocks) {
		// we are re-using the previous metadata
		row_group_pointer.data_pointers = column_pointers;
		row_group_pointer.has_metadata_blocks = true;
		row_group_pointer.extra_metadata_blocks = write_data.existing_extra_metadata_blocks;
		row_group_pointer.deletes_pointers = CheckpointDeletes(*metadata_manager);
		if (metadata_manager) {
			vector<MetaBlockPointer> extra_metadata_block_pointers;
			extra_metadata_block_pointers.reserve(write_data.existing_extra_metadata_blocks.size());
			for (auto &block_pointer : write_data.existing_extra_metadata_blocks) {
				extra_metadata_block_pointers.emplace_back(block_pointer, 0);
			}
			metadata_manager->ClearModifiedBlocks(column_pointers);
			metadata_manager->ClearModifiedBlocks(extra_metadata_block_pointers);
			metadata_manager->ClearModifiedBlocks(deletes_pointers);

			// remember metadata_blocks to avoid loading them on future checkpoints
			has_metadata_blocks = true;
			extra_metadata_blocks = row_group_pointer.extra_metadata_blocks;
		}
		// merge row group stats into the global stats
		auto lock = global_stats.GetLock();
		for (idx_t column_idx = 0; column_idx < GetColumnCount(); column_idx++) {
			GetColumn(column_idx).MergeIntoStatistics(global_stats.GetStats(*lock, column_idx).Statistics());
		}
		return row_group_pointer;
	}
	D_ASSERT(write_data.states.size() == columns.size());
	{
		auto lock = global_stats.GetLock();
		for (idx_t column_idx = 0; column_idx < GetColumnCount(); column_idx++) {
			global_stats.GetStats(*lock, column_idx).Statistics().Merge(write_data.statistics[column_idx]);
		}
	}
	vector<MetaBlockPointer> column_metadata;
	unordered_set<idx_t> metadata_blocks;
	writer.StartWritingColumns(column_metadata);
	for (auto &state : write_data.states) {
		// get the current position of the table data writer
		auto &data_writer = writer.GetPayloadWriter();
		auto pointer = writer.GetMetaBlockPointer();

		// store the stats and the data pointers in the row group pointers
		row_group_pointer.data_pointers.push_back(pointer);
		metadata_blocks.insert(pointer.block_pointer);

		// Write pointers to the column segments.
		//
		// Just as above, the state can refer to many other states, so this
		// can cascade recursively into more pointer writes.
		auto persistent_data = state->ToPersistentData();
		// increment the "start" in all data pointers by the row group start
		// FIXME: this is only necessary when targeting old serialization
		IncrementSegmentStart(persistent_data, row_group_start);
		BinarySerializer serializer(data_writer);
		serializer.Begin();
		persistent_data.Serialize(serializer);
		serializer.End();
	}
	writer.FinishWritingColumns();

	row_group_pointer.has_metadata_blocks = true;
	for (auto &column_pointer : column_metadata) {
		auto entry = metadata_blocks.find(column_pointer.block_pointer);
		if (entry != metadata_blocks.end()) {
			// this metadata block is already stored in "data_pointers" - no need to duplicate it
			continue;
		}
		// this metadata block is not stored - add it to the extra metadata blocks
		row_group_pointer.extra_metadata_blocks.push_back(column_pointer.block_pointer);
		metadata_blocks.insert(column_pointer.block_pointer);
	}
	if (metadata_manager) {
		row_group_pointer.deletes_pointers = CheckpointDeletes(*metadata_manager);
	}
	// set up the pointers correctly within this row group for future operations
	column_pointers = row_group_pointer.data_pointers;
	has_metadata_blocks = true;
	extra_metadata_blocks = row_group_pointer.extra_metadata_blocks;
	Verify();
	return row_group_pointer;
}

bool RowGroup::HasChanges() const {
	if (has_changes) {
		return true;
	}
	auto version_info_loaded = version_info.load();
	if (version_info_loaded && version_info_loaded->HasUnserializedChanges()) {
		// we have deletes
		return true;
	}
	// check if any of the columns have changes
	// avoid loading unloaded columns - unloaded columns can never have changes
	for (idx_t c = 0; c < columns.size(); c++) {
		if (is_loaded && !is_loaded[c]) {
			continue;
		}
		if (columns[c]->HasAnyChanges()) {
			return true;
		}
	}
	return false;
}

bool RowGroup::IsPersistent() const {
	for (auto &column : columns) {
		if (!column->IsPersistent()) {
			// column is not persistent
			return false;
		}
	}
	return true;
}

PersistentRowGroupData RowGroup::SerializeRowGroupInfo(idx_t row_group_start) const {
	// all columns are persistent - serialize
	PersistentRowGroupData result;
	for (auto &col : columns) {
		result.column_data.push_back(col->Serialize());
	}
	result.start = row_group_start;
	result.count = count;
	return result;
}

vector<MetaBlockPointer> RowGroup::CheckpointDeletes(MetadataManager &manager) {
	if (HasUnloadedDeletes()) {
		// deletes were not loaded so they cannot be changed
		// re-use them as-is
		manager.ClearModifiedBlocks(deletes_pointers);
		return deletes_pointers;
	}
	auto vinfo = GetVersionInfo();
	if (!vinfo) {
		// no version information: write nothing
		return vector<MetaBlockPointer>();
	}
	return vinfo->Checkpoint(manager);
}

void RowGroup::Serialize(RowGroupPointer &pointer, Serializer &serializer) {
	serializer.WriteProperty(100, "row_start", pointer.row_start);
	serializer.WriteProperty(101, "tuple_count", pointer.tuple_count);
	serializer.WriteProperty(102, "data_pointers", pointer.data_pointers);
	serializer.WriteProperty(103, "delete_pointers", pointer.deletes_pointers);
	if (serializer.ShouldSerialize(6)) {
		serializer.WriteProperty(104, "has_metadata_blocks", pointer.has_metadata_blocks);
		serializer.WritePropertyWithDefault(105, "extra_metadata_blocks", pointer.extra_metadata_blocks);
	}
}

RowGroupPointer RowGroup::Deserialize(Deserializer &deserializer) {
	RowGroupPointer result;
	result.row_start = deserializer.ReadProperty<uint64_t>(100, "row_start");
	result.tuple_count = deserializer.ReadProperty<uint64_t>(101, "tuple_count");
	result.data_pointers = deserializer.ReadProperty<vector<MetaBlockPointer>>(102, "data_pointers");
	result.deletes_pointers = deserializer.ReadProperty<vector<MetaBlockPointer>>(103, "delete_pointers");
	result.has_metadata_blocks = deserializer.ReadPropertyWithExplicitDefault<bool>(104, "has_metadata_blocks", false);
	result.extra_metadata_blocks = deserializer.ReadPropertyWithDefault<vector<idx_t>>(105, "extra_metadata_blocks");
	return result;
}

//===--------------------------------------------------------------------===//
// GetPartitionStats
//===--------------------------------------------------------------------===//
struct DuckDBPartitionRowGroup : public PartitionRowGroup {
	explicit DuckDBPartitionRowGroup(RowGroup &row_group_p) : row_group(row_group_p) {
	}

	RowGroup &row_group;

	unique_ptr<BaseStatistics> GetColumnStatistics(column_t column_id) override {
		return row_group.GetStatistics(column_id);
	}
};

PartitionStatistics RowGroup::GetPartitionStats(idx_t row_group_start) {
	PartitionStatistics result;
	result.row_start = row_group_start;
	result.count = count;
	if (HasUnloadedDeletes() || version_info.load().get()) {
		// we have version info - approx count
		result.count_type = CountType::COUNT_APPROXIMATE;
	} else {
		result.count_type = CountType::COUNT_EXACT;
	}

	result.partition_row_group = make_shared_ptr<DuckDBPartitionRowGroup>(*this);
	return result;
}

//===--------------------------------------------------------------------===//
// GetColumnSegmentInfo
//===--------------------------------------------------------------------===//
void RowGroup::GetColumnSegmentInfo(const QueryContext &context, idx_t row_group_index,
                                    vector<ColumnSegmentInfo> &result) {
	for (idx_t col_idx = 0; col_idx < GetColumnCount(); col_idx++) {
		auto &col_data = GetColumn(col_idx);
		col_data.GetColumnSegmentInfo(context, row_group_index, {col_idx}, result);
	}
}

//===--------------------------------------------------------------------===//
// Version Delete Information
//===--------------------------------------------------------------------===//
class VersionDeleteState {
public:
	VersionDeleteState(RowGroup &info, TransactionData transaction, DataTable &table, idx_t base_row)
	    : info(info), transaction(transaction), table(table), current_chunk(DConstants::INVALID_INDEX), count(0),
	      base_row(base_row), delete_count(0) {
	}

	RowGroup &info;
	TransactionData transaction;
	DataTable &table;
	idx_t current_chunk;
	row_t rows[STANDARD_VECTOR_SIZE];
	idx_t count;
	idx_t base_row;
	idx_t chunk_row;
	idx_t delete_count;

public:
	void Delete(row_t row_id);
	void Flush();
};

idx_t RowGroup::Delete(TransactionData transaction, DataTable &table, row_t *ids, idx_t count, idx_t row_group_start) {
	VersionDeleteState del_state(*this, transaction, table, row_group_start);

	// obtain a write lock
	for (idx_t i = 0; i < count; i++) {
		D_ASSERT(ids[i] >= 0);
		D_ASSERT(idx_t(ids[i]) >= row_group_start && idx_t(ids[i]) < row_group_start + this->count);
		del_state.Delete(ids[i] - UnsafeNumericCast<row_t>(row_group_start));
	}
	del_state.Flush();
	return del_state.delete_count;
}

void RowGroup::Verify() {
#ifdef DEBUG
	for (auto &column : GetColumns()) {
		column->Verify(*this);
	}
	lock_guard<mutex> guard(row_group_lock);
	if (row_id_is_loaded) {
		D_ASSERT(row_id_column_data->count == count);
	}
#endif
}

idx_t RowGroup::DeleteRows(idx_t vector_idx, transaction_t transaction_id, row_t rows[], idx_t count) {
	return GetOrCreateVersionInfo().DeleteRows(vector_idx, transaction_id, rows, count);
}

void VersionDeleteState::Delete(row_t row_id) {
	D_ASSERT(row_id >= 0);
	idx_t vector_idx = UnsafeNumericCast<idx_t>(row_id) / STANDARD_VECTOR_SIZE;
	idx_t idx_in_vector = UnsafeNumericCast<idx_t>(row_id) - vector_idx * STANDARD_VECTOR_SIZE;
	if (current_chunk != vector_idx) {
		Flush();

		current_chunk = vector_idx;
		chunk_row = vector_idx * STANDARD_VECTOR_SIZE;
	}
	rows[count++] = UnsafeNumericCast<row_t>(idx_in_vector);
}

void VersionDeleteState::Flush() {
	if (count == 0) {
		return;
	}
	// it is possible for delete statements to delete the same tuple multiple times when combined with a USING clause
	// in the current_info->Delete, we check which tuples are actually deleted (excluding duplicate deletions)
	// this is returned in the actual_delete_count
	auto actual_delete_count = info.DeleteRows(current_chunk, transaction.transaction_id, rows, count);
	delete_count += actual_delete_count;
	if (transaction.transaction && actual_delete_count > 0) {
		// now push the delete into the undo buffer, but only if any deletes were actually performed
		transaction.transaction->PushDelete(table, info.GetOrCreateVersionInfo(), current_chunk, rows,
		                                    actual_delete_count, base_row + chunk_row);
	}
	count = 0;
}

} // namespace duckdb<|MERGE_RESOLUTION|>--- conflicted
+++ resolved
@@ -119,8 +119,7 @@
 	row_id_is_loaded = true;
 }
 
-<<<<<<< HEAD
-ColumnData &RowGroup::GetColumn(const StorageIndex &c) {
+ColumnData &RowGroup::GetColumn(const StorageIndex &c) const {
 	auto &res = GetColumn(c.GetPrimaryIndex());
 	auto &children = c.GetChildIndexes();
 	if (!children.empty()) {
@@ -128,10 +127,6 @@
 		return res.GetChildColumn(children[0]);
 	}
 	return res;
-=======
-ColumnData &RowGroup::GetColumn(const StorageIndex &c) const {
-	return GetColumn(c.GetPrimaryIndex());
->>>>>>> 06f5a6dd
 }
 
 ColumnData &RowGroup::GetColumn(storage_t c) const {
@@ -349,12 +344,7 @@
 	column_data->InitializeAppend(append_state);
 
 	// scan the original table, and fill the new column with the transformed value
-<<<<<<< HEAD
-	scan_state.Initialize(executor.GetContext(), GetCollection());
-	InitializeScan(scan_state);
-=======
 	InitializeScan(scan_state, node);
->>>>>>> 06f5a6dd
 
 	DataChunk append_chunk;
 	vector<LogicalType> append_types;
