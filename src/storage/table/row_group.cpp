#include "duckdb/storage/table/row_group.hpp"

#include "duckdb/common/exception.hpp"
#include "duckdb/common/serializer/binary_serializer.hpp"
#include "duckdb/common/serializer/deserializer.hpp"
#include "duckdb/common/serializer/serializer.hpp"
#include "duckdb/common/types/vector.hpp"
#include "duckdb/execution/adaptive_filter.hpp"
#include "duckdb/execution/expression_executor.hpp"
#include "duckdb/main/database.hpp"
#include "duckdb/planner/table_filter.hpp"
#include "duckdb/storage/checkpoint/table_data_writer.hpp"
#include "duckdb/storage/metadata/metadata_reader.hpp"
#include "duckdb/storage/table/append_state.hpp"
#include "duckdb/storage/table/column_checkpoint_state.hpp"
#include "duckdb/storage/table/column_data.hpp"
#include "duckdb/storage/table/row_version_manager.hpp"
#include "duckdb/storage/table/scan_state.hpp"
#include "duckdb/storage/table/update_segment.hpp"
#include "duckdb/storage/table_storage_info.hpp"
#include "duckdb/transaction/duck_transaction.hpp"
#include "duckdb/transaction/duck_transaction_manager.hpp"
#include "duckdb/storage/table/row_id_column_data.hpp"
#include "duckdb/main/settings.hpp"

namespace duckdb {

RowGroup::RowGroup(RowGroupCollection &collection_p, idx_t count)
    : SegmentBase<RowGroup>(count), collection(collection_p), version_info(nullptr), deletes_is_loaded(false),
      allocation_size(0), row_id_is_loaded(false), has_changes(false) {
	Verify();
}

RowGroup::RowGroup(RowGroupCollection &collection_p, RowGroupPointer pointer)
    : SegmentBase<RowGroup>(pointer.tuple_count), collection(collection_p), version_info(nullptr),
      deletes_is_loaded(false), allocation_size(0), row_id_is_loaded(false), has_changes(false) {
	// deserialize the columns
	if (pointer.data_pointers.size() != collection_p.GetTypes().size()) {
		throw IOException("Row group column count is unaligned with table column count. Corrupt file?");
	}
	this->column_pointers = std::move(pointer.data_pointers);
	this->columns.resize(column_pointers.size());
	this->is_loaded = unique_ptr<atomic<bool>[]>(new atomic<bool>[columns.size()]);
	for (idx_t c = 0; c < columns.size(); c++) {
		this->is_loaded[c] = false;
	}
	this->deletes_pointers = std::move(pointer.deletes_pointers);
	this->has_metadata_blocks = pointer.has_metadata_blocks;
	this->extra_metadata_blocks = std::move(pointer.extra_metadata_blocks);

	Verify();
}

RowGroup::RowGroup(RowGroupCollection &collection_p, PersistentRowGroupData &data)
    : SegmentBase<RowGroup>(data.count), collection(collection_p), version_info(nullptr), deletes_is_loaded(false),
      allocation_size(0), row_id_is_loaded(false), has_changes(false) {
	auto &block_manager = GetBlockManager();
	auto &info = GetTableInfo();
	auto &types = collection.get().GetTypes();
	columns.reserve(types.size());
	for (idx_t c = 0; c < types.size(); c++) {
		auto entry = ColumnData::CreateColumn(block_manager, info, c, types[c]);
		entry->InitializeColumn(data.column_data[c]);
		columns.push_back(std::move(entry));
	}

	Verify();
}

void RowGroup::MoveToCollection(RowGroupCollection &collection_p) {
	lock_guard<mutex> l(row_group_lock);
	// FIXME
	// MoveToCollection causes any_changes to be set to true because we are changing the start position of the row group
	// the start position is ONLY written when targeting old serialization versions - as such, we don't actually
	// need to do this when targeting newer serialization versions
	// not doing this could allow metadata reuse in these situations, which would improve vacuuming performance
	// especially when vacuuming from the beginning of large tables
	has_changes = true;
	this->collection = collection_p;
	for (idx_t c = 0; c < columns.size(); c++) {
		if (is_loaded && !is_loaded[c]) {
			// we only need to set the column start position if it is already loaded
			// if it is not loaded - we will set the correct start position upon loading
			continue;
		}
		columns[c]->SetDataType(ColumnDataType::MAIN_TABLE);
	}
}

RowGroup::~RowGroup() {
}

vector<shared_ptr<ColumnData>> &RowGroup::GetColumns() {
	// ensure all columns are loaded
	for (idx_t c = 0; c < GetColumnCount(); c++) {
		GetColumn(c);
	}
	return columns;
}

idx_t RowGroup::GetColumnCount() const {
	return columns.size();
}

idx_t RowGroup::GetRowGroupSize() const {
	return collection.get().GetRowGroupSize();
}

ColumnData &RowGroup::GetRowIdColumnData() {
	if (row_id_is_loaded) {
		return *row_id_column_data;
	}
	lock_guard<mutex> l(row_group_lock);
	if (!row_id_column_data) {
		row_id_column_data = make_uniq<RowIdColumnData>(GetBlockManager(), GetTableInfo());
		row_id_column_data->count = count.load();
		row_id_is_loaded = true;
	}
	return *row_id_column_data;
}

ColumnData &RowGroup::GetColumn(const StorageIndex &c) {
	return GetColumn(c.GetPrimaryIndex());
}

ColumnData &RowGroup::GetColumn(storage_t c) {
	if (c == COLUMN_IDENTIFIER_ROW_ID) {
		return GetRowIdColumnData();
	}
	D_ASSERT(c < columns.size());
	if (!is_loaded) {
		// not being lazy loaded
		D_ASSERT(columns[c]);
		return *columns[c];
	}
	if (is_loaded[c]) {
		D_ASSERT(columns[c]);
		return *columns[c];
	}
	lock_guard<mutex> l(row_group_lock);
	if (columns[c]) {
		D_ASSERT(is_loaded[c]);
		return *columns[c];
	}
	if (column_pointers.size() != columns.size()) {
		throw InternalException("Lazy loading a column but the pointer was not set");
	}
	auto &metadata_manager = GetCollection().GetMetadataManager();
	auto &types = GetCollection().GetTypes();
	auto &block_pointer = column_pointers[c];
	MetadataReader column_data_reader(metadata_manager, block_pointer);
	this->columns[c] = ColumnData::Deserialize(GetBlockManager(), GetTableInfo(), c, column_data_reader, types[c]);
	is_loaded[c] = true;
	if (this->columns[c]->count != this->count) {
		throw InternalException("Corrupted database - loaded column with index %llu, count %llu did "
		                        "not match count of row group %llu",
		                        c, this->columns[c]->count.load(), this->count.load());
	}
	return *columns[c];
}

BlockManager &RowGroup::GetBlockManager() {
	return GetCollection().GetBlockManager();
}
DataTableInfo &RowGroup::GetTableInfo() {
	return GetCollection().GetTableInfo();
}

void RowGroup::InitializeEmpty(const vector<LogicalType> &types, ColumnDataType data_type) {
	// set up the segment trees for the column segments
	D_ASSERT(columns.empty());
	for (idx_t i = 0; i < types.size(); i++) {
		auto column_data = ColumnData::CreateColumn(GetBlockManager(), GetTableInfo(), i, types[i], data_type);
		columns.push_back(std::move(column_data));
	}
}

void ColumnScanState::Initialize(const QueryContext &context_p, const LogicalType &type,
                                 const vector<StorageIndex> &children, optional_ptr<TableScanOptions> options) {
	// Register the options in the state
	scan_options = options;
	context = context_p;

	if (type.id() == LogicalTypeId::VALIDITY) {
		// validity - nothing to initialize
		return;
	}
<<<<<<< HEAD

	if (type.id() == LogicalTypeId::VARIANT) {
		// variant - column scan states are created later
		// this is done because the internal shape of the VARIANT is different per rowgroup
		scan_child_column.resize(2, true);
		return;
	}

=======
	D_ASSERT(child_states.empty());
>>>>>>> 20696d80
	if (type.InternalType() == PhysicalType::STRUCT) {
		// validity + struct children
		auto &struct_children = StructType::GetChildTypes(type);
		child_states.reserve(struct_children.size() + 1);
		for (idx_t i = 0; i <= struct_children.size(); i++) {
			child_states.emplace_back(parent);
		}

		if (children.empty()) {
			// scan all struct children
			scan_child_column.resize(struct_children.size(), true);
			for (idx_t i = 0; i < struct_children.size(); i++) {
				child_states[i + 1].Initialize(context, struct_children[i].second, options);
			}
		} else {
			// only scan the specified subset of columns
			scan_child_column.resize(struct_children.size(), false);
			for (idx_t i = 0; i < children.size(); i++) {
				auto &child = children[i];
				auto index = child.GetPrimaryIndex();
				auto &child_indexes = child.GetChildIndexes();
				scan_child_column[index] = true;
				child_states[index + 1].Initialize(context, struct_children[index].second, child_indexes, options);
			}
		}
		child_states[0].scan_options = options;
	} else if (type.InternalType() == PhysicalType::LIST) {
		// validity + list child
		for (idx_t i = 0; i < 2; i++) {
			child_states.emplace_back(parent);
		}
		child_states[1].Initialize(context, ListType::GetChildType(type), options);
		child_states[0].scan_options = options;
	} else if (type.InternalType() == PhysicalType::ARRAY) {
		// validity + array child
		for (idx_t i = 0; i < 2; i++) {
			child_states.emplace_back(parent);
		}
		child_states[0].scan_options = options;
		child_states[1].Initialize(context, ArrayType::GetChildType(type), options);
	} else {
		// validity
		child_states.emplace_back(parent);
		child_states[0].scan_options = options;
	}
}

void ColumnScanState::Initialize(const QueryContext &context_p, const LogicalType &type,
                                 optional_ptr<TableScanOptions> options) {
	vector<StorageIndex> children;
	Initialize(context_p, type, children, options);
}

void CollectionScanState::Initialize(const QueryContext &context, const vector<LogicalType> &types) {
	auto &column_ids = GetColumnIds();
	column_scans.reserve(column_scans.size());
	for (idx_t i = 0; i < column_ids.size(); i++) {
		column_scans.emplace_back(*this);
	}
	for (idx_t i = 0; i < column_ids.size(); i++) {
		if (column_ids[i].IsRowIdColumn()) {
			continue;
		}
		auto col_id = column_ids[i].GetPrimaryIndex();
		column_scans[i].Initialize(context, types[col_id], column_ids[i].GetChildIndexes(), &GetOptions());
	}
}

bool RowGroup::InitializeScanWithOffset(CollectionScanState &state, SegmentNode<RowGroup> &node, idx_t vector_offset) {
	auto &column_ids = state.GetColumnIds();
	auto &filters = state.GetFilterInfo();
	if (!CheckZonemap(filters)) {
		return false;
	}
	if (!RefersToSameObject(*node.node, *this)) {
		throw InternalException("RowGroup::InitializeScanWithOffset segment node mismatch");
	}

	state.row_group = node;
	state.vector_index = vector_offset;
	auto row_start = node.row_start;
	state.max_row_group_row = row_start > state.max_row ? 0 : MinValue<idx_t>(this->count, state.max_row - row_start);
	auto row_number = vector_offset * STANDARD_VECTOR_SIZE;
	if (state.max_row_group_row == 0) {
		// exceeded row groups to scan
		return false;
	}
	D_ASSERT(!state.column_scans.empty());
	for (idx_t i = 0; i < column_ids.size(); i++) {
		const auto &column = column_ids[i];
		auto &column_data = GetColumn(column);
		column_data.InitializeScanWithOffset(state.column_scans[i], row_number);
		state.column_scans[i].scan_options = &state.GetOptions();
	}
	return true;
}

bool RowGroup::InitializeScan(CollectionScanState &state, SegmentNode<RowGroup> &node) {
	auto &column_ids = state.GetColumnIds();
	auto &filters = state.GetFilterInfo();
	if (!CheckZonemap(filters)) {
		return false;
	}
	if (!RefersToSameObject(*node.node, *this)) {
		throw InternalException("RowGroup::InitializeScan segment node mismatch");
	}
	auto row_start = node.row_start;
	state.row_group = node;
	state.vector_index = 0;
	state.max_row_group_row = row_start > state.max_row ? 0 : MinValue<idx_t>(this->count, state.max_row - row_start);
	if (state.max_row_group_row == 0) {
		return false;
	}
	D_ASSERT(!state.column_scans.empty());
	for (idx_t i = 0; i < column_ids.size(); i++) {
		auto column = column_ids[i];
		auto &column_data = GetColumn(column);
		column_data.InitializeScan(state.column_scans[i]);
		state.column_scans[i].scan_options = &state.GetOptions();
	}
	return true;
}

unique_ptr<RowGroup> RowGroup::AlterType(RowGroupCollection &new_collection, const LogicalType &target_type,
                                         idx_t changed_idx, ExpressionExecutor &executor,
                                         CollectionScanState &scan_state, SegmentNode<RowGroup> &node,
                                         DataChunk &scan_chunk) {
	Verify();

	// construct a new column data for this type
	auto column_data = ColumnData::CreateColumn(GetBlockManager(), GetTableInfo(), changed_idx, target_type);

	ColumnAppendState append_state;
	column_data->InitializeAppend(append_state);

	// scan the original table, and fill the new column with the transformed value
	scan_state.Initialize(executor.GetContext(), GetCollection().GetTypes());
	InitializeScan(scan_state, node);

	DataChunk append_chunk;
	vector<LogicalType> append_types;
	append_types.push_back(target_type);
	append_chunk.Initialize(Allocator::DefaultAllocator(), append_types);
	auto &append_vector = append_chunk.data[0];
	while (true) {
		// scan the table
		scan_chunk.Reset();
		ScanCommitted(scan_state, scan_chunk, TableScanType::TABLE_SCAN_COMMITTED_ROWS);
		if (scan_chunk.size() == 0) {
			break;
		}
		// execute the expression
		append_chunk.Reset();
		executor.ExecuteExpression(scan_chunk, append_vector);
		column_data->Append(append_state, append_vector, scan_chunk.size());
	}

	// set up the row_group based on this row_group
	auto row_group = make_uniq<RowGroup>(new_collection, this->count);
	row_group->SetVersionInfo(GetOrCreateVersionInfoPtr());
	auto &cols = GetColumns();
	for (idx_t i = 0; i < cols.size(); i++) {
		if (i == changed_idx) {
			// this is the altered column: use the new column
			row_group->columns.push_back(std::move(column_data));
			column_data.reset();
		} else {
			// this column was not altered: use the data directly
			row_group->columns.push_back(cols[i]);
		}
	}
	row_group->Verify();
	return row_group;
}

unique_ptr<RowGroup> RowGroup::AddColumn(RowGroupCollection &new_collection, ColumnDefinition &new_column,
                                         ExpressionExecutor &executor, Vector &result) {
	Verify();

	// construct a new column data for the new column
	auto added_column =
	    ColumnData::CreateColumn(GetBlockManager(), GetTableInfo(), GetColumnCount(), new_column.Type());

	idx_t rows_to_write = this->count;
	if (rows_to_write > 0) {
		DataChunk dummy_chunk;

		ColumnAppendState state;
		added_column->InitializeAppend(state);
		for (idx_t i = 0; i < rows_to_write; i += STANDARD_VECTOR_SIZE) {
			idx_t rows_in_this_vector = MinValue<idx_t>(rows_to_write - i, STANDARD_VECTOR_SIZE);
			dummy_chunk.SetCardinality(rows_in_this_vector);
			executor.ExecuteExpression(dummy_chunk, result);
			added_column->Append(state, result, rows_in_this_vector);
		}
	}

	// set up the row_group based on this row_group
	auto row_group = make_uniq<RowGroup>(new_collection, this->count);
	row_group->SetVersionInfo(GetOrCreateVersionInfoPtr());
	row_group->columns = GetColumns();
	// now add the new column
	row_group->columns.push_back(std::move(added_column));

	row_group->Verify();
	return row_group;
}

unique_ptr<RowGroup> RowGroup::RemoveColumn(RowGroupCollection &new_collection, idx_t removed_column) {
	Verify();

	D_ASSERT(removed_column < columns.size());

	auto row_group = make_uniq<RowGroup>(new_collection, this->count);
	row_group->SetVersionInfo(GetOrCreateVersionInfoPtr());
	// copy over all columns except for the removed one
	auto &cols = GetColumns();
	for (idx_t i = 0; i < cols.size(); i++) {
		if (i != removed_column) {
			row_group->columns.push_back(cols[i]);
		}
	}

	row_group->Verify();
	return row_group;
}

void RowGroup::CommitDrop() {
	for (idx_t column_idx = 0; column_idx < GetColumnCount(); column_idx++) {
		CommitDropColumn(column_idx);
	}
}

void RowGroup::CommitDropColumn(const idx_t column_index) {
	auto &column = GetColumn(column_index);
	column.CommitDropColumn();
}

void RowGroup::NextVector(CollectionScanState &state) {
	state.vector_index++;
	const auto &column_ids = state.GetColumnIds();
	for (idx_t i = 0; i < column_ids.size(); i++) {
		const auto &column = column_ids[i];
		GetColumn(column).Skip(state.column_scans[i]);
	}
}

FilterPropagateResult RowGroup::CheckRowIdFilter(const TableFilter &filter, idx_t beg_row, idx_t end_row) {
	// RowId columns dont have a zonemap, but we can trivially create stats to check the filter against.
	BaseStatistics dummy_stats = NumericStats::CreateEmpty(LogicalType::ROW_TYPE);
	NumericStats::SetMin(dummy_stats, UnsafeNumericCast<row_t>(beg_row));
	NumericStats::SetMax(dummy_stats, UnsafeNumericCast<row_t>(end_row));

	return filter.CheckStatistics(dummy_stats);
}

bool RowGroup::CheckZonemap(ScanFilterInfo &filters) {
	auto &filter_list = filters.GetFilterList();
	// new row group - label all filters as up for grabs again
	filters.CheckAllFilters();
	for (idx_t i = 0; i < filter_list.size(); i++) {
		auto &entry = filter_list[i];
		auto &filter = entry.filter;
		auto base_column_index = entry.table_column_index;

		auto prune_result = GetColumn(base_column_index).CheckZonemap(filter);
		if (prune_result == FilterPropagateResult::FILTER_ALWAYS_FALSE) {
			return false;
		}
		if (filter.filter_type == TableFilterType::OPTIONAL_FILTER) {
			// these are only for row group checking, set as always true so we don't check it
			filters.SetFilterAlwaysTrue(i);
		} else if (prune_result == FilterPropagateResult::FILTER_ALWAYS_TRUE) {
			// filter is always true - no need to check it
			// label the filter as always true so we don't need to check it anymore
			filters.SetFilterAlwaysTrue(i);
		}
	}
	return true;
}

bool RowGroup::CheckZonemapSegments(CollectionScanState &state) {
	auto &filters = state.GetFilterInfo();
	for (auto &entry : filters.GetFilterList()) {
		if (entry.IsAlwaysTrue()) {
			// filter is always true - avoid checking
			continue;
		}
		auto column_idx = entry.scan_column_index;
		auto base_column_idx = entry.table_column_index;
		auto &filter = entry.filter;

		auto prune_result = GetColumn(base_column_idx).CheckZonemap(state.column_scans[column_idx], filter);
		if (prune_result != FilterPropagateResult::FILTER_ALWAYS_FALSE) {
			continue;
		}

		// check zone map segment.
		auto &column_scan_state = state.column_scans[column_idx];
		auto current_segment = column_scan_state.current;
		if (!current_segment) {
			// no segment to skip
			continue;
		}
		auto row_start = current_segment->row_start;
		idx_t target_row = row_start + current_segment->node->count;
		if (target_row >= state.max_row) {
			target_row = state.max_row;
		}
		D_ASSERT(target_row >= row_start);
		D_ASSERT(target_row <= row_start + this->count);
		idx_t target_vector_index = (target_row - row_start) / STANDARD_VECTOR_SIZE;
		if (state.vector_index == target_vector_index) {
			// we can't skip any full vectors because this segment contains less than a full vector
			// for now we just bail-out
			// FIXME: we could check if we can ALSO skip the next segments, in which case skipping a full vector
			// might be possible
			// we don't care that much though, since a single segment that fits less than a full vector is
			// exceedingly rare
			return true;
		}
		while (state.vector_index < target_vector_index) {
			NextVector(state);
		}
		return false;
	}

	return true;
}

template <TableScanType TYPE>
void RowGroup::TemplatedScan(TransactionData transaction, CollectionScanState &state, DataChunk &result) {
	const bool ALLOW_UPDATES = TYPE != TableScanType::TABLE_SCAN_COMMITTED_ROWS_DISALLOW_UPDATES &&
	                           TYPE != TableScanType::TABLE_SCAN_COMMITTED_ROWS_OMIT_PERMANENTLY_DELETED;
	const auto &column_ids = state.GetColumnIds();
	auto &filter_info = state.GetFilterInfo();
	while (true) {
		if (state.vector_index * STANDARD_VECTOR_SIZE >= state.max_row_group_row) {
			// exceeded the amount of rows to scan
			return;
		}
		idx_t current_row = state.vector_index * STANDARD_VECTOR_SIZE;
		auto max_count = MinValue<idx_t>(STANDARD_VECTOR_SIZE, state.max_row_group_row - current_row);

		// check the sampling info if we have to sample this chunk
		if (state.GetSamplingInfo().do_system_sample &&
		    state.random.NextRandom() > state.GetSamplingInfo().sample_rate) {
			NextVector(state);
			continue;
		}

		//! first check the zonemap if we have to scan this partition
		if (!CheckZonemapSegments(state)) {
			continue;
		}
		auto &current_row_group = *state.row_group->node;

		// second, scan the version chunk manager to figure out which tuples to load for this transaction
		idx_t count;
		if (TYPE == TableScanType::TABLE_SCAN_REGULAR) {
			count = current_row_group.GetSelVector(transaction, state.vector_index, state.valid_sel, max_count);
			if (count == 0) {
				// nothing to scan for this vector, skip the entire vector
				NextVector(state);
				continue;
			}
		} else if (TYPE == TableScanType::TABLE_SCAN_COMMITTED_ROWS_OMIT_PERMANENTLY_DELETED) {
			count = current_row_group.GetCommittedSelVector(transaction.start_time, transaction.transaction_id,
			                                                state.vector_index, state.valid_sel, max_count);
			if (count == 0) {
				// nothing to scan for this vector, skip the entire vector
				NextVector(state);
				continue;
			}
		} else {
			count = max_count;
		}
		auto &block_manager = GetBlockManager();
		if (block_manager.Prefetch()) {
			PrefetchState prefetch_state;
			for (idx_t i = 0; i < column_ids.size(); i++) {
				const auto &column = column_ids[i];
				GetColumn(column).InitializePrefetch(prefetch_state, state.column_scans[i], max_count);
			}
			auto &buffer_manager = block_manager.buffer_manager;
			buffer_manager.Prefetch(prefetch_state.blocks);
		}

		bool has_filters = filter_info.HasFilters();
		if (count == max_count && !has_filters) {
			// scan all vectors completely: full scan without deletions or table filters
			for (idx_t i = 0; i < column_ids.size(); i++) {
				const auto &column = column_ids[i];
				auto &col_data = GetColumn(column);
				if (TYPE != TableScanType::TABLE_SCAN_REGULAR) {
					col_data.ScanCommitted(state.vector_index, state.column_scans[i], result.data[i], ALLOW_UPDATES);
				} else {
					col_data.Scan(transaction, state.vector_index, state.column_scans[i], result.data[i]);
				}
			}
		} else {
			// partial scan: we have deletions or table filters
			idx_t approved_tuple_count = count;
			SelectionVector sel;
			if (count != max_count) {
				sel.Initialize(state.valid_sel);
			} else {
				sel.Initialize(nullptr);
			}
			//! first, we scan the columns with filters, fetch their data and generate a selection vector.
			//! get runtime statistics
			auto adaptive_filter = filter_info.GetAdaptiveFilter();
			auto filter_state = filter_info.BeginFilter();
			if (has_filters) {
				D_ASSERT(ALLOW_UPDATES);
				auto &filter_list = filter_info.GetFilterList();
				for (idx_t i = 0; i < filter_list.size(); i++) {
					auto filter_idx = adaptive_filter->permutation[i];
					auto &filter = filter_list[filter_idx];
					if (filter.IsAlwaysTrue()) {
						// this filter is always true - skip it
						continue;
					}
					auto &table_filter_state = *filter.filter_state;

					const auto scan_idx = filter.scan_column_index;
					const auto column_idx = filter.table_column_index;

					auto &result_vector = result.data[scan_idx];
					if (approved_tuple_count == 0) {
						auto &col_data = GetColumn(column_idx);
						col_data.Skip(state.column_scans[scan_idx]);
						continue;
					}
					auto &col_data = GetColumn(column_idx);
					col_data.Filter(transaction, state.vector_index, state.column_scans[scan_idx], result_vector, sel,
					                approved_tuple_count, filter.filter, table_filter_state);
				}
				for (auto &table_filter : filter_list) {
					if (table_filter.IsAlwaysTrue()) {
						continue;
					}
					result.data[table_filter.scan_column_index].Slice(sel, approved_tuple_count);
				}
			}
			if (approved_tuple_count == 0) {
				// all rows were filtered out by the table filters
				D_ASSERT(has_filters);
				result.Reset();
				// skip this vector in all the scans that were not scanned yet
				for (idx_t i = 0; i < column_ids.size(); i++) {
					auto &col_idx = column_ids[i];
					if (has_filters && filter_info.ColumnHasFilters(i)) {
						continue;
					}
					auto &col_data = GetColumn(col_idx);
					col_data.Skip(state.column_scans[i]);
				}
				state.vector_index++;
				continue;
			}
			//! Now we use the selection vector to fetch data for the other columns.
			for (idx_t i = 0; i < column_ids.size(); i++) {
				if (has_filters && filter_info.ColumnHasFilters(i)) {
					// column has already been scanned as part of the filtering process
					continue;
				}
				auto &column = column_ids[i];
				auto &col_data = GetColumn(column);
				if (TYPE == TableScanType::TABLE_SCAN_REGULAR) {
					col_data.Select(transaction, state.vector_index, state.column_scans[i], result.data[i], sel,
					                approved_tuple_count);
				} else {
					col_data.SelectCommitted(state.vector_index, state.column_scans[i], result.data[i], sel,
					                         approved_tuple_count, ALLOW_UPDATES);
				}
			}
			filter_info.EndFilter(filter_state);

			D_ASSERT(approved_tuple_count > 0);
			count = approved_tuple_count;
		}
		result.SetCardinality(count);
		state.vector_index++;
		break;
	}
}

void RowGroup::Scan(TransactionData transaction, CollectionScanState &state, DataChunk &result) {
	TemplatedScan<TableScanType::TABLE_SCAN_REGULAR>(transaction, state, result);
}

void RowGroup::ScanCommitted(CollectionScanState &state, DataChunk &result, TableScanType type) {
	auto &transaction_manager = DuckTransactionManager::Get(GetCollection().GetAttached());

	transaction_t start_ts;
	transaction_t transaction_id;
	if (type == TableScanType::TABLE_SCAN_LATEST_COMMITTED_ROWS) {
		start_ts = transaction_manager.GetLastCommit() + 1;
		transaction_id = MAX_TRANSACTION_ID;
	} else {
		start_ts = transaction_manager.LowestActiveStart();
		transaction_id = transaction_manager.LowestActiveId();
	}
	TransactionData data(transaction_id, start_ts);
	switch (type) {
	case TableScanType::TABLE_SCAN_COMMITTED_ROWS:
		TemplatedScan<TableScanType::TABLE_SCAN_COMMITTED_ROWS>(data, state, result);
		break;
	case TableScanType::TABLE_SCAN_COMMITTED_ROWS_DISALLOW_UPDATES:
		TemplatedScan<TableScanType::TABLE_SCAN_COMMITTED_ROWS_DISALLOW_UPDATES>(data, state, result);
		break;
	case TableScanType::TABLE_SCAN_COMMITTED_ROWS_OMIT_PERMANENTLY_DELETED:
	case TableScanType::TABLE_SCAN_LATEST_COMMITTED_ROWS:
		TemplatedScan<TableScanType::TABLE_SCAN_COMMITTED_ROWS_OMIT_PERMANENTLY_DELETED>(data, state, result);
		break;
	default:
		throw InternalException("Unrecognized table scan type");
	}
}

optional_ptr<RowVersionManager> RowGroup::GetVersionInfo() {
	if (!HasUnloadedDeletes()) {
		// deletes are loaded - return the version info
		return version_info;
	}
	lock_guard<mutex> lock(row_group_lock);
	// double-check after obtaining the lock whether or not deletes are still not loaded to avoid double load
	if (!HasUnloadedDeletes()) {
		return version_info;
	}
	// deletes are not loaded - reload
	auto root_delete = deletes_pointers[0];
	auto loaded_info = RowVersionManager::Deserialize(root_delete, GetBlockManager().GetMetadataManager());
	SetVersionInfo(std::move(loaded_info));
	deletes_is_loaded = true;
	return version_info;
}

void RowGroup::SetVersionInfo(shared_ptr<RowVersionManager> version) {
	owned_version_info = std::move(version);
	version_info = owned_version_info.get();
}

shared_ptr<RowVersionManager> RowGroup::GetOrCreateVersionInfoInternal() {
	// version info does not exist - need to create it
	lock_guard<mutex> lock(row_group_lock);
	if (!owned_version_info) {
		auto &buffer_manager = GetBlockManager().GetBufferManager();
		auto new_info = make_shared_ptr<RowVersionManager>(buffer_manager);
		SetVersionInfo(std::move(new_info));
	}
	return owned_version_info;
}

shared_ptr<RowVersionManager> RowGroup::GetOrCreateVersionInfoPtr() {
	auto vinfo = GetVersionInfo();
	if (vinfo) {
		// version info exists - return it directly
		return owned_version_info;
	}
	return GetOrCreateVersionInfoInternal();
}

RowVersionManager &RowGroup::GetOrCreateVersionInfo() {
	auto vinfo = GetVersionInfo();
	if (vinfo) {
		// version info exists - return it directly
		return *vinfo;
	}
	return *GetOrCreateVersionInfoInternal();
}

idx_t RowGroup::GetSelVector(TransactionData transaction, idx_t vector_idx, SelectionVector &sel_vector,
                             idx_t max_count) {
	auto vinfo = GetVersionInfo();
	if (!vinfo) {
		return max_count;
	}
	return vinfo->GetSelVector(transaction, vector_idx, sel_vector, max_count);
}

idx_t RowGroup::GetCommittedSelVector(transaction_t start_time, transaction_t transaction_id, idx_t vector_idx,
                                      SelectionVector &sel_vector, idx_t max_count) {
	auto vinfo = GetVersionInfo();
	if (!vinfo) {
		return max_count;
	}
	return vinfo->GetCommittedSelVector(start_time, transaction_id, vector_idx, sel_vector, max_count);
}

bool RowGroup::Fetch(TransactionData transaction, idx_t row) {
	if (UnsafeNumericCast<idx_t>(row) > count) {
		throw InternalException("RowGroup::Fetch - row_id out of range for row group");
	}
	auto vinfo = GetVersionInfo();
	if (!vinfo) {
		return true;
	}
	return vinfo->Fetch(transaction, row);
}

void RowGroup::FetchRow(TransactionData transaction, ColumnFetchState &state, const vector<StorageIndex> &column_ids,
                        row_t row_id, DataChunk &result, idx_t result_idx) {
	if (UnsafeNumericCast<idx_t>(row_id) > count) {
		throw InternalException("RowGroup::FetchRow - row_id out of range for row group");
	}
	for (idx_t col_idx = 0; col_idx < column_ids.size(); col_idx++) {
		auto &column = column_ids[col_idx];
		auto &result_vector = result.data[col_idx];
		D_ASSERT(result_vector.GetVectorType() == VectorType::FLAT_VECTOR);
		D_ASSERT(!FlatVector::IsNull(result_vector, result_idx));
		// regular column: fetch data from the base column
		auto &col_data = GetColumn(column);
		col_data.FetchRow(transaction, state, row_id, result_vector, result_idx);
	}
}

void RowGroup::SetCount(idx_t count) {
	this->count = count;
	if (!row_id_is_loaded) {
		lock_guard<mutex> guard(row_group_lock);
		if (!row_id_is_loaded) {
			return;
		}
	}
	row_id_column_data->count = count;
}

void RowGroup::AppendVersionInfo(TransactionData transaction, idx_t count) {
	const idx_t row_group_size = GetRowGroupSize();
	idx_t row_group_start = this->count.load();
	idx_t row_group_end = row_group_start + count;
	if (row_group_end > row_group_size) {
		row_group_end = row_group_size;
	}
	// create the version_info if it doesn't exist yet
	auto &vinfo = GetOrCreateVersionInfo();
	vinfo.AppendVersionInfo(transaction, count, row_group_start, row_group_end);
	SetCount(row_group_end);
}

void RowGroup::CommitAppend(transaction_t commit_id, idx_t row_group_start, idx_t count) {
	auto &vinfo = GetOrCreateVersionInfo();
	vinfo.CommitAppend(commit_id, row_group_start, count);
}

void RowGroup::RevertAppend(idx_t new_count) {
	if (new_count > this->count) {
		throw InternalException("RowGroup::RevertAppend new_count out of range");
	}
	auto &vinfo = GetOrCreateVersionInfo();
	vinfo.RevertAppend(new_count);
	for (auto &column : GetColumns()) {
		column->RevertAppend(UnsafeNumericCast<row_t>(new_count));
	}
	SetCount(new_count);
	Verify();
}

void RowGroup::InitializeAppend(RowGroupAppendState &append_state) {
	append_state.row_group = this;
	append_state.offset_in_row_group = this->count;
	// for each column, initialize the append state
	append_state.states = make_unsafe_uniq_array<ColumnAppendState>(GetColumnCount());
	for (idx_t i = 0; i < GetColumnCount(); i++) {
		auto &col_data = GetColumn(i);
		col_data.InitializeAppend(append_state.states[i]);
	}
}

void RowGroup::Append(RowGroupAppendState &state, DataChunk &chunk, idx_t append_count) {
	// append to the current row_group
	D_ASSERT(chunk.ColumnCount() == GetColumnCount());
	for (idx_t i = 0; i < GetColumnCount(); i++) {
		auto &col_data = GetColumn(i);
		auto prev_allocation_size = col_data.GetAllocationSize();
		col_data.Append(state.states[i], chunk.data[i], append_count);
		allocation_size += col_data.GetAllocationSize() - prev_allocation_size;
	}
	state.offset_in_row_group += append_count;
}

void RowGroup::CleanupAppend(transaction_t lowest_transaction, idx_t start, idx_t count) {
	auto &vinfo = GetOrCreateVersionInfo();
	vinfo.CleanupAppend(lowest_transaction, start, count);
}

void RowGroup::Update(TransactionData transaction, DataTable &data_table, DataChunk &update_chunk, row_t *ids,
                      idx_t offset, idx_t count, const vector<PhysicalIndex> &column_ids, idx_t row_group_start) {
#ifdef DEBUG
	for (size_t i = offset; i < offset + count; i++) {
		D_ASSERT(ids[i] >= row_t(row_group_start) && ids[i] < row_t(row_group_start + this->count));
	}
#endif
	for (idx_t i = 0; i < column_ids.size(); i++) {
		auto column = column_ids[i];
		auto &col_data = GetColumn(column.index);
		D_ASSERT(col_data.type.id() == update_chunk.data[i].GetType().id());
		if (offset > 0) {
			Vector sliced_vector(update_chunk.data[i], offset, offset + count);
			sliced_vector.Flatten(count);
			col_data.Update(transaction, data_table, column.index, sliced_vector, ids + offset, count, row_group_start);
		} else {
			col_data.Update(transaction, data_table, column.index, update_chunk.data[i], ids, count, row_group_start);
		}
		MergeStatistics(column.index, *col_data.GetUpdateStatistics());
	}
}

void RowGroup::UpdateColumn(TransactionData transaction, DataTable &data_table, DataChunk &updates, Vector &row_ids,
                            idx_t offset, idx_t count, const vector<column_t> &column_path, idx_t row_group_start) {
	D_ASSERT(updates.ColumnCount() == 1);
	auto ids = FlatVector::GetData<row_t>(row_ids);

	auto primary_column_idx = column_path[0];
	D_ASSERT(primary_column_idx < columns.size());
	auto &col_data = GetColumn(primary_column_idx);
	idx_t depth = 1;
	if (offset > 0) {
		Vector sliced_vector(updates.data[0], offset, offset + count);
		sliced_vector.Flatten(count);
		col_data.UpdateColumn(transaction, data_table, column_path, sliced_vector, ids + offset, count, depth,
		                      row_group_start);
	} else {
		col_data.UpdateColumn(transaction, data_table, column_path, updates.data[0], ids, count, depth,
		                      row_group_start);
	}
	MergeStatistics(primary_column_idx, *col_data.GetUpdateStatistics());
}

unique_ptr<BaseStatistics> RowGroup::GetStatistics(idx_t column_idx) {
	auto &col_data = GetColumn(column_idx);
	return col_data.GetStatistics();
}

void RowGroup::MergeStatistics(idx_t column_idx, const BaseStatistics &other) {
	auto &col_data = GetColumn(column_idx);
	col_data.MergeStatistics(other);
}

void RowGroup::MergeIntoStatistics(idx_t column_idx, BaseStatistics &other) {
	auto &col_data = GetColumn(column_idx);
	col_data.MergeIntoStatistics(other);
}

void RowGroup::MergeIntoStatistics(TableStatistics &other) {
	auto stats_lock = other.GetLock();
	for (idx_t i = 0; i < columns.size(); i++) {
		MergeIntoStatistics(i, other.GetStats(*stats_lock, i).Statistics());
	}
}

ColumnCheckpointInfo::ColumnCheckpointInfo(RowGroupWriteInfo &info, idx_t column_idx)
    : column_idx(column_idx), info(info) {
}

RowGroupWriteInfo::RowGroupWriteInfo(PartialBlockManager &manager, const vector<CompressionType> &compression_types,
                                     CheckpointType checkpoint_type)
    : manager(manager), compression_types(compression_types), checkpoint_type(checkpoint_type) {
}

RowGroupWriteInfo::RowGroupWriteInfo(PartialBlockManager &manager, const vector<CompressionType> &compression_types,
                                     vector<unique_ptr<PartialBlockManager>> &column_partial_block_managers_p)
    : manager(manager), compression_types(compression_types), checkpoint_type(CheckpointType::FULL_CHECKPOINT),
      column_partial_block_managers(column_partial_block_managers_p) {
}

PartialBlockManager &RowGroupWriteInfo::GetPartialBlockManager(idx_t column_idx) {
	if (column_partial_block_managers && !column_partial_block_managers->empty()) {
		return *column_partial_block_managers->at(column_idx);
	}
	return manager;
}

PartialBlockManager &ColumnCheckpointInfo::GetPartialBlockManager() {
	return info.GetPartialBlockManager(column_idx);
}

CompressionType ColumnCheckpointInfo::GetCompressionType() {
	return info.compression_types[column_idx];
}

vector<RowGroupWriteData> RowGroup::WriteToDisk(RowGroupWriteInfo &info,
                                                const vector<reference<RowGroup>> &row_groups) {
	vector<RowGroupWriteData> result;
	if (row_groups.empty()) {
		return result;
	}

	idx_t column_count = row_groups[0].get().GetColumnCount();
	for (auto &row_group : row_groups) {
		D_ASSERT(column_count == row_group.get().GetColumnCount());
		RowGroupWriteData write_data;
		write_data.states.reserve(column_count);
		write_data.statistics.reserve(column_count);
		result.push_back(std::move(write_data));
	}

	// Checkpoint the row groups
	// In order to co-locate columns across different row groups, we write column-at-a-time
	// i.e. we first write column #0 of all row groups, then column #1, ...

	// Each column can have multiple segments.
	// (Some columns will be wider than others, and require different numbers
	// of blocks to encode.) Segments cannot span blocks.
	//
	// Some of these columns are composite (list, struct). The data is written
	// first sequentially, and the pointers are written later, so that the
	// pointers all end up densely packed, and thus more cache-friendly.
	for (idx_t column_idx = 0; column_idx < column_count; column_idx++) {
		for (idx_t row_group_idx = 0; row_group_idx < row_groups.size(); row_group_idx++) {
			auto &row_group = row_groups[row_group_idx].get();
			auto &row_group_write_data = result[row_group_idx];
			auto &column = row_group.GetColumn(column_idx);
			ColumnCheckpointInfo checkpoint_info(info, column_idx);
			auto checkpoint_state = column.Checkpoint(row_group, checkpoint_info);
			D_ASSERT(checkpoint_state);

			auto stats = checkpoint_state->GetStatistics();
			D_ASSERT(stats);

			row_group_write_data.statistics.push_back(stats->Copy());
			row_group_write_data.states.push_back(std::move(checkpoint_state));
		}
	}
	return result;
}

RowGroupWriteData RowGroup::WriteToDisk(RowGroupWriteInfo &info) {
	vector<reference<RowGroup>> row_groups;
	row_groups.push_back(*this);
	auto result = WriteToDisk(info, row_groups);
	return std::move(result[0]);
}

idx_t RowGroup::GetCommittedRowCount() {
	auto vinfo = GetVersionInfo();
	if (!vinfo) {
		return count;
	}
	return count - vinfo->GetCommittedDeletedCount(count);
}

bool RowGroup::HasUnloadedDeletes() const {
	if (deletes_pointers.empty()) {
		// no stored deletes at all
		return false;
	}
	// return whether or not the deletes have been loaded
	return !deletes_is_loaded;
}

vector<idx_t> RowGroup::GetOrComputeExtraMetadataBlocks(bool force_compute) {
	if (has_metadata_blocks && !force_compute) {
		return extra_metadata_blocks;
	}
	if (column_pointers.empty()) {
		// no pointers
		return {};
	}
	vector<MetaBlockPointer> read_pointers;
	// column_pointers stores the beginning of each column
	// if columns are big - they may span multiple metadata blocks
	// we need to figure out all blocks that this row group points to
	// we need to follow the linked list in the metadata blocks to allow for this
	auto &metadata_manager = GetCollection().GetMetadataManager();
	idx_t last_idx = column_pointers.size() - 1;
	if (column_pointers.size() > 1) {
		// for all but the last column pointer - we can just follow the linked list until we reach the last column
		MetadataReader reader(metadata_manager, column_pointers[0]);
		auto last_pointer = column_pointers[last_idx];
		read_pointers = reader.GetRemainingBlocks(last_pointer);
	}
	// for the last column we need to deserialize the column - because we don't know where it stops
	auto &types = GetCollection().GetTypes();
	MetadataReader reader(metadata_manager, column_pointers[last_idx], &read_pointers);
	ColumnData::Deserialize(GetBlockManager(), GetTableInfo(), last_idx, reader, types[last_idx]);

	unordered_set<idx_t> result_as_set;
	for (auto &ptr : read_pointers) {
		result_as_set.emplace(ptr.block_pointer);
	}
	for (auto &ptr : column_pointers) {
		result_as_set.erase(ptr.block_pointer);
	}
	return {result_as_set.begin(), result_as_set.end()};
}

const vector<MetaBlockPointer> &RowGroup::GetColumnStartPointers() const {
	return column_pointers;
}

RowGroupWriteData RowGroup::WriteToDisk(RowGroupWriter &writer) {
	if (DBConfig::GetSetting<ExperimentalMetadataReuseSetting>(writer.GetDatabase()) && !column_pointers.empty() &&
	    !HasChanges()) {
		// we have existing metadata and the row group has not been changed
		// re-use previous metadata
		RowGroupWriteData result;
		result.reuse_existing_metadata_blocks = true;
		result.existing_extra_metadata_blocks = GetOrComputeExtraMetadataBlocks();
		return result;
	}
	auto &compression_types = writer.GetCompressionTypes();
	if (columns.size() != compression_types.size()) {
		throw InternalException("RowGroup::WriteToDisk - mismatch in column count vs compression types");
	}
	for (idx_t column_idx = 0; column_idx < GetColumnCount(); column_idx++) {
		auto &column = GetColumn(column_idx);
		if (column.count != this->count) {
			throw InternalException("Corrupted in-memory column - column with index %llu has misaligned count (row "
			                        "group has %llu rows, column has %llu)",
			                        column_idx, this->count.load(), column.count.load());
		}
	}

	RowGroupWriteInfo info(writer.GetPartialBlockManager(), compression_types, writer.GetCheckpointType());
	return WriteToDisk(info);
}

void IncrementSegmentStart(PersistentColumnData &data, idx_t start_increment) {
	for (auto &pointer : data.pointers) {
		pointer.row_start += start_increment;
	}
	for (auto &child_column : data.child_columns) {
		IncrementSegmentStart(child_column, start_increment);
	}
}

RowGroupPointer RowGroup::Checkpoint(RowGroupWriteData write_data, RowGroupWriter &writer,
                                     TableStatistics &global_stats, idx_t row_group_start) {
	RowGroupPointer row_group_pointer;

	auto metadata_manager = writer.GetMetadataManager();
	// construct the row group pointer and write the column meta data to disk
	row_group_pointer.row_start = row_group_start;
	row_group_pointer.tuple_count = count;
	if (write_data.reuse_existing_metadata_blocks) {
		// we are re-using the previous metadata
		row_group_pointer.data_pointers = column_pointers;
		row_group_pointer.has_metadata_blocks = true;
		row_group_pointer.extra_metadata_blocks = write_data.existing_extra_metadata_blocks;
		row_group_pointer.deletes_pointers = deletes_pointers;
		if (metadata_manager) {
			vector<MetaBlockPointer> extra_metadata_block_pointers;
			extra_metadata_block_pointers.reserve(write_data.existing_extra_metadata_blocks.size());
			for (auto &block_pointer : write_data.existing_extra_metadata_blocks) {
				extra_metadata_block_pointers.emplace_back(block_pointer, 0);
			}
			metadata_manager->ClearModifiedBlocks(column_pointers);
			metadata_manager->ClearModifiedBlocks(extra_metadata_block_pointers);
			metadata_manager->ClearModifiedBlocks(deletes_pointers);

			// remember metadata_blocks to avoid loading them on future checkpoints
			has_metadata_blocks = true;
			extra_metadata_blocks = row_group_pointer.extra_metadata_blocks;
		}
		return row_group_pointer;
	}
	D_ASSERT(write_data.states.size() == columns.size());
	{
		auto lock = global_stats.GetLock();
		for (idx_t column_idx = 0; column_idx < GetColumnCount(); column_idx++) {
			global_stats.GetStats(*lock, column_idx).Statistics().Merge(write_data.statistics[column_idx]);
		}
	}
	vector<MetaBlockPointer> column_metadata;
	unordered_set<idx_t> metadata_blocks;
	writer.StartWritingColumns(column_metadata);
	for (auto &state : write_data.states) {
		// get the current position of the table data writer
		auto &data_writer = writer.GetPayloadWriter();
		auto pointer = writer.GetMetaBlockPointer();

		// store the stats and the data pointers in the row group pointers
		row_group_pointer.data_pointers.push_back(pointer);
		metadata_blocks.insert(pointer.block_pointer);

		// Write pointers to the column segments.
		//
		// Just as above, the state can refer to many other states, so this
		// can cascade recursively into more pointer writes.
		auto persistent_data = state->ToPersistentData();
		// increment the "start" in all data pointers by the row group start
		// FIXME: this is only necessary when targeting old serialization
		IncrementSegmentStart(persistent_data, row_group_start);
		BinarySerializer serializer(data_writer);
		serializer.Begin();
		persistent_data.Serialize(serializer);
		serializer.End();
	}
	writer.FinishWritingColumns();

	row_group_pointer.has_metadata_blocks = true;
	for (auto &column_pointer : column_metadata) {
		auto entry = metadata_blocks.find(column_pointer.block_pointer);
		if (entry != metadata_blocks.end()) {
			// this metadata block is already stored in "data_pointers" - no need to duplicate it
			continue;
		}
		// this metadata block is not stored - add it to the extra metadata blocks
		row_group_pointer.extra_metadata_blocks.push_back(column_pointer.block_pointer);
		metadata_blocks.insert(column_pointer.block_pointer);
	}
	// set up the pointers correctly within this row group for future operations
	column_pointers = row_group_pointer.data_pointers;
	has_metadata_blocks = true;
	extra_metadata_blocks = row_group_pointer.extra_metadata_blocks;

	if (metadata_manager) {
		row_group_pointer.deletes_pointers = CheckpointDeletes(*metadata_manager);
	}
	Verify();
	return row_group_pointer;
}

bool RowGroup::HasChanges() const {
	if (has_changes) {
		return true;
	}
	if (version_info.load()) {
		// we have deletes
		return true;
	}
	D_ASSERT(!deletes_is_loaded.load());
	// check if any of the columns have changes
	// avoid loading unloaded columns - unloaded columns can never have changes
	for (idx_t c = 0; c < columns.size(); c++) {
		if (is_loaded && !is_loaded[c]) {
			continue;
		}
		if (columns[c]->HasAnyChanges()) {
			return true;
		}
	}
	return false;
}

bool RowGroup::IsPersistent() const {
	for (auto &column : columns) {
		if (!column->IsPersistent()) {
			// column is not persistent
			return false;
		}
	}
	return true;
}

PersistentRowGroupData RowGroup::SerializeRowGroupInfo(idx_t row_group_start) const {
	// all columns are persistent - serialize
	PersistentRowGroupData result;
	for (auto &col : columns) {
		result.column_data.push_back(col->Serialize());
	}
	result.start = row_group_start;
	result.count = count;
	return result;
}

vector<MetaBlockPointer> RowGroup::CheckpointDeletes(MetadataManager &manager) {
	if (HasUnloadedDeletes()) {
		// deletes were not loaded so they cannot be changed
		// re-use them as-is
		manager.ClearModifiedBlocks(deletes_pointers);
		return deletes_pointers;
	}
	auto vinfo = GetVersionInfo();
	if (!vinfo) {
		// no version information: write nothing
		return vector<MetaBlockPointer>();
	}
	return vinfo->Checkpoint(manager);
}

void RowGroup::Serialize(RowGroupPointer &pointer, Serializer &serializer) {
	serializer.WriteProperty(100, "row_start", pointer.row_start);
	serializer.WriteProperty(101, "tuple_count", pointer.tuple_count);
	serializer.WriteProperty(102, "data_pointers", pointer.data_pointers);
	serializer.WriteProperty(103, "delete_pointers", pointer.deletes_pointers);
	if (serializer.ShouldSerialize(6)) {
		serializer.WriteProperty(104, "has_metadata_blocks", pointer.has_metadata_blocks);
		serializer.WritePropertyWithDefault(105, "extra_metadata_blocks", pointer.extra_metadata_blocks);
	}
}

RowGroupPointer RowGroup::Deserialize(Deserializer &deserializer) {
	RowGroupPointer result;
	result.row_start = deserializer.ReadProperty<uint64_t>(100, "row_start");
	result.tuple_count = deserializer.ReadProperty<uint64_t>(101, "tuple_count");
	result.data_pointers = deserializer.ReadProperty<vector<MetaBlockPointer>>(102, "data_pointers");
	result.deletes_pointers = deserializer.ReadProperty<vector<MetaBlockPointer>>(103, "delete_pointers");
	result.has_metadata_blocks = deserializer.ReadPropertyWithExplicitDefault<bool>(104, "has_metadata_blocks", false);
	result.extra_metadata_blocks = deserializer.ReadPropertyWithDefault<vector<idx_t>>(105, "extra_metadata_blocks");
	return result;
}

//===--------------------------------------------------------------------===//
// GetPartitionStats
//===--------------------------------------------------------------------===//
PartitionStatistics RowGroup::GetPartitionStats(idx_t row_group_start) const {
	PartitionStatistics result;
	result.row_start = row_group_start;
	result.count = count;
	if (HasUnloadedDeletes() || version_info.load().get()) {
		// we have version info - approx count
		result.count_type = CountType::COUNT_APPROXIMATE;
	} else {
		result.count_type = CountType::COUNT_EXACT;
	}
	return result;
}

//===--------------------------------------------------------------------===//
// GetColumnSegmentInfo
//===--------------------------------------------------------------------===//
void RowGroup::GetColumnSegmentInfo(const QueryContext &context, idx_t row_group_index,
                                    vector<ColumnSegmentInfo> &result) {
	for (idx_t col_idx = 0; col_idx < GetColumnCount(); col_idx++) {
		auto &col_data = GetColumn(col_idx);
		col_data.GetColumnSegmentInfo(context, row_group_index, {col_idx}, result);
	}
}

//===--------------------------------------------------------------------===//
// Version Delete Information
//===--------------------------------------------------------------------===//
class VersionDeleteState {
public:
	VersionDeleteState(RowGroup &info, TransactionData transaction, DataTable &table, idx_t base_row)
	    : info(info), transaction(transaction), table(table), current_chunk(DConstants::INVALID_INDEX), count(0),
	      base_row(base_row), delete_count(0) {
	}

	RowGroup &info;
	TransactionData transaction;
	DataTable &table;
	idx_t current_chunk;
	row_t rows[STANDARD_VECTOR_SIZE];
	idx_t count;
	idx_t base_row;
	idx_t chunk_row;
	idx_t delete_count;

public:
	void Delete(row_t row_id);
	void Flush();
};

idx_t RowGroup::Delete(TransactionData transaction, DataTable &table, row_t *ids, idx_t count, idx_t row_group_start) {
	VersionDeleteState del_state(*this, transaction, table, row_group_start);

	// obtain a write lock
	for (idx_t i = 0; i < count; i++) {
		D_ASSERT(ids[i] >= 0);
		D_ASSERT(idx_t(ids[i]) >= row_group_start && idx_t(ids[i]) < row_group_start + this->count);
		del_state.Delete(ids[i] - UnsafeNumericCast<row_t>(row_group_start));
	}
	del_state.Flush();
	return del_state.delete_count;
}

void RowGroup::Verify() {
#ifdef DEBUG
	for (auto &column : GetColumns()) {
		column->Verify(*this);
	}
	lock_guard<mutex> guard(row_group_lock);
	if (row_id_is_loaded) {
		D_ASSERT(row_id_column_data->count == count);
	}
#endif
}

idx_t RowGroup::DeleteRows(idx_t vector_idx, transaction_t transaction_id, row_t rows[], idx_t count) {
	return GetOrCreateVersionInfo().DeleteRows(vector_idx, transaction_id, rows, count);
}

void VersionDeleteState::Delete(row_t row_id) {
	D_ASSERT(row_id >= 0);
	idx_t vector_idx = UnsafeNumericCast<idx_t>(row_id) / STANDARD_VECTOR_SIZE;
	idx_t idx_in_vector = UnsafeNumericCast<idx_t>(row_id) - vector_idx * STANDARD_VECTOR_SIZE;
	if (current_chunk != vector_idx) {
		Flush();

		current_chunk = vector_idx;
		chunk_row = vector_idx * STANDARD_VECTOR_SIZE;
	}
	rows[count++] = UnsafeNumericCast<row_t>(idx_in_vector);
}

void VersionDeleteState::Flush() {
	if (count == 0) {
		return;
	}
	// it is possible for delete statements to delete the same tuple multiple times when combined with a USING clause
	// in the current_info->Delete, we check which tuples are actually deleted (excluding duplicate deletions)
	// this is returned in the actual_delete_count
	auto actual_delete_count = info.DeleteRows(current_chunk, transaction.transaction_id, rows, count);
	delete_count += actual_delete_count;
	if (transaction.transaction && actual_delete_count > 0) {
		// now push the delete into the undo buffer, but only if any deletes were actually performed
		transaction.transaction->PushDelete(table, info.GetOrCreateVersionInfo(), current_chunk, rows,
		                                    actual_delete_count, base_row + chunk_row);
	}
	count = 0;
}

} // namespace duckdb<|MERGE_RESOLUTION|>--- conflicted
+++ resolved
@@ -185,7 +185,6 @@
 		// validity - nothing to initialize
 		return;
 	}
-<<<<<<< HEAD
 
 	if (type.id() == LogicalTypeId::VARIANT) {
 		// variant - column scan states are created later
@@ -194,9 +193,7 @@
 		return;
 	}
 
-=======
 	D_ASSERT(child_states.empty());
->>>>>>> 20696d80
 	if (type.InternalType() == PhysicalType::STRUCT) {
 		// validity + struct children
 		auto &struct_children = StructType::GetChildTypes(type);
