--- conflicted
+++ resolved
@@ -349,13 +349,8 @@
 	}
 }
 
-<<<<<<< HEAD
-bool ChunkVectorInfo::Cleanup(transaction_t lowest_transaction, unique_ptr<ChunkInfo> &result) const {
+bool ChunkVectorInfo::Cleanup(transaction_t lowest_transaction) const {
 	if (AnyDeleted()) {
-=======
-bool ChunkVectorInfo::Cleanup(transaction_t lowest_transaction) const {
-	if (any_deleted) {
->>>>>>> 5659b336
 		// if any rows are deleted we can't clean-up
 		return false;
 	}
