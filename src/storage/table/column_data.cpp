#include "duckdb/storage/table/column_data.hpp"
#include "duckdb/common/exception/transaction_exception.hpp"
#include "duckdb/common/vector_operations/vector_operations.hpp"
#include "duckdb/function/compression_function.hpp"
#include "duckdb/planner/table_filter.hpp"
#include "duckdb/storage/data_pointer.hpp"
#include "duckdb/storage/data_table.hpp"
#include "duckdb/storage/statistics/distinct_statistics.hpp"
#include "duckdb/storage/table/column_data_checkpointer.hpp"
#include "duckdb/storage/table/list_column_data.hpp"
#include "duckdb/storage/table/standard_column_data.hpp"
#include "duckdb/storage/table/array_column_data.hpp"
#include "duckdb/storage/table/struct_column_data.hpp"
#include "duckdb/storage/table/variant_column_data.hpp"
#include "duckdb/storage/table/update_segment.hpp"
#include "duckdb/storage/table_storage_info.hpp"
#include "duckdb/storage/table/append_state.hpp"
#include "duckdb/storage/table/scan_state.hpp"
#include "duckdb/common/serializer/read_stream.hpp"
#include "duckdb/common/serializer/binary_deserializer.hpp"
#include "duckdb/common/serializer/serializer.hpp"
#include "duckdb/function/variant/variant_shredding.hpp"

namespace duckdb {

ColumnData::ColumnData(BlockManager &block_manager, DataTableInfo &info, idx_t column_index, idx_t start_row,
                       LogicalType type_p, optional_ptr<ColumnData> parent)
    : start(start_row), count(0), block_manager(block_manager), info(info), column_index(column_index),
      type(std::move(type_p)), allocation_size(0), parent(parent) {
	if (!parent) {
		stats = make_uniq<SegmentStatistics>(type);
	}
}

ColumnData::~ColumnData() {
}

void ColumnData::SetStart(idx_t new_start) {
	this->start = new_start;
	idx_t offset = 0;
	for (auto &segment : data.Segments()) {
		segment.start = start + offset;
		offset += segment.count;
	}
	data.Reinitialize();
}

DatabaseInstance &ColumnData::GetDatabase() const {
	return info.GetDB().GetDatabase();
}

DataTableInfo &ColumnData::GetTableInfo() const {
	return info;
}

StorageManager &ColumnData::GetStorageManager() const {
	return info.GetDB().GetStorageManager();
}

const LogicalType &ColumnData::RootType() const {
	if (parent) {
		return parent->RootType();
	}
	return type;
}

bool ColumnData::HasUpdates() const {
	lock_guard<mutex> update_guard(update_lock);
	return updates.get();
}

bool ColumnData::HasChanges(idx_t start_row, idx_t end_row) const {
	if (!updates) {
		return false;
	}
	if (updates->HasUpdates(start_row, end_row)) {
		return true;
	}
	return false;
}

bool ColumnData::HasChanges() const {
	auto l = data.Lock();
	auto &nodes = data.ReferenceLoadedSegments(l);
	for (idx_t segment_idx = 0; segment_idx < nodes.size(); segment_idx++) {
		auto &segment = *nodes[segment_idx]->node;
		if (segment.segment_type == ColumnSegmentType::TRANSIENT) {
			// transient segment: always need to write to disk
			return true;
		}
		// persistent segment; check if there were any updates or deletions in this segment
		idx_t start_row_idx = segment.start - start;
		idx_t end_row_idx = start_row_idx + segment.count;
		if (HasChanges(start_row_idx, end_row_idx)) {
			return true;
		}
	}
	return false;
}

bool ColumnData::HasAnyChanges() const {
	return HasChanges();
}

void ColumnData::ClearUpdates() {
	lock_guard<mutex> update_guard(update_lock);
	updates.reset();
}

idx_t ColumnData::GetMaxEntry() {
	return count;
}

void ColumnData::InitializeScan(ColumnScanState &state) {
	state.current = data.GetRootSegment();
	state.segment_tree = &data;
	state.row_index = state.current ? state.current->row_start : 0;
	state.internal_index = state.row_index;
	state.initialized = false;
	state.scan_state.reset();
	state.last_offset = 0;
}

void ColumnData::InitializeScanWithOffset(ColumnScanState &state, idx_t row_idx) {
	state.current = data.GetSegment(row_idx);
	state.segment_tree = &data;
	state.row_index = row_idx;
	state.internal_index = state.current->row_start;
	state.initialized = false;
	state.scan_state.reset();
	state.last_offset = 0;
}

ScanVectorType ColumnData::GetVectorScanType(ColumnScanState &state, idx_t scan_count, Vector &result) {
	if (result.GetVectorType() != VectorType::FLAT_VECTOR) {
		return ScanVectorType::SCAN_ENTIRE_VECTOR;
	}
	if (HasUpdates()) {
		// if we have updates we need to merge in the updates
		// always need to scan flat vectors
		return ScanVectorType::SCAN_FLAT_VECTOR;
	}
	// check if the current segment has enough data remaining
	auto &current = *state.current->node;
	idx_t remaining_in_segment = current.start + current.count - state.row_index;
	if (remaining_in_segment < scan_count) {
		// there is not enough data remaining in the current segment so we need to scan across segments
		// we need flat vectors here
		return ScanVectorType::SCAN_FLAT_VECTOR;
	}
	return ScanVectorType::SCAN_ENTIRE_VECTOR;
}

void ColumnData::InitializePrefetch(PrefetchState &prefetch_state, ColumnScanState &scan_state, idx_t remaining) {
	auto current_segment = scan_state.current;
	if (!current_segment) {
		return;
	}
	if (!scan_state.initialized) {
		// need to prefetch for the current segment if we have not yet initialized the scan for this segment
		current_segment->node->InitializePrefetch(prefetch_state, scan_state);
	}
	idx_t row_index = scan_state.row_index;
	while (remaining > 0) {
		auto &current = *current_segment->node;
		idx_t scan_count = MinValue<idx_t>(remaining, current.start + current.count - row_index);
		remaining -= scan_count;
		row_index += scan_count;
		if (remaining > 0) {
			auto next = data.GetNextSegment(*current_segment);
			if (!next) {
				break;
			}
			next->node->InitializePrefetch(prefetch_state, scan_state);
			current_segment = next;
		}
	}
}

void ColumnData::BeginScanVectorInternal(ColumnScanState &state) {
	D_ASSERT(state.current);

	state.previous_states.clear();
	if (!state.initialized) {
<<<<<<< HEAD
		state.current->InitializeScan(state);
		state.internal_index = state.current->start;
=======
		auto &current = *state.current->node;
		current.InitializeScan(state);
		state.internal_index = current.start;
>>>>>>> 44700e51
		state.initialized = true;
	}
	D_ASSERT(data.HasSegment(*state.current));
	D_ASSERT(state.internal_index <= state.row_index);
	if (state.internal_index < state.row_index) {
		auto &current = *state.current->node;
		current.Skip(state);
	}
	D_ASSERT(state.current->node->type == type);
}

idx_t ColumnData::ScanVector(ColumnScanState &state, Vector &result, idx_t remaining, ScanVectorType scan_type,
                             idx_t base_result_offset) {
	if (scan_type == ScanVectorType::SCAN_FLAT_VECTOR && result.GetVectorType() != VectorType::FLAT_VECTOR) {
		throw InternalException("ScanVector called with SCAN_FLAT_VECTOR but result is not a flat vector");
	}
	BeginScanVectorInternal(state);
	idx_t initial_remaining = remaining;
	while (remaining > 0) {
		auto &current = *state.current->node;
		D_ASSERT(state.row_index >= current.start && state.row_index <= current.start + current.count);
		idx_t scan_count = MinValue<idx_t>(remaining, current.start + current.count - state.row_index);
		idx_t result_offset = base_result_offset + initial_remaining - remaining;
		if (scan_count > 0) {
			if (state.scan_options && state.scan_options->force_fetch_row) {
				for (idx_t i = 0; i < scan_count; i++) {
					ColumnFetchState fetch_state;
					current.FetchRow(fetch_state, UnsafeNumericCast<row_t>(state.row_index + i), result,
					                 result_offset + i);
				}
			} else {
				current.Scan(state, scan_count, result, result_offset, scan_type);
			}

			state.row_index += scan_count;
			remaining -= scan_count;
		}

		if (remaining > 0) {
			auto next = data.GetNextSegment(*state.current);
			if (!next) {
				break;
			}
			state.previous_states.emplace_back(std::move(state.scan_state));
			state.current = next;
			state.current->node->InitializeScan(state);
			state.segment_checked = false;
			D_ASSERT(state.row_index >= state.current->node->start &&
			         state.row_index <= state.current->node->start + state.current->node->count);
		}
	}
	state.internal_index = state.row_index;
	return initial_remaining - remaining;
}

void ColumnData::SelectVector(ColumnScanState &state, Vector &result, idx_t target_count, const SelectionVector &sel,
                              idx_t sel_count) {
	BeginScanVectorInternal(state);
	auto &current = *state.current->node;
	if (current.start + current.count - state.row_index < target_count) {
		throw InternalException("ColumnData::SelectVector should be able to fetch everything from one segment");
	}
	if (state.scan_options && state.scan_options->force_fetch_row) {
		for (idx_t i = 0; i < sel_count; i++) {
			auto source_idx = sel.get_index(i);
			ColumnFetchState fetch_state;
			current.FetchRow(fetch_state, UnsafeNumericCast<row_t>(state.row_index + source_idx), result, i);
		}
	} else {
		current.Select(state, target_count, result, sel, sel_count);
	}
	state.row_index += target_count;
	state.internal_index = state.row_index;
}

void ColumnData::FilterVector(ColumnScanState &state, Vector &result, idx_t target_count, SelectionVector &sel,
                              idx_t &sel_count, const TableFilter &filter, TableFilterState &filter_state) {
	BeginScanVectorInternal(state);
	auto &current = *state.current->node;
	if (current.start + current.count - state.row_index < target_count) {
		throw InternalException("ColumnData::Filter should be able to fetch everything from one segment");
	}
	current.Filter(state, target_count, result, sel, sel_count, filter, filter_state);
	state.row_index += target_count;
	state.internal_index = state.row_index;
}

unique_ptr<BaseStatistics> ColumnData::GetUpdateStatistics() {
	lock_guard<mutex> update_guard(update_lock);
	return updates ? updates->GetStatistics() : nullptr;
}

void ColumnData::FetchUpdates(TransactionData transaction, idx_t vector_index, Vector &result, idx_t scan_count,
                              bool allow_updates, bool scan_committed) {
	lock_guard<mutex> update_guard(update_lock);
	if (!updates) {
		return;
	}
	if (!allow_updates && updates->HasUncommittedUpdates(vector_index)) {
		throw TransactionException("Cannot create index with outstanding updates");
	}
	result.Flatten(scan_count);
	if (scan_committed) {
		updates->FetchCommitted(vector_index, result);
	} else {
		updates->FetchUpdates(transaction, vector_index, result);
	}
}

void ColumnData::FetchUpdateRow(TransactionData transaction, row_t row_id, Vector &result, idx_t result_idx) {
	lock_guard<mutex> update_guard(update_lock);
	if (!updates) {
		return;
	}
	updates->FetchRow(transaction, NumericCast<idx_t>(row_id), result, result_idx);
}

void ColumnData::UpdateInternal(TransactionData transaction, DataTable &data_table, idx_t column_index,
                                Vector &update_vector, row_t *row_ids, idx_t update_count, Vector &base_vector) {
	lock_guard<mutex> update_guard(update_lock);
	if (!updates) {
		updates = make_uniq<UpdateSegment>(*this);
	}
	updates->Update(transaction, data_table, column_index, update_vector, row_ids, update_count, base_vector);
}

idx_t ColumnData::ScanVector(TransactionData transaction, idx_t vector_index, ColumnScanState &state, Vector &result,
                             idx_t target_scan, ScanVectorType scan_type, ScanVectorMode mode) {
	auto scan_count = ScanVector(state, result, target_scan, scan_type);
	if (scan_type != ScanVectorType::SCAN_ENTIRE_VECTOR) {
		// if we are scanning an entire vector we cannot have updates
		bool allow_updates = mode != ScanVectorMode::SCAN_COMMITTED_NO_UPDATES;
		bool scan_committed = mode != ScanVectorMode::REGULAR_SCAN;
		FetchUpdates(transaction, vector_index, result, scan_count, allow_updates, scan_committed);
	}
	return scan_count;
}

idx_t ColumnData::ScanVector(TransactionData transaction, idx_t vector_index, ColumnScanState &state, Vector &result,
                             idx_t target_scan, ScanVectorMode mode) {
	auto scan_type = GetVectorScanType(state, target_scan, result);
	return ScanVector(transaction, vector_index, state, result, target_scan, scan_type, mode);
}

idx_t ColumnData::Scan(TransactionData transaction, idx_t vector_index, ColumnScanState &state, Vector &result) {
	auto target_count = GetVectorCount(vector_index);
	return Scan(transaction, vector_index, state, result, target_count);
}

idx_t ColumnData::ScanCommitted(idx_t vector_index, ColumnScanState &state, Vector &result, bool allow_updates) {
	auto target_count = GetVectorCount(vector_index);
	return ScanCommitted(vector_index, state, result, allow_updates, target_count);
}

idx_t ColumnData::Scan(TransactionData transaction, idx_t vector_index, ColumnScanState &state, Vector &result,
                       idx_t scan_count) {
	return ScanVector(transaction, vector_index, state, result, scan_count, ScanVectorMode::REGULAR_SCAN);
}

idx_t ColumnData::ScanCommitted(idx_t vector_index, ColumnScanState &state, Vector &result, bool allow_updates,
                                idx_t scan_count) {
	auto mode = allow_updates ? ScanVectorMode::SCAN_COMMITTED : ScanVectorMode::SCAN_COMMITTED_NO_UPDATES;
	TransactionData commit_transaction(0, 0);
	return ScanVector(commit_transaction, vector_index, state, result, scan_count, mode);
}

idx_t ColumnData::GetVectorCount(idx_t vector_index) const {
	idx_t current_row = vector_index * STANDARD_VECTOR_SIZE;
	return MinValue<idx_t>(STANDARD_VECTOR_SIZE, count - current_row);
}

void ColumnData::ScanCommittedRange(idx_t row_group_start, idx_t offset_in_row_group, idx_t s_count, Vector &result) {
	ColumnScanState child_state;
	InitializeScanWithOffset(child_state, row_group_start + offset_in_row_group);
	bool has_updates = HasUpdates();
	auto scan_count = ScanVector(child_state, result, s_count, ScanVectorType::SCAN_FLAT_VECTOR);
	if (has_updates) {
		D_ASSERT(result.GetVectorType() == VectorType::FLAT_VECTOR);
		result.Flatten(scan_count);
		updates->FetchCommittedRange(offset_in_row_group, s_count, result);
	}
}

idx_t ColumnData::ScanCount(ColumnScanState &state, Vector &result, idx_t scan_count, idx_t result_offset) {
	if (scan_count == 0) {
		return 0;
	}
	// ScanCount can only be used if there are no updates
	D_ASSERT(!HasUpdates());
	return ScanVector(state, result, scan_count, ScanVectorType::SCAN_FLAT_VECTOR, result_offset);
}

void ColumnData::Filter(TransactionData transaction, idx_t vector_index, ColumnScanState &state, Vector &result,
                        SelectionVector &sel, idx_t &s_count, const TableFilter &filter,
                        TableFilterState &filter_state) {
	idx_t scan_count = Scan(transaction, vector_index, state, result);

	UnifiedVectorFormat vdata;
	result.ToUnifiedFormat(scan_count, vdata);
	ColumnSegment::FilterSelection(sel, result, vdata, filter, filter_state, scan_count, s_count);
}

void ColumnData::Select(TransactionData transaction, idx_t vector_index, ColumnScanState &state, Vector &result,
                        SelectionVector &sel, idx_t s_count) {
	Scan(transaction, vector_index, state, result);
	result.Slice(sel, s_count);
}

void ColumnData::SelectCommitted(idx_t vector_index, ColumnScanState &state, Vector &result, SelectionVector &sel,
                                 idx_t s_count, bool allow_updates) {
	ScanCommitted(vector_index, state, result, allow_updates);
	result.Slice(sel, s_count);
}

void ColumnData::Skip(ColumnScanState &state, idx_t s_count) {
	state.Next(s_count);
}

void ColumnData::Append(BaseStatistics &append_stats, ColumnAppendState &state, Vector &vector, idx_t append_count) {
	UnifiedVectorFormat vdata;
	vector.ToUnifiedFormat(append_count, vdata);
	AppendData(append_stats, state, vdata, append_count);
}

void ColumnData::Append(ColumnAppendState &state, Vector &vector, idx_t append_count) {
	if (parent || !stats) {
		throw InternalException("ColumnData::Append called on a column with a parent or without stats");
	}
	lock_guard<mutex> l(stats_lock);
	Append(stats->statistics, state, vector, append_count);
}

FilterPropagateResult ColumnData::CheckZonemap(ColumnScanState &state, TableFilter &filter) {
	if (state.segment_checked) {
		return FilterPropagateResult::NO_PRUNING_POSSIBLE;
	}
	if (!state.current) {
		return FilterPropagateResult::NO_PRUNING_POSSIBLE;
	}
	// for dynamic filters we never consider the segment being "checked" as it can always change
	state.segment_checked = filter.filter_type != TableFilterType::DYNAMIC_FILTER;
	FilterPropagateResult prune_result;
	{
		lock_guard<mutex> l(stats_lock);
		prune_result = filter.CheckStatistics(state.current->node->stats.statistics);
		if (prune_result == FilterPropagateResult::NO_PRUNING_POSSIBLE) {
			return FilterPropagateResult::NO_PRUNING_POSSIBLE;
		}
	}
	lock_guard<mutex> l(update_lock);
	if (!updates) {
		// no updates - return original result
		return prune_result;
	}
	auto update_stats = updates->GetStatistics();
	// combine the update and original prune result
	FilterPropagateResult update_result = filter.CheckStatistics(*update_stats);
	if (prune_result == update_result) {
		return prune_result;
	}
	return FilterPropagateResult::NO_PRUNING_POSSIBLE;
}

FilterPropagateResult ColumnData::CheckZonemap(TableFilter &filter) {
	if (!stats) {
		throw InternalException("ColumnData::CheckZonemap called on a column without stats");
	}
	lock_guard<mutex> l(stats_lock);
	return filter.CheckStatistics(stats->statistics);
}

unique_ptr<BaseStatistics> ColumnData::GetStatistics() {
	if (!stats) {
		throw InternalException("ColumnData::GetStatistics called on a column without stats");
	}
	lock_guard<mutex> l(stats_lock);
	return stats->statistics.ToUnique();
}

void ColumnData::MergeStatistics(const BaseStatistics &other) {
	if (!stats) {
		throw InternalException("ColumnData::MergeStatistics called on a column without stats");
	}
	lock_guard<mutex> l(stats_lock);
	return stats->statistics.Merge(other);
}

void ColumnData::MergeIntoStatistics(BaseStatistics &other) {
	if (!stats) {
		throw InternalException("ColumnData::MergeIntoStatistics called on a column without stats");
	}
	lock_guard<mutex> l(stats_lock);
	return other.Merge(stats->statistics);
}

void ColumnData::InitializeAppend(ColumnAppendState &state) {
	auto l = data.Lock();
	if (data.IsEmpty(l)) {
		// no segments yet, append an empty segment
		AppendTransientSegment(l, start);
	}
	auto segment = data.GetLastSegment(l);
	auto &last_segment = *segment->node;
	if (last_segment.segment_type == ColumnSegmentType::PERSISTENT ||
	    !last_segment.GetCompressionFunction().init_append) {
		// we cannot append to this segment - append a new segment
		auto total_rows = last_segment.start + last_segment.count;
		AppendTransientSegment(l, total_rows);
		state.current = data.GetLastSegment(l);
	} else {
		state.current = segment;
	}
	auto &append_segment = *state.current->node;
	D_ASSERT(append_segment.segment_type == ColumnSegmentType::TRANSIENT);
	append_segment.InitializeAppend(state);
	D_ASSERT(append_segment.GetCompressionFunction().append);
}

void ColumnData::AppendData(BaseStatistics &append_stats, ColumnAppendState &state, UnifiedVectorFormat &vdata,
                            idx_t append_count) {
	idx_t offset = 0;
	while (true) {
		// append the data from the vector
		auto &append_segment = *state.current->node;
		idx_t copied_elements = append_segment.Append(state, vdata, offset, append_count);
		this->count += copied_elements;
		append_stats.Merge(append_segment.stats.statistics);
		if (copied_elements == append_count) {
			// finished copying everything
			break;
		}

		// we couldn't fit everything we wanted in the current column segment, create a new one
		{
			auto l = data.Lock();
			AppendTransientSegment(l, append_segment.start + append_segment.count);
			state.current = data.GetLastSegment(l);
			state.current->node->InitializeAppend(state);
		}
		offset += copied_elements;
		append_count -= copied_elements;
	}
}

void ColumnData::RevertAppend(row_t start_row_p) {
	idx_t start_row = NumericCast<idx_t>(start_row_p);
	auto l = data.Lock();
	// check if this row is in the segment tree at all
	auto last_segment_node = data.GetLastSegment(l);
	if (!last_segment_node) {
		return;
	}
	auto &last_segment = *last_segment_node->node;
	if (start_row >= last_segment.start + last_segment.count) {
		// the start row is equal to the final portion of the column data: nothing was ever appended here
		D_ASSERT(start_row == last_segment.start + last_segment.count);
		return;
	}
	// find the segment index that the current row belongs to
	idx_t segment_index = data.GetSegmentIndex(l, start_row);
	auto segment = data.GetSegmentByIndex(l, UnsafeNumericCast<int64_t>(segment_index));
	if (segment->node->start == start_row) {
		// we are truncating exactly this segment - erase it entirely
		data.EraseSegments(l, segment_index);
	} else {
		// we need to truncate within the segment
		// remove any segments AFTER this segment: they should be deleted entirely
		data.EraseSegments(l, segment_index + 1);

		auto &transient = *segment->node;
		D_ASSERT(transient.segment_type == ColumnSegmentType::TRANSIENT);
		segment->next = nullptr;
		transient.RevertAppend(start_row);
	}

	this->count = start_row - this->start;
}

idx_t ColumnData::Fetch(ColumnScanState &state, row_t row_id, Vector &result) {
	D_ASSERT(row_id >= 0);
	D_ASSERT(NumericCast<idx_t>(row_id) >= start);
	// perform the fetch within the segment
	state.row_index =
	    start + ((UnsafeNumericCast<idx_t>(row_id) - start) / STANDARD_VECTOR_SIZE * STANDARD_VECTOR_SIZE);
	state.current = data.GetSegment(state.row_index);
	state.internal_index = state.current->node->start;
	return ScanVector(state, result, STANDARD_VECTOR_SIZE, ScanVectorType::SCAN_FLAT_VECTOR);
}

void ColumnData::FetchRow(TransactionData transaction, ColumnFetchState &state, row_t row_id, Vector &result,
                          idx_t result_idx) {
	auto segment = data.GetSegment(UnsafeNumericCast<idx_t>(row_id));

	// now perform the fetch within the segment
	segment->node->FetchRow(state, row_id, result, result_idx);
	// merge any updates made to this row

	FetchUpdateRow(transaction, row_id, result, result_idx);
}

idx_t ColumnData::FetchUpdateData(ColumnScanState &state, row_t *row_ids, Vector &base_vector) {
	auto fetch_count = ColumnData::Fetch(state, row_ids[0], base_vector);
	base_vector.Flatten(fetch_count);
	return fetch_count;
}

void ColumnData::Update(TransactionData transaction, DataTable &data_table, idx_t column_index, Vector &update_vector,
                        row_t *row_ids, idx_t update_count) {
	Vector base_vector(type);
	ColumnScanState state;
	FetchUpdateData(state, row_ids, base_vector);

	UpdateInternal(transaction, data_table, column_index, update_vector, row_ids, update_count, base_vector);
}

void ColumnData::UpdateColumn(TransactionData transaction, DataTable &data_table, const vector<column_t> &column_path,
                              Vector &update_vector, row_t *row_ids, idx_t update_count, idx_t depth) {
	// this method should only be called at the end of the path in the base column case
	D_ASSERT(depth >= column_path.size());
	ColumnData::Update(transaction, data_table, column_path[0], update_vector, row_ids, update_count);
}

void ColumnData::AppendTransientSegment(SegmentLock &l, idx_t start_row) {
	const auto block_size = block_manager.GetBlockSize();
	const auto type_size = GetTypeIdSize(type.InternalType());
	auto vector_segment_size = block_size;

	if (start_row == NumericCast<idx_t>(MAX_ROW_ID)) {
#if STANDARD_VECTOR_SIZE < 1024
		vector_segment_size = 1024 * type_size;
#else
		vector_segment_size = STANDARD_VECTOR_SIZE * type_size;
#endif
	}

	// The segment size is bound by the block size, but can be smaller.
	idx_t segment_size = block_size < vector_segment_size ? block_size : vector_segment_size;
	allocation_size += segment_size;

	auto &db = GetDatabase();
	auto &config = DBConfig::GetConfig(db);
	auto function = config.GetCompressionFunction(CompressionType::COMPRESSION_UNCOMPRESSED, type.InternalType());

	auto new_segment =
	    ColumnSegment::CreateTransientSegment(db, *function, type, start_row, segment_size, block_manager);
	AppendSegment(l, std::move(new_segment));
}

void ColumnData::UpdateCompressionFunction(SegmentLock &l, const CompressionFunction &function) {
	if (!compression) {
		// compression is empty...
		// if we have no segments - we have not set it yet, so assign it
		// if we have segments, the compression is mixed, so ignore it
		if (data.GetSegmentCount(l) == 0) {
			compression.set(function);
		}
	} else if (compression->type != function.type) {
		// we already have compression set - and we are adding a segment with a different compression
		// compression in the segment is mixed - clear the compression pointer
		compression.reset();
	}
}

void ColumnData::AppendSegment(SegmentLock &l, unique_ptr<ColumnSegment> segment) {
	UpdateCompressionFunction(l, segment->GetCompressionFunction());
	data.AppendSegment(l, std::move(segment));
}

void ColumnData::CommitDropColumn() {
	for (auto &segment_p : data.Segments()) {
		auto &segment = segment_p;
		segment.CommitDropSegment();
	}
}

unique_ptr<ColumnCheckpointState> ColumnData::CreateCheckpointState(RowGroup &row_group,
                                                                    PartialBlockManager &partial_block_manager) {
	return make_uniq<ColumnCheckpointState>(row_group, *this, partial_block_manager);
}

void ColumnData::CheckpointScan(ColumnSegment &segment, ColumnScanState &state, idx_t row_group_start, idx_t count,
                                Vector &scan_vector) {
	if (state.scan_options && state.scan_options->force_fetch_row) {
		for (idx_t i = 0; i < count; i++) {
			ColumnFetchState fetch_state;
			segment.FetchRow(fetch_state, UnsafeNumericCast<row_t>(state.row_index + i), scan_vector, i);
		}
	} else {
		segment.Scan(state, count, scan_vector, 0, ScanVectorType::SCAN_FLAT_VECTOR);
	}

	if (updates) {
		D_ASSERT(scan_vector.GetVectorType() == VectorType::FLAT_VECTOR);
		updates->FetchCommittedRange(state.row_index - row_group_start, count, scan_vector);
	}
}

unique_ptr<ColumnCheckpointState> ColumnData::Checkpoint(RowGroup &row_group, ColumnCheckpointInfo &checkpoint_info) {
	// scan the segments of the column data
	// set up the checkpoint state
	auto &partial_block_manager = checkpoint_info.GetPartialBlockManager();
	auto checkpoint_state = CreateCheckpointState(row_group, partial_block_manager);
	checkpoint_state->global_stats = BaseStatistics::CreateEmpty(type).ToUnique();

	auto &nodes = data.ReferenceSegments();
	if (nodes.empty()) {
		// empty table: flush the empty list
		return checkpoint_state;
	}

	vector<reference<ColumnCheckpointState>> states {*checkpoint_state};
	ColumnDataCheckpointer checkpointer(states, GetStorageManager(), row_group, checkpoint_info);
	checkpointer.Checkpoint();
	checkpointer.FinalizeCheckpoint();
	return checkpoint_state;
}

void ColumnData::InitializeColumn(PersistentColumnData &column_data) {
	InitializeColumn(column_data, stats->statistics);
}

void ColumnData::InitializeColumn(PersistentColumnData &column_data, BaseStatistics &target_stats) {
	D_ASSERT(type.InternalType() == column_data.physical_type);
	// construct the segments based on the data pointers
	this->count = 0;
	for (auto &data_pointer : column_data.pointers) {
		// Update the count and statistics
		data_pointer.row_start = start + count;
		this->count += data_pointer.tuple_count;

		// Merge the statistics. If this is a child column, the target_stats reference will point into the parents stats
		// otherwise if this is a top level column, `stats->statistics` == `target_stats`

		target_stats.Merge(data_pointer.statistics);

		// create a persistent segment
		auto segment = ColumnSegment::CreatePersistentSegment(
		    GetDatabase(), block_manager, data_pointer.block_pointer.block_id, data_pointer.block_pointer.offset, type,
		    data_pointer.row_start, data_pointer.tuple_count, data_pointer.compression_type,
		    std::move(data_pointer.statistics), std::move(data_pointer.segment_state));

		auto l = data.Lock();
		AppendSegment(l, std::move(segment));
	}
}

bool ColumnData::IsPersistent() {
	for (auto &segment : data.Segments()) {
		if (segment.segment_type != ColumnSegmentType::PERSISTENT) {
			return false;
		}
	}
	return true;
}

vector<DataPointer> ColumnData::GetDataPointers() {
	vector<DataPointer> pointers;
	for (auto &segment : data.Segments()) {
		pointers.push_back(segment.GetDataPointer());
	}
	return pointers;
}

PersistentColumnData::PersistentColumnData(const LogicalType &logical_type)
    : physical_type(logical_type.InternalType()), logical_type_id(logical_type.id()) {
}

PersistentColumnData::PersistentColumnData(const LogicalType &logical_type, vector<DataPointer> pointers_p)
    : physical_type(logical_type.InternalType()), logical_type_id(logical_type.id()), pointers(std::move(pointers_p)) {
	D_ASSERT(!pointers.empty());
}

PersistentColumnData::~PersistentColumnData() {
}

void PersistentColumnData::Serialize(Serializer &serializer) const {
	if (has_updates) {
		throw InternalException("Column data with updates cannot be serialized");
	}
	serializer.WritePropertyWithDefault(100, "data_pointers", pointers);
	if (child_columns.empty()) {
		// validity column
		D_ASSERT(physical_type == PhysicalType::BIT);
		return;
	}
	serializer.WriteProperty(101, "validity", child_columns[0]);

	if (logical_type_id == LogicalTypeId::VARIANT) {
		D_ASSERT(physical_type == PhysicalType::STRUCT);
		D_ASSERT(child_columns.size() == 2 || child_columns.size() == 3);

		auto unshredded_type = VariantShredding::GetUnshreddedType();
		serializer.WriteProperty<PersistentColumnData>(102, "unshredded", child_columns[1]);

		if (child_columns.size() == 3) {
			D_ASSERT(variant_shredded_type.id() == LogicalTypeId::STRUCT);
			serializer.WriteProperty<LogicalType>(115, "shredded_type", variant_shredded_type);
			serializer.WriteProperty<PersistentColumnData>(120, "shredded", child_columns[2]);
		}
		return;
	}

	if (physical_type == PhysicalType::ARRAY || physical_type == PhysicalType::LIST) {
		D_ASSERT(child_columns.size() == 2);
		serializer.WriteProperty(102, "child_column", child_columns[1]);
	} else if (physical_type == PhysicalType::STRUCT) {
		serializer.WriteList(102, "sub_columns", child_columns.size() - 1,
		                     [&](Serializer::List &list, idx_t i) { list.WriteElement(child_columns[i + 1]); });
	}
}

void PersistentColumnData::DeserializeField(Deserializer &deserializer, field_id_t field_idx, const char *field_name,
                                            const LogicalType &type) {
	deserializer.Set<const LogicalType &>(type);
	child_columns.push_back(deserializer.ReadProperty<PersistentColumnData>(field_idx, field_name));
	deserializer.Unset<LogicalType>();
}

PersistentColumnData PersistentColumnData::Deserialize(Deserializer &deserializer) {
	auto &type = deserializer.Get<const LogicalType &>();
	auto physical_type = type.InternalType();
	PersistentColumnData result(type);
	deserializer.ReadPropertyWithDefault(100, "data_pointers", static_cast<vector<DataPointer> &>(result.pointers));
	if (result.physical_type == PhysicalType::BIT) {
		// validity: return
		return result;
	}
	result.DeserializeField(deserializer, 101, "validity", LogicalTypeId::VALIDITY);

	if (type.id() == LogicalTypeId::VARIANT) {
		auto unshredded_type = VariantShredding::GetUnshreddedType();

		deserializer.Set<const LogicalType &>(unshredded_type);
		result.child_columns.push_back(deserializer.ReadProperty<PersistentColumnData>(102, "unshredded"));
		deserializer.Unset<LogicalType>();

		auto shredded_type =
		    deserializer.ReadPropertyWithExplicitDefault<LogicalType>(115, "shredded_type", LogicalType());
		if (shredded_type.id() == LogicalTypeId::STRUCT) {
			deserializer.Set<const LogicalType &>(shredded_type);
			result.child_columns.push_back(deserializer.ReadProperty<PersistentColumnData>(120, "shredded"));
			deserializer.Unset<LogicalType>();
			result.SetVariantShreddedType(shredded_type);
		}
		return result;
	}

	switch (physical_type) {
	case PhysicalType::ARRAY:
		result.DeserializeField(deserializer, 102, "child_column", ArrayType::GetChildType(type));
		break;
	case PhysicalType::LIST:
		result.DeserializeField(deserializer, 102, "child_column", ListType::GetChildType(type));
		break;
	case PhysicalType::STRUCT: {
		auto &child_types = StructType::GetChildTypes(type);
		deserializer.ReadList(102, "sub_columns", [&](Deserializer::List &list, idx_t i) {
			deserializer.Set<const LogicalType &>(child_types[i].second);
			result.child_columns.push_back(list.ReadElement<PersistentColumnData>());
			deserializer.Unset<LogicalType>();
		});
		break;
	}
	default:
		break;
	}
	return result;
}

bool PersistentColumnData::HasUpdates() const {
	if (has_updates) {
		return true;
	}
	for (auto &child_col : child_columns) {
		if (child_col.HasUpdates()) {
			return true;
		}
	}
	return false;
}

void PersistentColumnData::SetVariantShreddedType(const LogicalType &shredded_type) {
	D_ASSERT(physical_type == PhysicalType::STRUCT);
	D_ASSERT(logical_type_id == LogicalTypeId::VARIANT);
	variant_shredded_type = shredded_type;
}

PersistentRowGroupData::PersistentRowGroupData(vector<LogicalType> types_p) : types(std::move(types_p)) {
}

void PersistentRowGroupData::Serialize(Serializer &serializer) const {
	serializer.WriteProperty(100, "types", types);
	serializer.WriteProperty(101, "columns", column_data);
	serializer.WriteProperty(102, "start", start);
	serializer.WriteProperty(103, "count", count);
}

PersistentRowGroupData PersistentRowGroupData::Deserialize(Deserializer &deserializer) {
	PersistentRowGroupData data;
	deserializer.ReadProperty(100, "types", data.types);
	deserializer.ReadList(101, "columns", [&](Deserializer::List &list, idx_t i) {
		deserializer.Set<const LogicalType &>(data.types[i]);
		data.column_data.push_back(list.ReadElement<PersistentColumnData>());
		deserializer.Unset<LogicalType>();
	});
	deserializer.ReadProperty(102, "start", data.start);
	deserializer.ReadProperty(103, "count", data.count);
	return data;
}

bool PersistentRowGroupData::HasUpdates() const {
	for (auto &col : column_data) {
		if (col.HasUpdates()) {
			return true;
		}
	}
	return false;
}

void PersistentCollectionData::Serialize(Serializer &serializer) const {
	serializer.WriteProperty(100, "row_groups", row_group_data);
}

PersistentCollectionData PersistentCollectionData::Deserialize(Deserializer &deserializer) {
	PersistentCollectionData data;
	deserializer.ReadProperty(100, "row_groups", data.row_group_data);
	return data;
}

bool PersistentCollectionData::HasUpdates() const {
	for (auto &row_group : row_group_data) {
		if (row_group.HasUpdates()) {
			return true;
		}
	}
	return false;
}

PersistentColumnData ColumnData::Serialize() {
	PersistentColumnData result(type, GetDataPointers());
	result.has_updates = HasUpdates();
	return result;
}

void RealignColumnData(PersistentColumnData &column_data, idx_t new_start) {
	idx_t current_start = new_start;
	for (auto &pointer : column_data.pointers) {
		pointer.row_start = current_start;
		current_start += pointer.tuple_count;
	}
	for (auto &child : column_data.child_columns) {
		RealignColumnData(child, new_start);
	}
}

shared_ptr<ColumnData> ColumnData::Deserialize(BlockManager &block_manager, DataTableInfo &info, idx_t column_index,
                                               idx_t start_row, ReadStream &source, const LogicalType &type) {
	auto entry = ColumnData::CreateColumn(block_manager, info, column_index, start_row, type, nullptr);

	// deserialize the persistent column data
	BinaryDeserializer deserializer(source);
	deserializer.Begin();
	deserializer.Set<DatabaseInstance &>(info.GetDB().GetDatabase());
	CompressionInfo compression_info(block_manager);
	deserializer.Set<const CompressionInfo &>(compression_info);
	deserializer.Set<const LogicalType &>(type);
	auto persistent_column_data = PersistentColumnData::Deserialize(deserializer);
	deserializer.Unset<LogicalType>();
	deserializer.Unset<const CompressionInfo>();
	deserializer.Unset<DatabaseInstance>();
	deserializer.End();

	// re-align data segments, in case our start_row has changed
	RealignColumnData(persistent_column_data, start_row);

	// initialize the column
	entry->InitializeColumn(persistent_column_data, entry->stats->statistics);
	return entry;
}

void ColumnData::GetColumnSegmentInfo(const QueryContext &context, idx_t row_group_index, vector<idx_t> col_path,
                                      vector<ColumnSegmentInfo> &result) {
	D_ASSERT(!col_path.empty());

	// convert the column path to a string
	string col_path_str = "[";
	for (idx_t i = 0; i < col_path.size(); i++) {
		if (i > 0) {
			col_path_str += ", ";
		}
		col_path_str += to_string(col_path[i]);
	}
	col_path_str += "]";

	// iterate over the segments
	idx_t segment_idx = 0;
	for (auto &segment : data.Segments()) {
		ColumnSegmentInfo column_info;
		column_info.row_group_index = row_group_index;
		column_info.column_id = col_path[0];
		column_info.column_path = col_path_str;
		column_info.segment_idx = segment_idx;
		column_info.segment_type = type.ToString();
		column_info.segment_start = segment.start;
		column_info.segment_count = segment.count;
		column_info.compression_type = CompressionTypeToString(segment.GetCompressionFunction().type);
		{
			lock_guard<mutex> l(stats_lock);
			column_info.segment_stats = segment.stats.statistics.ToString();
		}
		column_info.has_updates = ColumnData::HasUpdates();
		// persistent
		// block_id
		// block_offset
		if (segment.segment_type == ColumnSegmentType::PERSISTENT) {
			column_info.persistent = true;
			column_info.block_id = segment.GetBlockId();
			column_info.block_offset = segment.GetBlockOffset();
		} else {
			column_info.persistent = false;
		}
		auto &compression_function = segment.GetCompressionFunction();
		auto segment_state = segment.GetSegmentState();
		if (segment_state) {
			column_info.segment_info = segment_state->GetSegmentInfo();
			column_info.additional_blocks = segment_state->GetAdditionalBlocks();
		}
		if (compression_function.get_segment_info) {
			auto segment_info = compression_function.get_segment_info(context, segment);
			vector<string> sinfo;
			for (auto &item : segment_info) {
				auto &mode = item.first;
				auto &count = item.second;
				sinfo.push_back(StringUtil::Format("%s: %s", mode, count));
			}
			column_info.segment_info = StringUtil::Join(sinfo, ", ");
		}
		result.emplace_back(column_info);

		segment_idx++;
	}
}

void ColumnData::Verify(RowGroup &parent) {
#ifdef DEBUG
	D_ASSERT(this->start == parent.start);
	data.Verify();
	if (type.InternalType() == PhysicalType::STRUCT || type.InternalType() == PhysicalType::ARRAY) {
		// structs and fixed size lists don't have segments
		D_ASSERT(!data.GetRootSegment());
		return;
	}
	idx_t current_index = 0;
	idx_t current_start = this->start;
	idx_t total_count = 0;
	for (auto &segment : data.SegmentNodes()) {
		D_ASSERT(segment.index == current_index);
		D_ASSERT(segment.row_start == current_start);
		current_start += segment.node->count;
		total_count += segment.node->count;
		current_index++;
	}
	D_ASSERT(this->count == total_count);
#endif
}

template <class RET, class OP>
static RET CreateColumnInternal(BlockManager &block_manager, DataTableInfo &info, idx_t column_index, idx_t start_row,
                                const LogicalType &type, optional_ptr<ColumnData> parent) {
	if (type.id() == LogicalTypeId::VARIANT) {
		return OP::template Create<VariantColumnData>(block_manager, info, column_index, start_row, type, parent);
	}
	if (type.InternalType() == PhysicalType::STRUCT) {
		return OP::template Create<StructColumnData>(block_manager, info, column_index, start_row, type, parent);
	} else if (type.InternalType() == PhysicalType::LIST) {
		return OP::template Create<ListColumnData>(block_manager, info, column_index, start_row, type, parent);
	} else if (type.InternalType() == PhysicalType::ARRAY) {
		return OP::template Create<ArrayColumnData>(block_manager, info, column_index, start_row, type, parent);
	} else if (type.id() == LogicalTypeId::VALIDITY) {
		return OP::template Create<ValidityColumnData>(block_manager, info, column_index, start_row, *parent);
	}
	return OP::template Create<StandardColumnData>(block_manager, info, column_index, start_row, type, parent);
}

shared_ptr<ColumnData> ColumnData::CreateColumn(BlockManager &block_manager, DataTableInfo &info, idx_t column_index,
                                                idx_t start_row, const LogicalType &type,
                                                optional_ptr<ColumnData> parent) {
	return CreateColumnInternal<shared_ptr<ColumnData>, SharedConstructor>(block_manager, info, column_index, start_row,
	                                                                       type, parent);
}

unique_ptr<ColumnData> ColumnData::CreateColumnUnique(BlockManager &block_manager, DataTableInfo &info,
                                                      idx_t column_index, idx_t start_row, const LogicalType &type,
                                                      optional_ptr<ColumnData> parent) {
	return CreateColumnInternal<unique_ptr<ColumnData>, UniqueConstructor>(block_manager, info, column_index, start_row,
	                                                                       type, parent);
}

} // namespace duckdb<|MERGE_RESOLUTION|>--- conflicted
+++ resolved
@@ -182,14 +182,9 @@
 
 	state.previous_states.clear();
 	if (!state.initialized) {
-<<<<<<< HEAD
-		state.current->InitializeScan(state);
-		state.internal_index = state.current->start;
-=======
 		auto &current = *state.current->node;
 		current.InitializeScan(state);
 		state.internal_index = current.start;
->>>>>>> 44700e51
 		state.initialized = true;
 	}
 	D_ASSERT(data.HasSegment(*state.current));
