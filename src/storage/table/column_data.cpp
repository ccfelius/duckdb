#include "duckdb/storage/table/column_data.hpp"
#include "duckdb/common/exception/transaction_exception.hpp"
#include "duckdb/common/vector_operations/vector_operations.hpp"
#include "duckdb/function/compression_function.hpp"
#include "duckdb/planner/table_filter.hpp"
#include "duckdb/storage/data_pointer.hpp"
#include "duckdb/storage/data_table.hpp"
#include "duckdb/storage/statistics/distinct_statistics.hpp"
#include "duckdb/storage/table/column_data_checkpointer.hpp"
#include "duckdb/storage/table/list_column_data.hpp"
#include "duckdb/storage/table/standard_column_data.hpp"
#include "duckdb/storage/table/array_column_data.hpp"
#include "duckdb/storage/table/struct_column_data.hpp"
#include "duckdb/storage/table/variant_column_data.hpp"
#include "duckdb/storage/table/update_segment.hpp"
#include "duckdb/storage/table_storage_info.hpp"
#include "duckdb/storage/table/append_state.hpp"
#include "duckdb/storage/table/scan_state.hpp"
#include "duckdb/common/serializer/read_stream.hpp"
#include "duckdb/common/serializer/binary_deserializer.hpp"
#include "duckdb/common/serializer/serializer.hpp"
#include "duckdb/function/variant/variant_shredding.hpp"

namespace duckdb {

ColumnData::ColumnData(BlockManager &block_manager, DataTableInfo &info, idx_t column_index, LogicalType type_p,
                       ColumnDataType data_type_p, optional_ptr<ColumnData> parent_p)
    : count(0), block_manager(block_manager), info(info), column_index(column_index), type(std::move(type_p)),
      allocation_size(0),
      data_type(data_type_p == ColumnDataType::CHECKPOINT_TARGET ? ColumnDataType::MAIN_TABLE : data_type_p),
      parent(parent_p) {
	if (!parent) {
		stats = make_uniq<SegmentStatistics>(type);
	}
}

ColumnData::~ColumnData() {
}

void ColumnData::SetDataType(ColumnDataType data_type_p) {
	this->data_type = data_type_p;
}

DatabaseInstance &ColumnData::GetDatabase() const {
	return info.GetDB().GetDatabase();
}

DataTableInfo &ColumnData::GetTableInfo() const {
	return info;
}

StorageManager &ColumnData::GetStorageManager() const {
	return info.GetDB().GetStorageManager();
}

bool ColumnData::HasUpdates() const {
	lock_guard<mutex> update_guard(update_lock);
	return updates.get();
}

bool ColumnData::HasChanges(idx_t start_row, idx_t end_row) const {
	if (!updates) {
		return false;
	}
	if (updates->HasUpdates(start_row, end_row)) {
		return true;
	}
	return false;
}

bool ColumnData::HasChanges() const {
	for (auto &segment_node : data.SegmentNodes()) {
		auto &segment = *segment_node.node;
		if (segment.segment_type == ColumnSegmentType::TRANSIENT) {
			// transient segment: always need to write to disk
			return true;
		}
		// persistent segment; check if there were any updates or deletions in this segment
		idx_t start_row_idx = segment_node.row_start;
		idx_t end_row_idx = start_row_idx + segment.count;
		if (HasChanges(start_row_idx, end_row_idx)) {
			return true;
		}
	}
	return false;
}

bool ColumnData::HasAnyChanges() const {
	return HasChanges();
}

idx_t ColumnData::GetMaxEntry() {
	return count;
}

void ColumnData::InitializeScan(ColumnScanState &state) {
	state.current = data.GetRootSegment();
	state.segment_tree = &data;
	state.offset_in_column = state.current ? state.current->row_start : 0;
	state.internal_index = state.offset_in_column;
	state.initialized = false;
	state.scan_state.reset();
	state.last_offset = 0;
}

void ColumnData::InitializeScanWithOffset(ColumnScanState &state, idx_t row_idx) {
	if (row_idx > count) {
		throw InternalException("row_idx in InitializeScanWithOffset out of range");
	}
	state.current = data.GetSegment(row_idx);
	state.segment_tree = &data;
	state.offset_in_column = row_idx;
	state.internal_index = state.current->row_start;
	state.initialized = false;
	state.scan_state.reset();
	state.last_offset = 0;
}

ScanVectorType ColumnData::GetVectorScanType(ColumnScanState &state, idx_t scan_count, Vector &result) {
	if (result.GetVectorType() != VectorType::FLAT_VECTOR) {
		return ScanVectorType::SCAN_ENTIRE_VECTOR;
	}
	if (HasUpdates()) {
		// if we have updates we need to merge in the updates
		// always need to scan flat vectors
		return ScanVectorType::SCAN_FLAT_VECTOR;
	}
	// check if the current segment has enough data remaining
	auto &current = *state.current->node;
	idx_t remaining_in_segment = state.current->row_start + current.count - state.offset_in_column;
	if (remaining_in_segment < scan_count) {
		// there is not enough data remaining in the current segment so we need to scan across segments
		// we need flat vectors here
		return ScanVectorType::SCAN_FLAT_VECTOR;
	}
	return ScanVectorType::SCAN_ENTIRE_VECTOR;
}

void ColumnData::InitializePrefetch(PrefetchState &prefetch_state, ColumnScanState &scan_state, idx_t remaining) {
	auto current_segment = scan_state.current;
	if (!current_segment) {
		return;
	}
	if (!scan_state.initialized) {
		// need to prefetch for the current segment if we have not yet initialized the scan for this segment
		current_segment->node->InitializePrefetch(prefetch_state, scan_state);
	}
	idx_t row_index = scan_state.offset_in_column;
	while (remaining > 0) {
		auto &current = *current_segment->node;
		idx_t scan_count = MinValue<idx_t>(remaining, current_segment->row_start + current.count - row_index);
		remaining -= scan_count;
		row_index += scan_count;
		if (remaining > 0) {
			auto next = data.GetNextSegment(*current_segment);
			if (!next) {
				break;
			}
			next->node->InitializePrefetch(prefetch_state, scan_state);
			current_segment = next;
		}
	}
}

void ColumnData::BeginScanVectorInternal(ColumnScanState &state) {
	D_ASSERT(state.current);

	state.previous_states.clear();
	if (!state.initialized) {
		auto &current = *state.current->node;
		current.InitializeScan(state);
		state.internal_index = state.current->row_start;
		state.initialized = true;
	}
	D_ASSERT(data.HasSegment(*state.current));
	D_ASSERT(state.internal_index <= state.offset_in_column);
	if (state.internal_index < state.offset_in_column) {
		auto &current = *state.current->node;
		current.Skip(state);
	}
	D_ASSERT(state.current->node->type == type);
}

idx_t ColumnData::ScanVector(ColumnScanState &state, Vector &result, idx_t remaining, ScanVectorType scan_type,
                             idx_t base_result_offset) {
	if (scan_type == ScanVectorType::SCAN_FLAT_VECTOR && result.GetVectorType() != VectorType::FLAT_VECTOR) {
		throw InternalException("ScanVector called with SCAN_FLAT_VECTOR but result is not a flat vector");
	}
	BeginScanVectorInternal(state);
	idx_t initial_remaining = remaining;
	while (remaining > 0) {
		auto &current = *state.current->node;
		auto current_start = state.current->row_start;
		D_ASSERT(state.offset_in_column >= current_start && state.offset_in_column <= current_start + current.count);
		idx_t scan_count = MinValue<idx_t>(remaining, current_start + current.count - state.offset_in_column);
		idx_t result_offset = base_result_offset + initial_remaining - remaining;
		if (scan_count > 0) {
			if (state.scan_options && state.scan_options->force_fetch_row) {
				for (idx_t i = 0; i < scan_count; i++) {
					ColumnFetchState fetch_state;
					current.FetchRow(fetch_state, UnsafeNumericCast<row_t>(state.offset_in_column + i - current_start),
					                 result, result_offset + i);
				}
			} else {
				current.Scan(state, scan_count, result, result_offset, scan_type);
			}

			state.offset_in_column += scan_count;
			remaining -= scan_count;
		}

		if (remaining > 0) {
			auto next = data.GetNextSegment(*state.current);
			if (!next) {
				break;
			}
			state.previous_states.emplace_back(std::move(state.scan_state));
			state.current = next;
			state.current->node->InitializeScan(state);
			state.segment_checked = false;
			D_ASSERT(state.offset_in_column >= state.current->row_start &&
			         state.offset_in_column <= state.current->row_start + state.current->node->count);
		}
	}
	state.internal_index = state.offset_in_column;
	return initial_remaining - remaining;
}

void ColumnData::SelectVector(ColumnScanState &state, Vector &result, idx_t target_count, const SelectionVector &sel,
                              idx_t sel_count) {
	BeginScanVectorInternal(state);
	auto &current = *state.current->node;
	if (state.current->row_start + current.count - state.offset_in_column < target_count) {
		throw InternalException("ColumnData::SelectVector should be able to fetch everything from one segment");
	}
	if (state.scan_options && state.scan_options->force_fetch_row) {
		for (idx_t i = 0; i < sel_count; i++) {
			auto source_idx = sel.get_index(i);
			ColumnFetchState fetch_state;
			current.FetchRow(fetch_state, UnsafeNumericCast<row_t>(state.offset_in_column + source_idx), result, i);
		}
	} else {
		current.Select(state, target_count, result, sel, sel_count);
	}
	state.offset_in_column += target_count;
	state.internal_index = state.offset_in_column;
}

void ColumnData::FilterVector(ColumnScanState &state, Vector &result, idx_t target_count, SelectionVector &sel,
                              idx_t &sel_count, const TableFilter &filter, TableFilterState &filter_state) {
	BeginScanVectorInternal(state);
	auto &current = *state.current->node;
	if (state.current->row_start + current.count - state.offset_in_column < target_count) {
		throw InternalException("ColumnData::Filter should be able to fetch everything from one segment");
	}
	current.Filter(state, target_count, result, sel, sel_count, filter, filter_state);
	state.offset_in_column += target_count;
	state.internal_index = state.offset_in_column;
}

unique_ptr<BaseStatistics> ColumnData::GetUpdateStatistics() {
	lock_guard<mutex> update_guard(update_lock);
	return updates ? updates->GetStatistics() : nullptr;
}

void ColumnData::FetchUpdates(TransactionData transaction, idx_t vector_index, Vector &result, idx_t scan_count,
                              bool allow_updates, bool scan_committed) {
	lock_guard<mutex> update_guard(update_lock);
	if (!updates) {
		return;
	}
	if (!allow_updates && updates->HasUncommittedUpdates(vector_index)) {
		throw TransactionException("Cannot create index with outstanding updates");
	}
	result.Flatten(scan_count);
	if (scan_committed) {
		updates->FetchCommitted(vector_index, result);
	} else {
		updates->FetchUpdates(transaction, vector_index, result);
	}
}

void ColumnData::FetchUpdateRow(TransactionData transaction, row_t row_id, Vector &result, idx_t result_idx) {
	lock_guard<mutex> update_guard(update_lock);
	if (!updates) {
		return;
	}
	updates->FetchRow(transaction, NumericCast<idx_t>(row_id), result, result_idx);
}

void ColumnData::UpdateInternal(TransactionData transaction, DataTable &data_table, idx_t column_index,
                                Vector &update_vector, row_t *row_ids, idx_t update_count, Vector &base_vector,
                                idx_t row_group_start) {
	lock_guard<mutex> update_guard(update_lock);
	if (!updates) {
		updates = make_uniq<UpdateSegment>(*this);
	}
	updates->Update(transaction, data_table, column_index, update_vector, row_ids, update_count, base_vector,
	                row_group_start);
}

idx_t ColumnData::ScanVector(TransactionData transaction, idx_t vector_index, ColumnScanState &state, Vector &result,
                             idx_t target_scan, ScanVectorType scan_type, ScanVectorMode mode) {
	auto scan_count = ScanVector(state, result, target_scan, scan_type);
	if (scan_type != ScanVectorType::SCAN_ENTIRE_VECTOR) {
		// if we are scanning an entire vector we cannot have updates
		bool allow_updates = mode != ScanVectorMode::SCAN_COMMITTED_NO_UPDATES;
		bool scan_committed = mode != ScanVectorMode::REGULAR_SCAN;
		FetchUpdates(transaction, vector_index, result, scan_count, allow_updates, scan_committed);
	}
	return scan_count;
}

idx_t ColumnData::ScanVector(TransactionData transaction, idx_t vector_index, ColumnScanState &state, Vector &result,
                             idx_t target_scan, ScanVectorMode mode) {
	auto scan_type = GetVectorScanType(state, target_scan, result);
	return ScanVector(transaction, vector_index, state, result, target_scan, scan_type, mode);
}

idx_t ColumnData::Scan(TransactionData transaction, idx_t vector_index, ColumnScanState &state, Vector &result) {
	auto target_count = GetVectorCount(vector_index);
	return Scan(transaction, vector_index, state, result, target_count);
}

idx_t ColumnData::ScanCommitted(idx_t vector_index, ColumnScanState &state, Vector &result, bool allow_updates) {
	auto target_count = GetVectorCount(vector_index);
	return ScanCommitted(vector_index, state, result, allow_updates, target_count);
}

idx_t ColumnData::Scan(TransactionData transaction, idx_t vector_index, ColumnScanState &state, Vector &result,
                       idx_t scan_count) {
	return ScanVector(transaction, vector_index, state, result, scan_count, ScanVectorMode::REGULAR_SCAN);
}

idx_t ColumnData::ScanCommitted(idx_t vector_index, ColumnScanState &state, Vector &result, bool allow_updates,
                                idx_t scan_count) {
	auto mode = allow_updates ? ScanVectorMode::SCAN_COMMITTED : ScanVectorMode::SCAN_COMMITTED_NO_UPDATES;
	TransactionData commit_transaction(0, 0);
	return ScanVector(commit_transaction, vector_index, state, result, scan_count, mode);
}

idx_t ColumnData::GetVectorCount(idx_t vector_index) const {
	idx_t current_row = vector_index * STANDARD_VECTOR_SIZE;
	return MinValue<idx_t>(STANDARD_VECTOR_SIZE, count - current_row);
}

void ColumnData::ScanCommittedRange(idx_t row_group_start, idx_t offset_in_row_group, idx_t s_count, Vector &result) {
	ColumnScanState child_state(nullptr);
	InitializeScanWithOffset(child_state, offset_in_row_group);
	bool has_updates = HasUpdates();
	auto scan_count = ScanVector(child_state, result, s_count, ScanVectorType::SCAN_FLAT_VECTOR);
	if (has_updates) {
		D_ASSERT(result.GetVectorType() == VectorType::FLAT_VECTOR);
		result.Flatten(scan_count);
		updates->FetchCommittedRange(offset_in_row_group, s_count, result);
	}
}

idx_t ColumnData::ScanCount(ColumnScanState &state, Vector &result, idx_t scan_count, idx_t result_offset) {
	if (scan_count == 0) {
		return 0;
	}
	// ScanCount can only be used if there are no updates
	D_ASSERT(!HasUpdates());
	return ScanVector(state, result, scan_count, ScanVectorType::SCAN_FLAT_VECTOR, result_offset);
}

void ColumnData::Filter(TransactionData transaction, idx_t vector_index, ColumnScanState &state, Vector &result,
                        SelectionVector &sel, idx_t &s_count, const TableFilter &filter,
                        TableFilterState &filter_state) {
	idx_t scan_count = Scan(transaction, vector_index, state, result);

	UnifiedVectorFormat vdata;
	result.ToUnifiedFormat(scan_count, vdata);
	ColumnSegment::FilterSelection(sel, result, vdata, filter, filter_state, scan_count, s_count);
}

void ColumnData::Select(TransactionData transaction, idx_t vector_index, ColumnScanState &state, Vector &result,
                        SelectionVector &sel, idx_t s_count) {
	Scan(transaction, vector_index, state, result);
	result.Slice(sel, s_count);
}

void ColumnData::SelectCommitted(idx_t vector_index, ColumnScanState &state, Vector &result, SelectionVector &sel,
                                 idx_t s_count, bool allow_updates) {
	ScanCommitted(vector_index, state, result, allow_updates);
	result.Slice(sel, s_count);
}

void ColumnData::Skip(ColumnScanState &state, idx_t s_count) {
	state.Next(s_count);
}

void ColumnData::Append(BaseStatistics &append_stats, ColumnAppendState &state, Vector &vector, idx_t append_count) {
	UnifiedVectorFormat vdata;
	vector.ToUnifiedFormat(append_count, vdata);
	AppendData(append_stats, state, vdata, append_count);
}

void ColumnData::Append(ColumnAppendState &state, Vector &vector, idx_t append_count) {
	if (!stats) {
		throw InternalException("ColumnData::Append called on a column with a parent or without stats");
	}
	lock_guard<mutex> l(stats_lock);
	Append(stats->statistics, state, vector, append_count);
}

FilterPropagateResult ColumnData::CheckZonemap(ColumnScanState &state, TableFilter &filter) {
	if (state.segment_checked) {
		return FilterPropagateResult::NO_PRUNING_POSSIBLE;
	}
	if (!state.current) {
		return FilterPropagateResult::NO_PRUNING_POSSIBLE;
	}
	// for dynamic filters we never consider the segment being "checked" as it can always change
	state.segment_checked = filter.filter_type != TableFilterType::DYNAMIC_FILTER;
	FilterPropagateResult prune_result;
	{
		lock_guard<mutex> l(stats_lock);
		prune_result = filter.CheckStatistics(state.current->node->stats.statistics);
		if (prune_result == FilterPropagateResult::NO_PRUNING_POSSIBLE) {
			return FilterPropagateResult::NO_PRUNING_POSSIBLE;
		}
	}
	lock_guard<mutex> l(update_lock);
	if (!updates) {
		// no updates - return original result
		return prune_result;
	}
	auto update_stats = updates->GetStatistics();
	// combine the update and original prune result
	FilterPropagateResult update_result = filter.CheckStatistics(*update_stats);
	if (prune_result == update_result) {
		return prune_result;
	}
	return FilterPropagateResult::NO_PRUNING_POSSIBLE;
}

FilterPropagateResult ColumnData::CheckZonemap(TableFilter &filter) {
	if (!stats) {
		throw InternalException("ColumnData::CheckZonemap called on a column without stats");
	}
	lock_guard<mutex> l(stats_lock);
	return filter.CheckStatistics(stats->statistics);
}

unique_ptr<BaseStatistics> ColumnData::GetStatistics() const {
	if (!stats) {
		throw InternalException("ColumnData::GetStatistics called on a column without stats");
	}
	lock_guard<mutex> l(stats_lock);
	return stats->statistics.ToUnique();
}

void ColumnData::MergeStatistics(const BaseStatistics &other) {
	if (!stats) {
		throw InternalException("ColumnData::MergeStatistics called on a column without stats");
	}
	lock_guard<mutex> l(stats_lock);
	return stats->statistics.Merge(other);
}

void ColumnData::MergeIntoStatistics(BaseStatistics &other) {
	if (!stats) {
		throw InternalException("ColumnData::MergeIntoStatistics called on a column without stats");
	}
	lock_guard<mutex> l(stats_lock);
	return other.Merge(stats->statistics);
}

void ColumnData::InitializeAppend(ColumnAppendState &state) {
	auto l = data.Lock();
	if (data.IsEmpty(l)) {
		// no segments yet, append an empty segment
		AppendTransientSegment(l, 0);
	}
	auto segment = data.GetLastSegment(l);
	auto &last_segment = *segment->node;
	if (last_segment.segment_type == ColumnSegmentType::PERSISTENT ||
	    !last_segment.GetCompressionFunction().init_append) {
		// we cannot append to this segment - append a new segment
		auto total_rows = segment->row_start + last_segment.count;
		AppendTransientSegment(l, total_rows);
		state.current = data.GetLastSegment(l);
	} else {
		state.current = segment;
	}
	auto &append_segment = *state.current->node;
	D_ASSERT(append_segment.segment_type == ColumnSegmentType::TRANSIENT);
	append_segment.InitializeAppend(state);
	D_ASSERT(append_segment.GetCompressionFunction().append);
}

void ColumnData::AppendData(BaseStatistics &append_stats, ColumnAppendState &state, UnifiedVectorFormat &vdata,
                            idx_t append_count) {
	idx_t offset = 0;
	while (true) {
		// append the data from the vector
		auto &append_segment = *state.current->node;
		idx_t copied_elements = append_segment.Append(state, vdata, offset, append_count);
		this->count += copied_elements;
		append_stats.Merge(append_segment.stats.statistics);
		if (copied_elements == append_count) {
			// finished copying everything
			break;
		}

		// we couldn't fit everything we wanted in the current column segment, create a new one
		{
			auto l = data.Lock();
			AppendTransientSegment(l, state.current->row_start + append_segment.count);
			state.current = data.GetLastSegment(l);
			state.current->node->InitializeAppend(state);
		}
		offset += copied_elements;
		append_count -= copied_elements;
	}
}

void ColumnData::RevertAppend(row_t new_count_p) {
	idx_t new_count = NumericCast<idx_t>(new_count_p);
	auto l = data.Lock();
	// check if this row is in the segment tree at all
	auto last_segment_node = data.GetLastSegment(l);
	if (!last_segment_node) {
		return;
	}
	auto &last_segment = *last_segment_node->node;
	if (new_count >= last_segment_node->row_start + last_segment.count) {
		// the start row is equal to the final portion of the column data: nothing was ever appended here
		D_ASSERT(new_count == last_segment_node->row_start + last_segment.count);
		return;
	}
	// find the segment index that the current row belongs to
	idx_t segment_index = data.GetSegmentIndex(l, new_count);
	auto segment = data.GetSegmentByIndex(l, UnsafeNumericCast<int64_t>(segment_index));
	if (segment->row_start == new_count) {
		// we are truncating exactly this segment - erase it entirely
		data.EraseSegments(l, segment_index);
	} else {
		// we need to truncate within the segment
		// remove any segments AFTER this segment: they should be deleted entirely
		data.EraseSegments(l, segment_index + 1);

		auto &transient = *segment->node;
		D_ASSERT(transient.segment_type == ColumnSegmentType::TRANSIENT);
		segment->next = nullptr;
		transient.RevertAppend(new_count - segment->row_start);
	}

	this->count = new_count;
}

idx_t ColumnData::Fetch(ColumnScanState &state, row_t row_id, Vector &result) {
	if (UnsafeNumericCast<idx_t>(row_id) > count) {
		throw InternalException("ColumnData::Fetch - row_id out of range");
	}
	D_ASSERT(row_id >= 0);
	// perform the fetch within the segment
	state.offset_in_column = UnsafeNumericCast<idx_t>(row_id) / STANDARD_VECTOR_SIZE * STANDARD_VECTOR_SIZE;
	state.current = data.GetSegment(state.offset_in_column);
	state.internal_index = state.current->row_start;
	return ScanVector(state, result, STANDARD_VECTOR_SIZE, ScanVectorType::SCAN_FLAT_VECTOR);
}

void ColumnData::FetchRow(TransactionData transaction, ColumnFetchState &state, row_t row_id, Vector &result,
                          idx_t result_idx) {
	if (UnsafeNumericCast<idx_t>(row_id) > count) {
		throw InternalException("ColumnData::FetchRow - row_id out of range");
	}
	auto segment = data.GetSegment(UnsafeNumericCast<idx_t>(row_id));

	// now perform the fetch within the segment
	auto index_in_segment = row_id - UnsafeNumericCast<row_t>(segment->row_start);
	segment->node->FetchRow(state, index_in_segment, result, result_idx);
	// merge any updates made to this row

	FetchUpdateRow(transaction, row_id, result, result_idx);
}

idx_t ColumnData::FetchUpdateData(ColumnScanState &state, row_t *row_ids, Vector &base_vector, idx_t row_group_start) {
	if (row_ids[0] < UnsafeNumericCast<row_t>(row_group_start)) {
		throw InternalException("ColumnData::FetchUpdateData out of range");
	}
	auto fetch_count = ColumnData::Fetch(state, row_ids[0] - UnsafeNumericCast<row_t>(row_group_start), base_vector);
	base_vector.Flatten(fetch_count);
	return fetch_count;
}

void ColumnData::Update(TransactionData transaction, DataTable &data_table, idx_t column_index, Vector &update_vector,
                        row_t *row_ids, idx_t update_count, idx_t row_group_start) {
	Vector base_vector(type);
	ColumnScanState state(nullptr);
	FetchUpdateData(state, row_ids, base_vector, row_group_start);

	UpdateInternal(transaction, data_table, column_index, update_vector, row_ids, update_count, base_vector,
	               row_group_start);
}

void ColumnData::UpdateColumn(TransactionData transaction, DataTable &data_table, const vector<column_t> &column_path,
                              Vector &update_vector, row_t *row_ids, idx_t update_count, idx_t depth,
                              idx_t row_group_start) {
	// this method should only be called at the end of the path in the base column case
	D_ASSERT(depth >= column_path.size());
	ColumnData::Update(transaction, data_table, column_path[0], update_vector, row_ids, update_count, row_group_start);
}

void ColumnData::AppendTransientSegment(SegmentLock &l, idx_t start_row) {
	const auto block_size = block_manager.GetBlockSize();
	const auto type_size = GetTypeIdSize(type.InternalType());
	auto vector_segment_size = block_size;

	if (data_type == ColumnDataType::INITIAL_TRANSACTION_LOCAL && start_row == 0) {
#if STANDARD_VECTOR_SIZE < 1024
		vector_segment_size = 1024 * type_size;
#else
		vector_segment_size = STANDARD_VECTOR_SIZE * type_size;
#endif
	}

	// The segment size is bound by the block size, but can be smaller.
	idx_t segment_size = block_size < vector_segment_size ? block_size : vector_segment_size;
	allocation_size += segment_size;

	auto &db = GetDatabase();
	auto &config = DBConfig::GetConfig(db);
	auto function = config.GetCompressionFunction(CompressionType::COMPRESSION_UNCOMPRESSED, type.InternalType());

	auto new_segment = ColumnSegment::CreateTransientSegment(db, *function, type, segment_size, block_manager);
	AppendSegment(l, std::move(new_segment));
}

void ColumnData::UpdateCompressionFunction(SegmentLock &l, const CompressionFunction &function) {
	if (!compression) {
		// compression is empty...
		// if we have no segments - we have not set it yet, so assign it
		// if we have segments, the compression is mixed, so ignore it
		if (data.GetSegmentCount(l) == 0) {
			compression.set(function);
		}
	} else if (compression->type != function.type) {
		// we already have compression set - and we are adding a segment with a different compression
		// compression in the segment is mixed - clear the compression pointer
		compression.reset();
	}
}

void ColumnData::AppendSegment(SegmentLock &l, unique_ptr<ColumnSegment> segment) {
	UpdateCompressionFunction(l, segment->GetCompressionFunction());
	data.AppendSegment(l, std::move(segment));
}

void ColumnData::CommitDropColumn() {
	for (auto &segment_p : data.Segments()) {
		auto &segment = segment_p;
		segment.CommitDropSegment();
	}
}

unique_ptr<ColumnCheckpointState> ColumnData::CreateCheckpointState(const RowGroup &row_group,
                                                                    PartialBlockManager &partial_block_manager) {
	return make_uniq<ColumnCheckpointState>(row_group, *this, partial_block_manager);
}

void ColumnData::CheckpointScan(ColumnSegment &segment, ColumnScanState &state, idx_t count,
                                Vector &scan_vector) const {
	if (state.scan_options && state.scan_options->force_fetch_row) {
		for (idx_t i = 0; i < count; i++) {
			ColumnFetchState fetch_state;
			fetch_state.row_group = state.parent->row_group;
			segment.FetchRow(fetch_state, UnsafeNumericCast<row_t>(state.offset_in_column + i), scan_vector, i);
		}
	} else {
		segment.Scan(state, count, scan_vector, 0, ScanVectorType::SCAN_FLAT_VECTOR);
	}

	if (updates) {
		D_ASSERT(scan_vector.GetVectorType() == VectorType::FLAT_VECTOR);
		updates->FetchCommittedRange(state.offset_in_column, count, scan_vector);
	}
}

unique_ptr<ColumnCheckpointState> ColumnData::Checkpoint(const RowGroup &row_group,
                                                         ColumnCheckpointInfo &checkpoint_info) {
	// scan the segments of the column data
	// set up the checkpoint state
	auto &partial_block_manager = checkpoint_info.GetPartialBlockManager();
	auto checkpoint_state = CreateCheckpointState(row_group, partial_block_manager);
	checkpoint_state->global_stats = BaseStatistics::CreateEmpty(type).ToUnique();

	if (!data.GetRootSegment()) {
		// empty table: flush the empty list
		return checkpoint_state;
	}

	vector<reference<ColumnCheckpointState>> states {*checkpoint_state};
	ColumnDataCheckpointer checkpointer(states, GetStorageManager(), row_group, checkpoint_info);
	checkpointer.Checkpoint();
	checkpointer.FinalizeCheckpoint();
	return checkpoint_state;
}

void ColumnData::InitializeColumn(PersistentColumnData &column_data) {
	InitializeColumn(column_data, stats->statistics);
}

void ColumnData::InitializeColumn(PersistentColumnData &column_data, BaseStatistics &target_stats) {
	D_ASSERT(type.InternalType() == column_data.physical_type);
	// construct the segments based on the data pointers
	this->count = 0;
	for (auto &data_pointer : column_data.pointers) {
		// Update the count and statistics
		data_pointer.row_start = count;
		this->count += data_pointer.tuple_count;

		// Merge the statistics. If this is a child column, the target_stats reference will point into the parents stats
		// otherwise if this is a top level column, `stats->statistics` == `target_stats`

		target_stats.Merge(data_pointer.statistics);

		// create a persistent segment
		auto segment = ColumnSegment::CreatePersistentSegment(
		    GetDatabase(), block_manager, data_pointer.block_pointer.block_id, data_pointer.block_pointer.offset, type,
		    data_pointer.tuple_count, data_pointer.compression_type, std::move(data_pointer.statistics),
		    std::move(data_pointer.segment_state));

		auto l = data.Lock();
		AppendSegment(l, std::move(segment));
	}
}

bool ColumnData::IsPersistent() {
	for (auto &segment : data.Segments()) {
		if (segment.segment_type != ColumnSegmentType::PERSISTENT) {
			return false;
		}
	}
	return true;
}

vector<DataPointer> ColumnData::GetDataPointers() {
	vector<DataPointer> pointers;
	idx_t row_start = 0;
	for (auto &segment : data.Segments()) {
		pointers.push_back(segment.GetDataPointer(row_start));
		row_start += segment.count;
	}
	return pointers;
}

PersistentColumnData::PersistentColumnData(const LogicalType &logical_type)
    : physical_type(logical_type.InternalType()), logical_type_id(logical_type.id()) {
}

PersistentColumnData::PersistentColumnData(const LogicalType &logical_type, vector<DataPointer> pointers_p)
    : physical_type(logical_type.InternalType()), logical_type_id(logical_type.id()), pointers(std::move(pointers_p)) {
	D_ASSERT(!pointers.empty());
}

PersistentColumnData::~PersistentColumnData() {
}

void PersistentColumnData::Serialize(Serializer &serializer) const {
	if (has_updates) {
		throw InternalException("Column data with updates cannot be serialized");
	}
	serializer.WritePropertyWithDefault(100, "data_pointers", pointers);
	if (child_columns.empty()) {
		// validity column
		D_ASSERT(physical_type == PhysicalType::BIT);
		return;
	}
	serializer.WriteProperty(101, "validity", child_columns[0]);

	if (logical_type_id == LogicalTypeId::VARIANT) {
		D_ASSERT(physical_type == PhysicalType::STRUCT);
		D_ASSERT(child_columns.size() == 2 || child_columns.size() == 3);

		auto unshredded_type = VariantShredding::GetUnshreddedType();
		serializer.WriteProperty<PersistentColumnData>(102, "unshredded", child_columns[1]);

		if (child_columns.size() == 3) {
			D_ASSERT(variant_shredded_type.id() == LogicalTypeId::STRUCT);
			serializer.WriteProperty<LogicalType>(115, "shredded_type", variant_shredded_type);
			serializer.WriteProperty<PersistentColumnData>(120, "shredded", child_columns[2]);
		}
		return;
	}

	if (physical_type == PhysicalType::ARRAY || physical_type == PhysicalType::LIST) {
		D_ASSERT(child_columns.size() == 2);
		serializer.WriteProperty(102, "child_column", child_columns[1]);
	} else if (physical_type == PhysicalType::STRUCT) {
		serializer.WriteList(102, "sub_columns", child_columns.size() - 1,
		                     [&](Serializer::List &list, idx_t i) { list.WriteElement(child_columns[i + 1]); });
	}
}

void PersistentColumnData::DeserializeField(Deserializer &deserializer, field_id_t field_idx, const char *field_name,
                                            const LogicalType &type) {
	deserializer.Set<const LogicalType &>(type);
	child_columns.push_back(deserializer.ReadProperty<PersistentColumnData>(field_idx, field_name));
	deserializer.Unset<LogicalType>();
}

PersistentColumnData PersistentColumnData::Deserialize(Deserializer &deserializer) {
	auto &type = deserializer.Get<const LogicalType &>();
	auto physical_type = type.InternalType();
	PersistentColumnData result(type);
	deserializer.ReadPropertyWithDefault(100, "data_pointers", static_cast<vector<DataPointer> &>(result.pointers));
	if (result.physical_type == PhysicalType::BIT) {
		// validity: return
		return result;
	}
	result.DeserializeField(deserializer, 101, "validity", LogicalTypeId::VALIDITY);

	if (type.id() == LogicalTypeId::VARIANT) {
		auto unshredded_type = VariantShredding::GetUnshreddedType();

		deserializer.Set<const LogicalType &>(unshredded_type);
		result.child_columns.push_back(deserializer.ReadProperty<PersistentColumnData>(102, "unshredded"));
		deserializer.Unset<LogicalType>();

		auto shredded_type =
		    deserializer.ReadPropertyWithExplicitDefault<LogicalType>(115, "shredded_type", LogicalType());
		if (shredded_type.id() == LogicalTypeId::STRUCT) {
			deserializer.Set<const LogicalType &>(shredded_type);
			result.child_columns.push_back(deserializer.ReadProperty<PersistentColumnData>(120, "shredded"));
			deserializer.Unset<LogicalType>();
			result.SetVariantShreddedType(shredded_type);
		}
		return result;
	}

	switch (physical_type) {
	case PhysicalType::ARRAY:
		result.DeserializeField(deserializer, 102, "child_column", ArrayType::GetChildType(type));
		break;
	case PhysicalType::LIST:
		result.DeserializeField(deserializer, 102, "child_column", ListType::GetChildType(type));
		break;
	case PhysicalType::STRUCT: {
		auto &child_types = StructType::GetChildTypes(type);
		deserializer.ReadList(102, "sub_columns", [&](Deserializer::List &list, idx_t i) {
			deserializer.Set<const LogicalType &>(child_types[i].second);
			result.child_columns.push_back(list.ReadElement<PersistentColumnData>());
			deserializer.Unset<LogicalType>();
		});
		break;
	}
	default:
		break;
	}
	return result;
}

bool PersistentColumnData::HasUpdates() const {
	if (has_updates) {
		return true;
	}
	for (auto &child_col : child_columns) {
		if (child_col.HasUpdates()) {
			return true;
		}
	}
	return false;
}

void PersistentColumnData::SetVariantShreddedType(const LogicalType &shredded_type) {
	D_ASSERT(physical_type == PhysicalType::STRUCT);
	D_ASSERT(logical_type_id == LogicalTypeId::VARIANT);
	variant_shredded_type = shredded_type;
}

PersistentRowGroupData::PersistentRowGroupData(vector<LogicalType> types_p) : types(std::move(types_p)) {
}

void PersistentRowGroupData::Serialize(Serializer &serializer) const {
	serializer.WriteProperty(100, "types", types);
	serializer.WriteProperty(101, "columns", column_data);
	serializer.WriteProperty(102, "start", start);
	serializer.WriteProperty(103, "count", count);
}

PersistentRowGroupData PersistentRowGroupData::Deserialize(Deserializer &deserializer) {
	PersistentRowGroupData data;
	deserializer.ReadProperty(100, "types", data.types);
	deserializer.ReadList(101, "columns", [&](Deserializer::List &list, idx_t i) {
		deserializer.Set<const LogicalType &>(data.types[i]);
		data.column_data.push_back(list.ReadElement<PersistentColumnData>());
		deserializer.Unset<LogicalType>();
	});
	deserializer.ReadProperty(102, "start", data.start);
	deserializer.ReadProperty(103, "count", data.count);
	return data;
}

bool PersistentRowGroupData::HasUpdates() const {
	for (auto &col : column_data) {
		if (col.HasUpdates()) {
			return true;
		}
	}
	return false;
}

void PersistentCollectionData::Serialize(Serializer &serializer) const {
	serializer.WriteProperty(100, "row_groups", row_group_data);
}

PersistentCollectionData PersistentCollectionData::Deserialize(Deserializer &deserializer) {
	PersistentCollectionData data;
	deserializer.ReadProperty(100, "row_groups", data.row_group_data);
	return data;
}

bool PersistentCollectionData::HasUpdates() const {
	for (auto &row_group : row_group_data) {
		if (row_group.HasUpdates()) {
			return true;
		}
	}
	return false;
}

PersistentColumnData ColumnData::Serialize() {
	auto result = count ? PersistentColumnData(type, GetDataPointers()) : PersistentColumnData(type);
	result.has_updates = HasUpdates();
	return result;
}

shared_ptr<ColumnData> ColumnData::Deserialize(BlockManager &block_manager, DataTableInfo &info, idx_t column_index,
                                               ReadStream &source, const LogicalType &type) {
	auto entry = ColumnData::CreateColumn(block_manager, info, column_index, type);

	// deserialize the persistent column data
	BinaryDeserializer deserializer(source);
	deserializer.Begin();
	deserializer.Set<DatabaseInstance &>(info.GetDB().GetDatabase());
	CompressionInfo compression_info(block_manager);
	deserializer.Set<const CompressionInfo &>(compression_info);
	deserializer.Set<const LogicalType &>(type);
	auto persistent_column_data = PersistentColumnData::Deserialize(deserializer);
	deserializer.Unset<LogicalType>();
	deserializer.Unset<const CompressionInfo>();
	deserializer.Unset<DatabaseInstance>();
	deserializer.End();

	// initialize the column
	entry->InitializeColumn(persistent_column_data, entry->stats->statistics);
	return entry;
}

void ColumnData::GetColumnSegmentInfo(const QueryContext &context, idx_t row_group_index, vector<idx_t> col_path,
                                      vector<ColumnSegmentInfo> &result) {
	D_ASSERT(!col_path.empty());

	// convert the column path to a string
	string col_path_str = "[";
	for (idx_t i = 0; i < col_path.size(); i++) {
		if (i > 0) {
			col_path_str += ", ";
		}
		col_path_str += to_string(col_path[i]);
	}
	col_path_str += "]";

	// iterate over the segments
	idx_t segment_idx = 0;
	for (auto &segment_node : data.SegmentNodes()) {
		auto &segment = *segment_node.node;
		ColumnSegmentInfo column_info(*this);
		column_info.row_group_index = row_group_index;
		column_info.column_id = col_path[0];
		column_info.column_path = col_path_str;
		column_info.segment_idx = segment_idx;
		column_info.segment_type = type.ToString();
		column_info.segment_start = segment_node.row_start;
		column_info.segment_count = segment.count;
		column_info.compression_type = CompressionTypeToString(segment.GetCompressionFunction().type);
		{
			lock_guard<mutex> l(stats_lock);
			column_info.segment_stats = segment.stats.statistics.ToString();
		}
		column_info.has_updates = ColumnData::HasUpdates();
		// persistent
		// block_id
		// block_offset
		if (segment.segment_type == ColumnSegmentType::PERSISTENT) {
			column_info.persistent = true;
			column_info.block_id = segment.GetBlockId();
			column_info.block_offset = segment.GetBlockOffset();
		} else {
			column_info.persistent = false;
		}
		auto &compression_function = segment.GetCompressionFunction();
		auto segment_state = segment.GetSegmentState();
		if (segment_state) {
			column_info.segment_info = segment_state->GetSegmentInfo();
			column_info.additional_blocks = segment_state->GetAdditionalBlocks();
		}
		if (compression_function.get_segment_info) {
			auto segment_info = compression_function.get_segment_info(context, segment);
			vector<string> sinfo;
			for (auto &item : segment_info) {
				auto &mode = item.first;
				auto &count = item.second;
				sinfo.push_back(StringUtil::Format("%s: %s", mode, count));
			}
			column_info.segment_info = StringUtil::Join(sinfo, ", ");
		}
		result.emplace_back(column_info);

		segment_idx++;
	}
}

void ColumnData::Verify(RowGroup &parent) {
#ifdef DEBUG
	data.Verify();
	if (type.InternalType() == PhysicalType::STRUCT || type.InternalType() == PhysicalType::ARRAY) {
		// structs and fixed size lists don't have segments
		D_ASSERT(!data.GetRootSegment());
		return;
	}
	idx_t current_index = 0;
	idx_t current_start = 0;
	idx_t total_count = 0;
	for (auto &segment : data.SegmentNodes()) {
		D_ASSERT(segment.index == current_index);
		D_ASSERT(segment.row_start == current_start);
		current_start += segment.node->count;
		total_count += segment.node->count;
		current_index++;
	}
	D_ASSERT(this->count == total_count);
#endif
}

<<<<<<< HEAD
template <class RET, class OP>
static RET CreateColumnInternal(BlockManager &block_manager, DataTableInfo &info, idx_t column_index,
                                const LogicalType &type, ColumnDataType data_type, optional_ptr<ColumnData> parent) {
	if (type.id() == LogicalTypeId::VARIANT) {
		return OP::template Create<VariantColumnData>(block_manager, info, column_index, type, data_type, parent);
	}
=======
shared_ptr<ColumnData> ColumnData::CreateColumn(BlockManager &block_manager, DataTableInfo &info, idx_t column_index,
                                                const LogicalType &type, ColumnDataType data_type,
                                                optional_ptr<ColumnData> parent) {
>>>>>>> aa38ede1
	if (type.InternalType() == PhysicalType::STRUCT) {
		return make_shared_ptr<StructColumnData>(block_manager, info, column_index, type, data_type, parent);
	} else if (type.InternalType() == PhysicalType::LIST) {
		return make_shared_ptr<ListColumnData>(block_manager, info, column_index, type, data_type, parent);
	} else if (type.InternalType() == PhysicalType::ARRAY) {
		return make_shared_ptr<ArrayColumnData>(block_manager, info, column_index, type, data_type, parent);
	} else if (type.id() == LogicalTypeId::VALIDITY) {
		return make_shared_ptr<ValidityColumnData>(block_manager, info, column_index, data_type, parent);
	}
	return make_shared_ptr<StandardColumnData>(block_manager, info, column_index, type, data_type, parent);
}

} // namespace duckdb<|MERGE_RESOLUTION|>--- conflicted
+++ resolved
@@ -1037,18 +1037,12 @@
 #endif
 }
 
-<<<<<<< HEAD
-template <class RET, class OP>
-static RET CreateColumnInternal(BlockManager &block_manager, DataTableInfo &info, idx_t column_index,
-                                const LogicalType &type, ColumnDataType data_type, optional_ptr<ColumnData> parent) {
-	if (type.id() == LogicalTypeId::VARIANT) {
-		return OP::template Create<VariantColumnData>(block_manager, info, column_index, type, data_type, parent);
-	}
-=======
 shared_ptr<ColumnData> ColumnData::CreateColumn(BlockManager &block_manager, DataTableInfo &info, idx_t column_index,
                                                 const LogicalType &type, ColumnDataType data_type,
                                                 optional_ptr<ColumnData> parent) {
->>>>>>> aa38ede1
+	if (type.id() == LogicalTypeId::VARIANT) {
+		return make_shared_ptr<VariantColumnData>(block_manager, info, column_index, type, data_type, parent);
+	}
 	if (type.InternalType() == PhysicalType::STRUCT) {
 		return make_shared_ptr<StructColumnData>(block_manager, info, column_index, type, data_type, parent);
 	} else if (type.InternalType() == PhysicalType::LIST) {
