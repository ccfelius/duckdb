#include "duckdb/storage/table/column_data.hpp"
#include "duckdb/common/exception/transaction_exception.hpp"
#include "duckdb/common/vector_operations/vector_operations.hpp"
#include "duckdb/function/compression_function.hpp"
#include "duckdb/planner/table_filter.hpp"
#include "duckdb/storage/data_pointer.hpp"
#include "duckdb/storage/data_table.hpp"
#include "duckdb/storage/statistics/distinct_statistics.hpp"
#include "duckdb/storage/table/column_data_checkpointer.hpp"
#include "duckdb/storage/table/list_column_data.hpp"
#include "duckdb/storage/table/standard_column_data.hpp"
#include "duckdb/storage/table/array_column_data.hpp"
#include "duckdb/storage/table/struct_column_data.hpp"
#include "duckdb/storage/table/variant_column_data.hpp"
#include "duckdb/storage/table/update_segment.hpp"
#include "duckdb/storage/table_storage_info.hpp"
#include "duckdb/storage/table/append_state.hpp"
#include "duckdb/storage/table/scan_state.hpp"
#include "duckdb/common/serializer/read_stream.hpp"
#include "duckdb/common/serializer/binary_deserializer.hpp"
#include "duckdb/common/serializer/serializer.hpp"
#include "duckdb/function/variant/variant_shredding.hpp"

namespace duckdb {

ColumnData::ColumnData(BlockManager &block_manager, DataTableInfo &info, idx_t column_index, LogicalType type_p,
                       ColumnDataType data_type_p, optional_ptr<ColumnData> parent)
    : count(0), block_manager(block_manager), info(info), column_index(column_index), type(std::move(type_p)),
      allocation_size(0), data_type(data_type_p), parent(parent) {
	if (!parent) {
		stats = make_uniq<SegmentStatistics>(type);
	}
}

ColumnData::~ColumnData() {
}

void ColumnData::SetDataType(ColumnDataType data_type_p) {
	this->data_type = data_type_p;
}

DatabaseInstance &ColumnData::GetDatabase() const {
	return info.GetDB().GetDatabase();
}

DataTableInfo &ColumnData::GetTableInfo() const {
	return info;
}

StorageManager &ColumnData::GetStorageManager() const {
	return info.GetDB().GetStorageManager();
}

const LogicalType &ColumnData::RootType() const {
	if (parent) {
		return parent->RootType();
	}
	return type;
}

bool ColumnData::HasUpdates() const {
	lock_guard<mutex> update_guard(update_lock);
	return updates.get();
}

bool ColumnData::HasChanges(idx_t start_row, idx_t end_row) const {
	if (!updates) {
		return false;
	}
	if (updates->HasUpdates(start_row, end_row)) {
		return true;
	}
	return false;
}

bool ColumnData::HasChanges() const {
	auto l = data.Lock();
	auto &nodes = data.ReferenceLoadedSegments(l);
	for (idx_t segment_idx = 0; segment_idx < nodes.size(); segment_idx++) {
		auto &segment = *nodes[segment_idx]->node;
		if (segment.segment_type == ColumnSegmentType::TRANSIENT) {
			// transient segment: always need to write to disk
			return true;
		}
		// persistent segment; check if there were any updates or deletions in this segment
		idx_t start_row_idx = nodes[segment_idx]->row_start;
		idx_t end_row_idx = start_row_idx + segment.count;
		if (HasChanges(start_row_idx, end_row_idx)) {
			return true;
		}
	}
	return false;
}

bool ColumnData::HasAnyChanges() const {
	return HasChanges();
}

void ColumnData::ClearUpdates() {
	lock_guard<mutex> update_guard(update_lock);
	updates.reset();
}

idx_t ColumnData::GetMaxEntry() {
	return count;
}

void ColumnData::InitializeScan(ColumnScanState &state) {
	state.current = data.GetRootSegment();
	state.segment_tree = &data;
	state.offset_in_column = state.current ? state.current->row_start : 0;
	state.internal_index = state.offset_in_column;
	state.initialized = false;
	state.scan_state.reset();
	state.last_offset = 0;
}

void ColumnData::InitializeScanWithOffset(ColumnScanState &state, idx_t row_idx) {
	if (row_idx > count) {
		throw InternalException("row_idx in InitializeScanWithOffset out of range");
	}
	state.current = data.GetSegment(row_idx);
	state.segment_tree = &data;
	state.offset_in_column = row_idx;
	state.internal_index = state.current->row_start;
	state.initialized = false;
	state.scan_state.reset();
	state.last_offset = 0;
}

ScanVectorType ColumnData::GetVectorScanType(ColumnScanState &state, idx_t scan_count, Vector &result) {
	if (result.GetVectorType() != VectorType::FLAT_VECTOR) {
		return ScanVectorType::SCAN_ENTIRE_VECTOR;
	}
	if (HasUpdates()) {
		// if we have updates we need to merge in the updates
		// always need to scan flat vectors
		return ScanVectorType::SCAN_FLAT_VECTOR;
	}
	// check if the current segment has enough data remaining
	auto &current = *state.current->node;
	idx_t remaining_in_segment = state.current->row_start + current.count - state.offset_in_column;
	if (remaining_in_segment < scan_count) {
		// there is not enough data remaining in the current segment so we need to scan across segments
		// we need flat vectors here
		return ScanVectorType::SCAN_FLAT_VECTOR;
	}
	return ScanVectorType::SCAN_ENTIRE_VECTOR;
}

void ColumnData::InitializePrefetch(PrefetchState &prefetch_state, ColumnScanState &scan_state, idx_t remaining) {
	auto current_segment = scan_state.current;
	if (!current_segment) {
		return;
	}
	if (!scan_state.initialized) {
		// need to prefetch for the current segment if we have not yet initialized the scan for this segment
		current_segment->node->InitializePrefetch(prefetch_state, scan_state);
	}
	idx_t row_index = scan_state.offset_in_column;
	while (remaining > 0) {
		auto &current = *current_segment->node;
		idx_t scan_count = MinValue<idx_t>(remaining, current_segment->row_start + current.count - row_index);
		remaining -= scan_count;
		row_index += scan_count;
		if (remaining > 0) {
			auto next = data.GetNextSegment(*current_segment);
			if (!next) {
				break;
			}
			next->node->InitializePrefetch(prefetch_state, scan_state);
			current_segment = next;
		}
	}
}

void ColumnData::BeginScanVectorInternal(ColumnScanState &state) {
	D_ASSERT(state.current);

	state.previous_states.clear();
	if (!state.initialized) {
		auto &current = *state.current->node;
		current.InitializeScan(state);
		state.internal_index = state.current->row_start;
		state.initialized = true;
	}
	D_ASSERT(data.HasSegment(*state.current));
	D_ASSERT(state.internal_index <= state.offset_in_column);
	if (state.internal_index < state.offset_in_column) {
		auto &current = *state.current->node;
		current.Skip(state);
	}
	D_ASSERT(state.current->node->type == type);
}

idx_t ColumnData::ScanVector(ColumnScanState &state, Vector &result, idx_t remaining, ScanVectorType scan_type,
                             idx_t base_result_offset) {
	if (scan_type == ScanVectorType::SCAN_FLAT_VECTOR && result.GetVectorType() != VectorType::FLAT_VECTOR) {
		throw InternalException("ScanVector called with SCAN_FLAT_VECTOR but result is not a flat vector");
	}
	BeginScanVectorInternal(state);
	idx_t initial_remaining = remaining;
	while (remaining > 0) {
		auto &current = *state.current->node;
		auto current_start = state.current->row_start;
		D_ASSERT(state.offset_in_column >= current_start && state.offset_in_column <= current_start + current.count);
		idx_t scan_count = MinValue<idx_t>(remaining, current_start + current.count - state.offset_in_column);
		idx_t result_offset = base_result_offset + initial_remaining - remaining;
		if (scan_count > 0) {
			if (state.scan_options && state.scan_options->force_fetch_row) {
				for (idx_t i = 0; i < scan_count; i++) {
					ColumnFetchState fetch_state;
					current.FetchRow(fetch_state, UnsafeNumericCast<row_t>(state.offset_in_column + i - current_start),
					                 result, result_offset + i);
				}
			} else {
				current.Scan(state, scan_count, result, result_offset, scan_type);
			}

			state.offset_in_column += scan_count;
			remaining -= scan_count;
		}

		if (remaining > 0) {
			auto next = data.GetNextSegment(*state.current);
			if (!next) {
				break;
			}
			state.previous_states.emplace_back(std::move(state.scan_state));
			state.current = next;
			state.current->node->InitializeScan(state);
			state.segment_checked = false;
			D_ASSERT(state.offset_in_column >= state.current->row_start &&
			         state.offset_in_column <= state.current->row_start + state.current->node->count);
		}
	}
	state.internal_index = state.offset_in_column;
	return initial_remaining - remaining;
}

void ColumnData::SelectVector(ColumnScanState &state, Vector &result, idx_t target_count, const SelectionVector &sel,
                              idx_t sel_count) {
	BeginScanVectorInternal(state);
	auto &current = *state.current->node;
	if (state.current->row_start + current.count - state.offset_in_column < target_count) {
		throw InternalException("ColumnData::SelectVector should be able to fetch everything from one segment");
	}
	if (state.scan_options && state.scan_options->force_fetch_row) {
		for (idx_t i = 0; i < sel_count; i++) {
			auto source_idx = sel.get_index(i);
			ColumnFetchState fetch_state;
			current.FetchRow(fetch_state, UnsafeNumericCast<row_t>(state.offset_in_column + source_idx), result, i);
		}
	} else {
		current.Select(state, target_count, result, sel, sel_count);
	}
	state.offset_in_column += target_count;
	state.internal_index = state.offset_in_column;
}

void ColumnData::FilterVector(ColumnScanState &state, Vector &result, idx_t target_count, SelectionVector &sel,
                              idx_t &sel_count, const TableFilter &filter, TableFilterState &filter_state) {
	BeginScanVectorInternal(state);
	auto &current = *state.current->node;
	if (state.current->row_start + current.count - state.offset_in_column < target_count) {
		throw InternalException("ColumnData::Filter should be able to fetch everything from one segment");
	}
	current.Filter(state, target_count, result, sel, sel_count, filter, filter_state);
	state.offset_in_column += target_count;
	state.internal_index = state.offset_in_column;
}

unique_ptr<BaseStatistics> ColumnData::GetUpdateStatistics() {
	lock_guard<mutex> update_guard(update_lock);
	return updates ? updates->GetStatistics() : nullptr;
}

void ColumnData::FetchUpdates(TransactionData transaction, idx_t vector_index, Vector &result, idx_t scan_count,
                              bool allow_updates, bool scan_committed) {
	lock_guard<mutex> update_guard(update_lock);
	if (!updates) {
		return;
	}
	if (!allow_updates && updates->HasUncommittedUpdates(vector_index)) {
		throw TransactionException("Cannot create index with outstanding updates");
	}
	result.Flatten(scan_count);
	if (scan_committed) {
		updates->FetchCommitted(vector_index, result);
	} else {
		updates->FetchUpdates(transaction, vector_index, result);
	}
}

void ColumnData::FetchUpdateRow(TransactionData transaction, row_t row_id, Vector &result, idx_t result_idx) {
	lock_guard<mutex> update_guard(update_lock);
	if (!updates) {
		return;
	}
	updates->FetchRow(transaction, NumericCast<idx_t>(row_id), result, result_idx);
}

void ColumnData::UpdateInternal(TransactionData transaction, DataTable &data_table, idx_t column_index,
                                Vector &update_vector, row_t *row_ids, idx_t update_count, Vector &base_vector,
                                idx_t row_group_start) {
	lock_guard<mutex> update_guard(update_lock);
	if (!updates) {
		updates = make_uniq<UpdateSegment>(*this);
	}
	updates->Update(transaction, data_table, column_index, update_vector, row_ids, update_count, base_vector,
	                row_group_start);
}

idx_t ColumnData::ScanVector(TransactionData transaction, idx_t vector_index, ColumnScanState &state, Vector &result,
                             idx_t target_scan, ScanVectorType scan_type, ScanVectorMode mode) {
	auto scan_count = ScanVector(state, result, target_scan, scan_type);
	if (scan_type != ScanVectorType::SCAN_ENTIRE_VECTOR) {
		// if we are scanning an entire vector we cannot have updates
		bool allow_updates = mode != ScanVectorMode::SCAN_COMMITTED_NO_UPDATES;
		bool scan_committed = mode != ScanVectorMode::REGULAR_SCAN;
		FetchUpdates(transaction, vector_index, result, scan_count, allow_updates, scan_committed);
	}
	return scan_count;
}

idx_t ColumnData::ScanVector(TransactionData transaction, idx_t vector_index, ColumnScanState &state, Vector &result,
                             idx_t target_scan, ScanVectorMode mode) {
	auto scan_type = GetVectorScanType(state, target_scan, result);
	return ScanVector(transaction, vector_index, state, result, target_scan, scan_type, mode);
}

idx_t ColumnData::Scan(TransactionData transaction, idx_t vector_index, ColumnScanState &state, Vector &result) {
	auto target_count = GetVectorCount(vector_index);
	return Scan(transaction, vector_index, state, result, target_count);
}

idx_t ColumnData::ScanCommitted(idx_t vector_index, ColumnScanState &state, Vector &result, bool allow_updates) {
	auto target_count = GetVectorCount(vector_index);
	return ScanCommitted(vector_index, state, result, allow_updates, target_count);
}

idx_t ColumnData::Scan(TransactionData transaction, idx_t vector_index, ColumnScanState &state, Vector &result,
                       idx_t scan_count) {
	return ScanVector(transaction, vector_index, state, result, scan_count, ScanVectorMode::REGULAR_SCAN);
}

idx_t ColumnData::ScanCommitted(idx_t vector_index, ColumnScanState &state, Vector &result, bool allow_updates,
                                idx_t scan_count) {
	auto mode = allow_updates ? ScanVectorMode::SCAN_COMMITTED : ScanVectorMode::SCAN_COMMITTED_NO_UPDATES;
	TransactionData commit_transaction(0, 0);
	return ScanVector(commit_transaction, vector_index, state, result, scan_count, mode);
}

idx_t ColumnData::GetVectorCount(idx_t vector_index) const {
	idx_t current_row = vector_index * STANDARD_VECTOR_SIZE;
	return MinValue<idx_t>(STANDARD_VECTOR_SIZE, count - current_row);
}

void ColumnData::ScanCommittedRange(idx_t row_group_start, idx_t offset_in_row_group, idx_t s_count, Vector &result) {
	ColumnScanState child_state(nullptr);
	InitializeScanWithOffset(child_state, offset_in_row_group);
	bool has_updates = HasUpdates();
	auto scan_count = ScanVector(child_state, result, s_count, ScanVectorType::SCAN_FLAT_VECTOR);
	if (has_updates) {
		D_ASSERT(result.GetVectorType() == VectorType::FLAT_VECTOR);
		result.Flatten(scan_count);
		updates->FetchCommittedRange(offset_in_row_group, s_count, result);
	}
}

idx_t ColumnData::ScanCount(ColumnScanState &state, Vector &result, idx_t scan_count, idx_t result_offset) {
	if (scan_count == 0) {
		return 0;
	}
	// ScanCount can only be used if there are no updates
	D_ASSERT(!HasUpdates());
	return ScanVector(state, result, scan_count, ScanVectorType::SCAN_FLAT_VECTOR, result_offset);
}

void ColumnData::Filter(TransactionData transaction, idx_t vector_index, ColumnScanState &state, Vector &result,
                        SelectionVector &sel, idx_t &s_count, const TableFilter &filter,
                        TableFilterState &filter_state) {
	idx_t scan_count = Scan(transaction, vector_index, state, result);

	UnifiedVectorFormat vdata;
	result.ToUnifiedFormat(scan_count, vdata);
	ColumnSegment::FilterSelection(sel, result, vdata, filter, filter_state, scan_count, s_count);
}

void ColumnData::Select(TransactionData transaction, idx_t vector_index, ColumnScanState &state, Vector &result,
                        SelectionVector &sel, idx_t s_count) {
	Scan(transaction, vector_index, state, result);
	result.Slice(sel, s_count);
}

void ColumnData::SelectCommitted(idx_t vector_index, ColumnScanState &state, Vector &result, SelectionVector &sel,
                                 idx_t s_count, bool allow_updates) {
	ScanCommitted(vector_index, state, result, allow_updates);
	result.Slice(sel, s_count);
}

void ColumnData::Skip(ColumnScanState &state, idx_t s_count) {
	state.Next(s_count);
}

void ColumnData::Append(BaseStatistics &append_stats, ColumnAppendState &state, Vector &vector, idx_t append_count) {
	UnifiedVectorFormat vdata;
	vector.ToUnifiedFormat(append_count, vdata);
	AppendData(append_stats, state, vdata, append_count);
}

void ColumnData::Append(ColumnAppendState &state, Vector &vector, idx_t append_count) {
	if (parent || !stats) {
		throw InternalException("ColumnData::Append called on a column with a parent or without stats");
	}
	lock_guard<mutex> l(stats_lock);
	Append(stats->statistics, state, vector, append_count);
}

FilterPropagateResult ColumnData::CheckZonemap(ColumnScanState &state, TableFilter &filter) {
	if (state.segment_checked) {
		return FilterPropagateResult::NO_PRUNING_POSSIBLE;
	}
	if (!state.current) {
		return FilterPropagateResult::NO_PRUNING_POSSIBLE;
	}
	// for dynamic filters we never consider the segment being "checked" as it can always change
	state.segment_checked = filter.filter_type != TableFilterType::DYNAMIC_FILTER;
	FilterPropagateResult prune_result;
	{
		lock_guard<mutex> l(stats_lock);
		prune_result = filter.CheckStatistics(state.current->node->stats.statistics);
		if (prune_result == FilterPropagateResult::NO_PRUNING_POSSIBLE) {
			return FilterPropagateResult::NO_PRUNING_POSSIBLE;
		}
	}
	lock_guard<mutex> l(update_lock);
	if (!updates) {
		// no updates - return original result
		return prune_result;
	}
	auto update_stats = updates->GetStatistics();
	// combine the update and original prune result
	FilterPropagateResult update_result = filter.CheckStatistics(*update_stats);
	if (prune_result == update_result) {
		return prune_result;
	}
	return FilterPropagateResult::NO_PRUNING_POSSIBLE;
}

FilterPropagateResult ColumnData::CheckZonemap(TableFilter &filter) {
	if (!stats) {
		throw InternalException("ColumnData::CheckZonemap called on a column without stats");
	}
	lock_guard<mutex> l(stats_lock);
	return filter.CheckStatistics(stats->statistics);
}

unique_ptr<BaseStatistics> ColumnData::GetStatistics() {
	if (!stats) {
		throw InternalException("ColumnData::GetStatistics called on a column without stats");
	}
	lock_guard<mutex> l(stats_lock);
	return stats->statistics.ToUnique();
}

void ColumnData::MergeStatistics(const BaseStatistics &other) {
	if (!stats) {
		throw InternalException("ColumnData::MergeStatistics called on a column without stats");
	}
	lock_guard<mutex> l(stats_lock);
	return stats->statistics.Merge(other);
}

void ColumnData::MergeIntoStatistics(BaseStatistics &other) {
	if (!stats) {
		throw InternalException("ColumnData::MergeIntoStatistics called on a column without stats");
	}
	lock_guard<mutex> l(stats_lock);
	return other.Merge(stats->statistics);
}

void ColumnData::InitializeAppend(ColumnAppendState &state) {
	auto l = data.Lock();
	if (data.IsEmpty(l)) {
		// no segments yet, append an empty segment
		AppendTransientSegment(l, 0);
	}
	auto segment = data.GetLastSegment(l);
	auto &last_segment = *segment->node;
	if (last_segment.segment_type == ColumnSegmentType::PERSISTENT ||
	    !last_segment.GetCompressionFunction().init_append) {
		// we cannot append to this segment - append a new segment
		auto total_rows = segment->row_start + last_segment.count;
		AppendTransientSegment(l, total_rows);
		state.current = data.GetLastSegment(l);
	} else {
		state.current = segment;
	}
	auto &append_segment = *state.current->node;
	D_ASSERT(append_segment.segment_type == ColumnSegmentType::TRANSIENT);
	append_segment.InitializeAppend(state);
	D_ASSERT(append_segment.GetCompressionFunction().append);
}

void ColumnData::AppendData(BaseStatistics &append_stats, ColumnAppendState &state, UnifiedVectorFormat &vdata,
                            idx_t append_count) {
	idx_t offset = 0;
	while (true) {
		// append the data from the vector
		auto &append_segment = *state.current->node;
		idx_t copied_elements = append_segment.Append(state, vdata, offset, append_count);
		this->count += copied_elements;
		append_stats.Merge(append_segment.stats.statistics);
		if (copied_elements == append_count) {
			// finished copying everything
			break;
		}

		// we couldn't fit everything we wanted in the current column segment, create a new one
		{
			auto l = data.Lock();
			AppendTransientSegment(l, state.current->row_start + append_segment.count);
			state.current = data.GetLastSegment(l);
			state.current->node->InitializeAppend(state);
		}
		offset += copied_elements;
		append_count -= copied_elements;
	}
}

void ColumnData::RevertAppend(row_t new_count_p) {
	idx_t new_count = NumericCast<idx_t>(new_count_p);
	auto l = data.Lock();
	// check if this row is in the segment tree at all
	auto last_segment_node = data.GetLastSegment(l);
	if (!last_segment_node) {
		return;
	}
	auto &last_segment = *last_segment_node->node;
	if (new_count >= last_segment_node->row_start + last_segment.count) {
		// the start row is equal to the final portion of the column data: nothing was ever appended here
		D_ASSERT(new_count == last_segment_node->row_start + last_segment.count);
		return;
	}
	// find the segment index that the current row belongs to
	idx_t segment_index = data.GetSegmentIndex(l, new_count);
	auto segment = data.GetSegmentByIndex(l, UnsafeNumericCast<int64_t>(segment_index));
	if (segment->row_start == new_count) {
		// we are truncating exactly this segment - erase it entirely
		data.EraseSegments(l, segment_index);
	} else {
		// we need to truncate within the segment
		// remove any segments AFTER this segment: they should be deleted entirely
		data.EraseSegments(l, segment_index + 1);

		auto &transient = *segment->node;
		D_ASSERT(transient.segment_type == ColumnSegmentType::TRANSIENT);
		segment->next = nullptr;
		transient.RevertAppend(new_count - segment->row_start);
	}

	this->count = new_count;
}

idx_t ColumnData::Fetch(ColumnScanState &state, row_t row_id, Vector &result) {
	if (UnsafeNumericCast<idx_t>(row_id) > count) {
		throw InternalException("ColumnData::Fetch - row_id out of range");
	}
	D_ASSERT(row_id >= 0);
	// perform the fetch within the segment
	state.offset_in_column = UnsafeNumericCast<idx_t>(row_id) / STANDARD_VECTOR_SIZE * STANDARD_VECTOR_SIZE;
	state.current = data.GetSegment(state.offset_in_column);
	state.internal_index = state.current->row_start;
	return ScanVector(state, result, STANDARD_VECTOR_SIZE, ScanVectorType::SCAN_FLAT_VECTOR);
}

void ColumnData::FetchRow(TransactionData transaction, ColumnFetchState &state, row_t row_id, Vector &result,
                          idx_t result_idx) {
	if (UnsafeNumericCast<idx_t>(row_id) > count) {
		throw InternalException("ColumnData::FetchRow - row_id out of range");
	}
	auto segment = data.GetSegment(UnsafeNumericCast<idx_t>(row_id));

	// now perform the fetch within the segment
	auto index_in_segment = row_id - UnsafeNumericCast<row_t>(segment->row_start);
	segment->node->FetchRow(state, index_in_segment, result, result_idx);
	// merge any updates made to this row

	FetchUpdateRow(transaction, row_id, result, result_idx);
}

idx_t ColumnData::FetchUpdateData(ColumnScanState &state, row_t *row_ids, Vector &base_vector, idx_t row_group_start) {
	if (row_ids[0] < UnsafeNumericCast<row_t>(row_group_start)) {
		throw InternalException("ColumnData::FetchUpdateData out of range");
	}
	auto fetch_count = ColumnData::Fetch(state, row_ids[0] - UnsafeNumericCast<row_t>(row_group_start), base_vector);
	base_vector.Flatten(fetch_count);
	return fetch_count;
}

void ColumnData::Update(TransactionData transaction, DataTable &data_table, idx_t column_index, Vector &update_vector,
                        row_t *row_ids, idx_t update_count, idx_t row_group_start) {
	Vector base_vector(type);
	ColumnScanState state(nullptr);
	FetchUpdateData(state, row_ids, base_vector, row_group_start);

	UpdateInternal(transaction, data_table, column_index, update_vector, row_ids, update_count, base_vector,
	               row_group_start);
}

void ColumnData::UpdateColumn(TransactionData transaction, DataTable &data_table, const vector<column_t> &column_path,
                              Vector &update_vector, row_t *row_ids, idx_t update_count, idx_t depth,
                              idx_t row_group_start) {
	// this method should only be called at the end of the path in the base column case
	D_ASSERT(depth >= column_path.size());
	ColumnData::Update(transaction, data_table, column_path[0], update_vector, row_ids, update_count, row_group_start);
}

void ColumnData::AppendTransientSegment(SegmentLock &l, idx_t start_row) {
	const auto block_size = block_manager.GetBlockSize();
	const auto type_size = GetTypeIdSize(type.InternalType());
	auto vector_segment_size = block_size;

	if (data_type == ColumnDataType::INITIAL_TRANSACTION_LOCAL && start_row == 0) {
#if STANDARD_VECTOR_SIZE < 1024
		vector_segment_size = 1024 * type_size;
#else
		vector_segment_size = STANDARD_VECTOR_SIZE * type_size;
#endif
	}

	// The segment size is bound by the block size, but can be smaller.
	idx_t segment_size = block_size < vector_segment_size ? block_size : vector_segment_size;
	allocation_size += segment_size;

	auto &db = GetDatabase();
	auto &config = DBConfig::GetConfig(db);
	auto function = config.GetCompressionFunction(CompressionType::COMPRESSION_UNCOMPRESSED, type.InternalType());

	auto new_segment = ColumnSegment::CreateTransientSegment(db, *function, type, segment_size, block_manager);
	AppendSegment(l, std::move(new_segment));
}

void ColumnData::UpdateCompressionFunction(SegmentLock &l, const CompressionFunction &function) {
	if (!compression) {
		// compression is empty...
		// if we have no segments - we have not set it yet, so assign it
		// if we have segments, the compression is mixed, so ignore it
		if (data.GetSegmentCount(l) == 0) {
			compression.set(function);
		}
	} else if (compression->type != function.type) {
		// we already have compression set - and we are adding a segment with a different compression
		// compression in the segment is mixed - clear the compression pointer
		compression.reset();
	}
}

void ColumnData::AppendSegment(SegmentLock &l, unique_ptr<ColumnSegment> segment) {
	UpdateCompressionFunction(l, segment->GetCompressionFunction());
	data.AppendSegment(l, std::move(segment));
}

void ColumnData::CommitDropColumn() {
	for (auto &segment_p : data.Segments()) {
		auto &segment = segment_p;
		segment.CommitDropSegment();
	}
}

unique_ptr<ColumnCheckpointState> ColumnData::CreateCheckpointState(RowGroup &row_group,
                                                                    PartialBlockManager &partial_block_manager) {
	return make_uniq<ColumnCheckpointState>(row_group, *this, partial_block_manager);
}

void ColumnData::CheckpointScan(ColumnSegment &segment, ColumnScanState &state, idx_t count, Vector &scan_vector) {
	if (state.scan_options && state.scan_options->force_fetch_row) {
		for (idx_t i = 0; i < count; i++) {
			ColumnFetchState fetch_state;
			fetch_state.row_group = state.parent->row_group;
			segment.FetchRow(fetch_state, UnsafeNumericCast<row_t>(state.offset_in_column + i), scan_vector, i);
		}
	} else {
		segment.Scan(state, count, scan_vector, 0, ScanVectorType::SCAN_FLAT_VECTOR);
	}

	if (updates) {
		D_ASSERT(scan_vector.GetVectorType() == VectorType::FLAT_VECTOR);
		updates->FetchCommittedRange(state.offset_in_column, count, scan_vector);
	}
}

unique_ptr<ColumnCheckpointState> ColumnData::Checkpoint(RowGroup &row_group, ColumnCheckpointInfo &checkpoint_info) {
	// scan the segments of the column data
	// set up the checkpoint state
	auto &partial_block_manager = checkpoint_info.GetPartialBlockManager();
	auto checkpoint_state = CreateCheckpointState(row_group, partial_block_manager);
	checkpoint_state->global_stats = BaseStatistics::CreateEmpty(type).ToUnique();

	auto &nodes = data.ReferenceSegments();
	if (nodes.empty()) {
		// empty table: flush the empty list
		return checkpoint_state;
	}

	vector<reference<ColumnCheckpointState>> states {*checkpoint_state};
	ColumnDataCheckpointer checkpointer(states, GetStorageManager(), row_group, checkpoint_info);
	checkpointer.Checkpoint();
	checkpointer.FinalizeCheckpoint();
	return checkpoint_state;
}

void ColumnData::InitializeColumn(PersistentColumnData &column_data) {
	InitializeColumn(column_data, stats->statistics);
}

void ColumnData::InitializeColumn(PersistentColumnData &column_data, BaseStatistics &target_stats) {
	D_ASSERT(type.InternalType() == column_data.physical_type);
	// construct the segments based on the data pointers
	this->count = 0;
	for (auto &data_pointer : column_data.pointers) {
		// Update the count and statistics
		data_pointer.row_start = count;
		this->count += data_pointer.tuple_count;

		// Merge the statistics. If this is a child column, the target_stats reference will point into the parents stats
		// otherwise if this is a top level column, `stats->statistics` == `target_stats`

		target_stats.Merge(data_pointer.statistics);

		// create a persistent segment
		auto segment = ColumnSegment::CreatePersistentSegment(
		    GetDatabase(), block_manager, data_pointer.block_pointer.block_id, data_pointer.block_pointer.offset, type,
		    data_pointer.tuple_count, data_pointer.compression_type, std::move(data_pointer.statistics),
		    std::move(data_pointer.segment_state));

		auto l = data.Lock();
		AppendSegment(l, std::move(segment));
	}
}

bool ColumnData::IsPersistent() {
	for (auto &segment : data.Segments()) {
		if (segment.segment_type != ColumnSegmentType::PERSISTENT) {
			return false;
		}
	}
	return true;
}

vector<DataPointer> ColumnData::GetDataPointers() {
	vector<DataPointer> pointers;
	idx_t row_start = 0;
	for (auto &segment : data.Segments()) {
		pointers.push_back(segment.GetDataPointer(row_start));
		row_start += segment.count;
	}
	return pointers;
}

PersistentColumnData::PersistentColumnData(const LogicalType &logical_type)
    : physical_type(logical_type.InternalType()), logical_type_id(logical_type.id()) {
}

PersistentColumnData::PersistentColumnData(const LogicalType &logical_type, vector<DataPointer> pointers_p)
    : physical_type(logical_type.InternalType()), logical_type_id(logical_type.id()), pointers(std::move(pointers_p)) {
	D_ASSERT(!pointers.empty());
}

PersistentColumnData::~PersistentColumnData() {
}

void PersistentColumnData::Serialize(Serializer &serializer) const {
	if (has_updates) {
		throw InternalException("Column data with updates cannot be serialized");
	}
	serializer.WritePropertyWithDefault(100, "data_pointers", pointers);
	if (child_columns.empty()) {
		// validity column
		D_ASSERT(physical_type == PhysicalType::BIT);
		return;
	}
	serializer.WriteProperty(101, "validity", child_columns[0]);

	if (logical_type_id == LogicalTypeId::VARIANT) {
		D_ASSERT(physical_type == PhysicalType::STRUCT);
		D_ASSERT(child_columns.size() == 2 || child_columns.size() == 3);

		auto unshredded_type = VariantShredding::GetUnshreddedType();
		serializer.WriteProperty<PersistentColumnData>(102, "unshredded", child_columns[1]);

		if (child_columns.size() == 3) {
			D_ASSERT(variant_shredded_type.id() == LogicalTypeId::STRUCT);
			serializer.WriteProperty<LogicalType>(115, "shredded_type", variant_shredded_type);
			serializer.WriteProperty<PersistentColumnData>(120, "shredded", child_columns[2]);
		}
		return;
	}

	if (physical_type == PhysicalType::ARRAY || physical_type == PhysicalType::LIST) {
		D_ASSERT(child_columns.size() == 2);
		serializer.WriteProperty(102, "child_column", child_columns[1]);
	} else if (physical_type == PhysicalType::STRUCT) {
		serializer.WriteList(102, "sub_columns", child_columns.size() - 1,
		                     [&](Serializer::List &list, idx_t i) { list.WriteElement(child_columns[i + 1]); });
	}
}

void PersistentColumnData::DeserializeField(Deserializer &deserializer, field_id_t field_idx, const char *field_name,
                                            const LogicalType &type) {
	deserializer.Set<const LogicalType &>(type);
	child_columns.push_back(deserializer.ReadProperty<PersistentColumnData>(field_idx, field_name));
	deserializer.Unset<LogicalType>();
}

PersistentColumnData PersistentColumnData::Deserialize(Deserializer &deserializer) {
	auto &type = deserializer.Get<const LogicalType &>();
	auto physical_type = type.InternalType();
	PersistentColumnData result(type);
	deserializer.ReadPropertyWithDefault(100, "data_pointers", static_cast<vector<DataPointer> &>(result.pointers));
	if (result.physical_type == PhysicalType::BIT) {
		// validity: return
		return result;
	}
	result.DeserializeField(deserializer, 101, "validity", LogicalTypeId::VALIDITY);

	if (type.id() == LogicalTypeId::VARIANT) {
		auto unshredded_type = VariantShredding::GetUnshreddedType();

		deserializer.Set<const LogicalType &>(unshredded_type);
		result.child_columns.push_back(deserializer.ReadProperty<PersistentColumnData>(102, "unshredded"));
		deserializer.Unset<LogicalType>();

		auto shredded_type =
		    deserializer.ReadPropertyWithExplicitDefault<LogicalType>(115, "shredded_type", LogicalType());
		if (shredded_type.id() == LogicalTypeId::STRUCT) {
			deserializer.Set<const LogicalType &>(shredded_type);
			result.child_columns.push_back(deserializer.ReadProperty<PersistentColumnData>(120, "shredded"));
			deserializer.Unset<LogicalType>();
			result.SetVariantShreddedType(shredded_type);
		}
		return result;
	}

	switch (physical_type) {
	case PhysicalType::ARRAY:
		result.DeserializeField(deserializer, 102, "child_column", ArrayType::GetChildType(type));
		break;
	case PhysicalType::LIST:
		result.DeserializeField(deserializer, 102, "child_column", ListType::GetChildType(type));
		break;
	case PhysicalType::STRUCT: {
		auto &child_types = StructType::GetChildTypes(type);
		deserializer.ReadList(102, "sub_columns", [&](Deserializer::List &list, idx_t i) {
			deserializer.Set<const LogicalType &>(child_types[i].second);
			result.child_columns.push_back(list.ReadElement<PersistentColumnData>());
			deserializer.Unset<LogicalType>();
		});
		break;
	}
	default:
		break;
	}
	return result;
}

bool PersistentColumnData::HasUpdates() const {
	if (has_updates) {
		return true;
	}
	for (auto &child_col : child_columns) {
		if (child_col.HasUpdates()) {
			return true;
		}
	}
	return false;
}

void PersistentColumnData::SetVariantShreddedType(const LogicalType &shredded_type) {
	D_ASSERT(physical_type == PhysicalType::STRUCT);
	D_ASSERT(logical_type_id == LogicalTypeId::VARIANT);
	variant_shredded_type = shredded_type;
}

PersistentRowGroupData::PersistentRowGroupData(vector<LogicalType> types_p) : types(std::move(types_p)) {
}

void PersistentRowGroupData::Serialize(Serializer &serializer) const {
	serializer.WriteProperty(100, "types", types);
	serializer.WriteProperty(101, "columns", column_data);
	serializer.WriteProperty(102, "start", start);
	serializer.WriteProperty(103, "count", count);
}

PersistentRowGroupData PersistentRowGroupData::Deserialize(Deserializer &deserializer) {
	PersistentRowGroupData data;
	deserializer.ReadProperty(100, "types", data.types);
	deserializer.ReadList(101, "columns", [&](Deserializer::List &list, idx_t i) {
		deserializer.Set<const LogicalType &>(data.types[i]);
		data.column_data.push_back(list.ReadElement<PersistentColumnData>());
		deserializer.Unset<LogicalType>();
	});
	deserializer.ReadProperty(102, "start", data.start);
	deserializer.ReadProperty(103, "count", data.count);
	return data;
}

bool PersistentRowGroupData::HasUpdates() const {
	for (auto &col : column_data) {
		if (col.HasUpdates()) {
			return true;
		}
	}
	return false;
}

void PersistentCollectionData::Serialize(Serializer &serializer) const {
	serializer.WriteProperty(100, "row_groups", row_group_data);
}

PersistentCollectionData PersistentCollectionData::Deserialize(Deserializer &deserializer) {
	PersistentCollectionData data;
	deserializer.ReadProperty(100, "row_groups", data.row_group_data);
	return data;
}

bool PersistentCollectionData::HasUpdates() const {
	for (auto &row_group : row_group_data) {
		if (row_group.HasUpdates()) {
			return true;
		}
	}
	return false;
}

PersistentColumnData ColumnData::Serialize() {
	auto result = count ? PersistentColumnData(type, GetDataPointers()) : PersistentColumnData(type);
	result.has_updates = HasUpdates();
	return result;
}

shared_ptr<ColumnData> ColumnData::Deserialize(BlockManager &block_manager, DataTableInfo &info, idx_t column_index,
                                               ReadStream &source, const LogicalType &type) {
	auto entry = ColumnData::CreateColumn(block_manager, info, column_index, type);

	// deserialize the persistent column data
	BinaryDeserializer deserializer(source);
	deserializer.Begin();
	deserializer.Set<DatabaseInstance &>(info.GetDB().GetDatabase());
	CompressionInfo compression_info(block_manager);
	deserializer.Set<const CompressionInfo &>(compression_info);
	deserializer.Set<const LogicalType &>(type);
	auto persistent_column_data = PersistentColumnData::Deserialize(deserializer);
	deserializer.Unset<LogicalType>();
	deserializer.Unset<const CompressionInfo>();
	deserializer.Unset<DatabaseInstance>();
	deserializer.End();

	// initialize the column
	entry->InitializeColumn(persistent_column_data, entry->stats->statistics);
	return entry;
}

void ColumnData::GetColumnSegmentInfo(const QueryContext &context, idx_t row_group_index, vector<idx_t> col_path,
                                      vector<ColumnSegmentInfo> &result) {
	D_ASSERT(!col_path.empty());

	// convert the column path to a string
	string col_path_str = "[";
	for (idx_t i = 0; i < col_path.size(); i++) {
		if (i > 0) {
			col_path_str += ", ";
		}
		col_path_str += to_string(col_path[i]);
	}
	col_path_str += "]";

	// iterate over the segments
	idx_t segment_idx = 0;
	for (auto &segment_node : data.SegmentNodes()) {
		auto &segment = *segment_node.node;
		ColumnSegmentInfo column_info;
		column_info.row_group_index = row_group_index;
		column_info.column_id = col_path[0];
		column_info.column_path = col_path_str;
		column_info.segment_idx = segment_idx;
		column_info.segment_type = type.ToString();
		column_info.segment_start = segment_node.row_start;
		column_info.segment_count = segment.count;
		column_info.compression_type = CompressionTypeToString(segment.GetCompressionFunction().type);
		{
			lock_guard<mutex> l(stats_lock);
			column_info.segment_stats = segment.stats.statistics.ToString();
		}
		column_info.has_updates = ColumnData::HasUpdates();
		// persistent
		// block_id
		// block_offset
		if (segment.segment_type == ColumnSegmentType::PERSISTENT) {
			column_info.persistent = true;
			column_info.block_id = segment.GetBlockId();
			column_info.block_offset = segment.GetBlockOffset();
		} else {
			column_info.persistent = false;
		}
		auto &compression_function = segment.GetCompressionFunction();
		auto segment_state = segment.GetSegmentState();
		if (segment_state) {
			column_info.segment_info = segment_state->GetSegmentInfo();
			column_info.additional_blocks = segment_state->GetAdditionalBlocks();
		}
		if (compression_function.get_segment_info) {
			auto segment_info = compression_function.get_segment_info(context, segment);
			vector<string> sinfo;
			for (auto &item : segment_info) {
				auto &mode = item.first;
				auto &count = item.second;
				sinfo.push_back(StringUtil::Format("%s: %s", mode, count));
			}
			column_info.segment_info = StringUtil::Join(sinfo, ", ");
		}
		result.emplace_back(column_info);

		segment_idx++;
	}
}

void ColumnData::Verify(RowGroup &parent) {
#ifdef DEBUG
	data.Verify();
	if (type.InternalType() == PhysicalType::STRUCT || type.InternalType() == PhysicalType::ARRAY) {
		// structs and fixed size lists don't have segments
		D_ASSERT(!data.GetRootSegment());
		return;
	}
	idx_t current_index = 0;
	idx_t current_start = 0;
	idx_t total_count = 0;
	for (auto &segment : data.SegmentNodes()) {
		D_ASSERT(segment.index == current_index);
		D_ASSERT(segment.row_start == current_start);
		current_start += segment.node->count;
		total_count += segment.node->count;
		current_index++;
	}
	D_ASSERT(this->count == total_count);
#endif
}

template <class RET, class OP>
<<<<<<< HEAD
static RET CreateColumnInternal(BlockManager &block_manager, DataTableInfo &info, idx_t column_index, idx_t start_row,
                                const LogicalType &type, optional_ptr<ColumnData> parent) {
	if (type.id() == LogicalTypeId::VARIANT) {
		return OP::template Create<VariantColumnData>(block_manager, info, column_index, start_row, type, parent);
	}
=======
static RET CreateColumnInternal(BlockManager &block_manager, DataTableInfo &info, idx_t column_index,
                                const LogicalType &type, ColumnDataType data_type, optional_ptr<ColumnData> parent) {
>>>>>>> 20696d80
	if (type.InternalType() == PhysicalType::STRUCT) {
		return OP::template Create<StructColumnData>(block_manager, info, column_index, type, data_type, parent);
	} else if (type.InternalType() == PhysicalType::LIST) {
		return OP::template Create<ListColumnData>(block_manager, info, column_index, type, data_type, parent);
	} else if (type.InternalType() == PhysicalType::ARRAY) {
		return OP::template Create<ArrayColumnData>(block_manager, info, column_index, type, data_type, parent);
	} else if (type.id() == LogicalTypeId::VALIDITY) {
		return OP::template Create<ValidityColumnData>(block_manager, info, column_index, *parent);
	}
	return OP::template Create<StandardColumnData>(block_manager, info, column_index, type, data_type, parent);
}

shared_ptr<ColumnData> ColumnData::CreateColumn(BlockManager &block_manager, DataTableInfo &info, idx_t column_index,
                                                const LogicalType &type, ColumnDataType data_type,
                                                optional_ptr<ColumnData> parent) {
	return CreateColumnInternal<shared_ptr<ColumnData>, SharedConstructor>(block_manager, info, column_index, type,
	                                                                       data_type, parent);
}

unique_ptr<ColumnData> ColumnData::CreateColumnUnique(BlockManager &block_manager, DataTableInfo &info,
                                                      idx_t column_index, const LogicalType &type,
                                                      ColumnDataType data_type, optional_ptr<ColumnData> parent) {
	return CreateColumnInternal<unique_ptr<ColumnData>, UniqueConstructor>(block_manager, info, column_index, type,
	                                                                       data_type, parent);
}

} // namespace duckdb<|MERGE_RESOLUTION|>--- conflicted
+++ resolved
@@ -1049,16 +1049,11 @@
 }
 
 template <class RET, class OP>
-<<<<<<< HEAD
-static RET CreateColumnInternal(BlockManager &block_manager, DataTableInfo &info, idx_t column_index, idx_t start_row,
-                                const LogicalType &type, optional_ptr<ColumnData> parent) {
-	if (type.id() == LogicalTypeId::VARIANT) {
-		return OP::template Create<VariantColumnData>(block_manager, info, column_index, start_row, type, parent);
-	}
-=======
 static RET CreateColumnInternal(BlockManager &block_manager, DataTableInfo &info, idx_t column_index,
                                 const LogicalType &type, ColumnDataType data_type, optional_ptr<ColumnData> parent) {
->>>>>>> 20696d80
+	if (type.id() == LogicalTypeId::VARIANT) {
+		return OP::template Create<VariantColumnData>(block_manager, info, column_index, type, data_type, parent);
+	}
 	if (type.InternalType() == PhysicalType::STRUCT) {
 		return OP::template Create<StructColumnData>(block_manager, info, column_index, type, data_type, parent);
 	} else if (type.InternalType() == PhysicalType::LIST) {
