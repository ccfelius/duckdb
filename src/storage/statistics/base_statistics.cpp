#include "duckdb/common/exception.hpp"
#include "duckdb/common/field_writer.hpp"
#include "duckdb/common/string_util.hpp"
#include "duckdb/common/types/vector.hpp"
#include "duckdb/storage/statistics/base_statistics.hpp"
#include "duckdb/storage/statistics/list_stats.hpp"
#include "duckdb/storage/statistics/struct_stats.hpp"

namespace duckdb {

BaseStatistics::BaseStatistics() : type(LogicalType::INVALID) {
}

<<<<<<< HEAD
BaseStatistics::~BaseStatistics() {
}

void BaseStatistics::InitializeBase() {
	validity_stats = make_uniq<ValidityStatistics>(false);
	if (stats_type == GLOBAL_STATS) {
		distinct_stats = make_uniq<DistinctStatistics>();
	}
=======
BaseStatistics::BaseStatistics(LogicalType type) {
	Construct(*this, std::move(type));
>>>>>>> 91074d13
}

void BaseStatistics::Construct(BaseStatistics &stats, LogicalType type) {
	stats.distinct_count = 0;
	stats.type = std::move(type);
	switch (GetStatsType(stats.type)) {
	case StatisticsType::LIST_STATS:
		ListStats::Construct(stats);
		break;
	case StatisticsType::STRUCT_STATS:
		StructStats::Construct(stats);
		break;
	default:
		break;
	}
}

BaseStatistics::~BaseStatistics() {
}

BaseStatistics::BaseStatistics(BaseStatistics &&other) noexcept {
	std::swap(type, other.type);
	has_null = other.has_null;
	has_no_null = other.has_no_null;
	distinct_count = other.distinct_count;
	stats_union = other.stats_union;
	std::swap(child_stats, other.child_stats);
}

BaseStatistics &BaseStatistics::operator=(BaseStatistics &&other) noexcept {
	std::swap(type, other.type);
	has_null = other.has_null;
	has_no_null = other.has_no_null;
	distinct_count = other.distinct_count;
	stats_union = other.stats_union;
	std::swap(child_stats, other.child_stats);
	return *this;
}

StatisticsType BaseStatistics::GetStatsType(const LogicalType &type) {
	if (type.id() == LogicalTypeId::SQLNULL) {
		return StatisticsType::BASE_STATS;
	}
	switch (type.InternalType()) {
<<<<<<< HEAD
	case PhysicalType::BIT:
		return make_uniq<ValidityStatistics>(false, false);
=======
>>>>>>> 91074d13
	case PhysicalType::BOOL:
	case PhysicalType::INT8:
	case PhysicalType::INT16:
	case PhysicalType::INT32:
	case PhysicalType::INT64:
	case PhysicalType::UINT8:
	case PhysicalType::UINT16:
	case PhysicalType::UINT32:
	case PhysicalType::UINT64:
	case PhysicalType::INT128:
	case PhysicalType::FLOAT:
	case PhysicalType::DOUBLE:
<<<<<<< HEAD
		result = make_uniq<NumericStatistics>(std::move(type), stats_type);
		break;
	case PhysicalType::VARCHAR:
		result = make_uniq<StringStatistics>(std::move(type), stats_type);
		break;
	case PhysicalType::STRUCT:
		result = make_uniq<StructStatistics>(std::move(type));
		break;
	case PhysicalType::LIST:
		result = make_uniq<ListStatistics>(std::move(type));
		break;
	case PhysicalType::INTERVAL:
	default:
		result = make_uniq<BaseStatistics>(std::move(type), stats_type);
=======
		return StatisticsType::NUMERIC_STATS;
	case PhysicalType::VARCHAR:
		return StatisticsType::STRING_STATS;
	case PhysicalType::STRUCT:
		return StatisticsType::STRUCT_STATS;
	case PhysicalType::LIST:
		return StatisticsType::LIST_STATS;
	case PhysicalType::BIT:
	case PhysicalType::INTERVAL:
	default:
		return StatisticsType::BASE_STATS;
>>>>>>> 91074d13
	}
}

StatisticsType BaseStatistics::GetStatsType() const {
	return GetStatsType(GetType());
}

void BaseStatistics::InitializeUnknown() {
	has_null = true;
	has_no_null = true;
}

void BaseStatistics::InitializeEmpty() {
	has_null = false;
	has_no_null = true;
}

bool BaseStatistics::CanHaveNull() const {
	return has_null;
}

bool BaseStatistics::CanHaveNoNull() const {
	return has_no_null;
}

bool BaseStatistics::IsConstant() const {
	if (type.id() == LogicalTypeId::VALIDITY) {
		// validity mask
		if (CanHaveNull() && !CanHaveNoNull()) {
			return true;
		}
		if (!CanHaveNull() && CanHaveNoNull()) {
			return true;
		}
		return false;
	}
	switch (GetStatsType()) {
	case StatisticsType::NUMERIC_STATS:
		return NumericStats::IsConstant(*this);
	default:
		break;
	}
	return false;
}

void BaseStatistics::Merge(const BaseStatistics &other) {
	has_null = has_null || other.has_null;
	has_no_null = has_no_null || other.has_no_null;
	switch (GetStatsType()) {
	case StatisticsType::NUMERIC_STATS:
		NumericStats::Merge(*this, other);
		break;
	case StatisticsType::STRING_STATS:
		StringStats::Merge(*this, other);
		break;
	case StatisticsType::LIST_STATS:
		ListStats::Merge(*this, other);
		break;
	case StatisticsType::STRUCT_STATS:
		StructStats::Merge(*this, other);
		break;
	default:
		break;
	}
}

idx_t BaseStatistics::GetDistinctCount() {
	return distinct_count;
}

BaseStatistics BaseStatistics::CreateUnknownType(LogicalType type) {
	switch (GetStatsType(type)) {
	case StatisticsType::NUMERIC_STATS:
		return NumericStats::CreateUnknown(std::move(type));
	case StatisticsType::STRING_STATS:
		return StringStats::CreateUnknown(std::move(type));
	case StatisticsType::LIST_STATS:
		return ListStats::CreateUnknown(std::move(type));
	case StatisticsType::STRUCT_STATS:
		return StructStats::CreateUnknown(std::move(type));
	default:
		return BaseStatistics(std::move(type));
	}
}

BaseStatistics BaseStatistics::CreateEmptyType(LogicalType type) {
	switch (GetStatsType(type)) {
	case StatisticsType::NUMERIC_STATS:
		return NumericStats::CreateEmpty(std::move(type));
	case StatisticsType::STRING_STATS:
		return StringStats::CreateEmpty(std::move(type));
	case StatisticsType::LIST_STATS:
		return ListStats::CreateEmpty(std::move(type));
	case StatisticsType::STRUCT_STATS:
		return StructStats::CreateEmpty(std::move(type));
	default:
		return BaseStatistics(std::move(type));
	}
}

BaseStatistics BaseStatistics::CreateUnknown(LogicalType type) {
	auto result = CreateUnknownType(std::move(type));
	result.InitializeUnknown();
	return result;
}

<<<<<<< HEAD
unique_ptr<BaseStatistics> BaseStatistics::Copy() const {
	auto result = make_uniq<BaseStatistics>(type, stats_type);
	result->CopyBase(*this);
=======
BaseStatistics BaseStatistics::CreateEmpty(LogicalType type) {
	if (type.InternalType() == PhysicalType::BIT) {
		// FIXME: this special case should not be necessary
		// but currently InitializeEmpty sets StatsInfo::CAN_HAVE_VALID_VALUES
		BaseStatistics result(std::move(type));
		result.Set(StatsInfo::CANNOT_HAVE_NULL_VALUES);
		result.Set(StatsInfo::CANNOT_HAVE_VALID_VALUES);
		return result;
	}
	auto result = CreateEmptyType(std::move(type));
	result.InitializeEmpty();
>>>>>>> 91074d13
	return result;
}

void BaseStatistics::Copy(const BaseStatistics &other) {
	D_ASSERT(GetType() == other.GetType());
	CopyBase(other);
	stats_union = other.stats_union;
	switch (GetStatsType()) {
	case StatisticsType::LIST_STATS:
		ListStats::Copy(*this, other);
		break;
	case StatisticsType::STRUCT_STATS:
		StructStats::Copy(*this, other);
		break;
	default:
		break;
	}
}

BaseStatistics BaseStatistics::Copy() const {
	BaseStatistics result(type);
	result.Copy(*this);
	return result;
}

unique_ptr<BaseStatistics> BaseStatistics::ToUnique() const {
	auto result = unique_ptr<BaseStatistics>(new BaseStatistics(type));
	result->Copy(*this);
	return result;
}

void BaseStatistics::CopyBase(const BaseStatistics &other) {
	has_null = other.has_null;
	has_no_null = other.has_no_null;
	distinct_count = other.distinct_count;
}

void BaseStatistics::Set(StatsInfo info) {
	switch (info) {
	case StatsInfo::CAN_HAVE_NULL_VALUES:
		has_null = true;
		break;
	case StatsInfo::CANNOT_HAVE_NULL_VALUES:
		has_null = false;
		break;
	case StatsInfo::CAN_HAVE_VALID_VALUES:
		has_no_null = true;
		break;
	case StatsInfo::CANNOT_HAVE_VALID_VALUES:
		has_no_null = false;
		break;
	case StatsInfo::CAN_HAVE_NULL_AND_VALID_VALUES:
		has_null = true;
		has_no_null = true;
		break;
	default:
		throw InternalException("Unrecognized StatsInfo for BaseStatistics::Set");
	}
}

void BaseStatistics::CombineValidity(BaseStatistics &left, BaseStatistics &right) {
	has_null = left.has_null || right.has_null;
	has_no_null = left.has_no_null || right.has_no_null;
}

void BaseStatistics::CopyValidity(BaseStatistics &stats) {
	has_null = stats.has_null;
	has_no_null = stats.has_no_null;
}

void BaseStatistics::Serialize(Serializer &serializer) const {
	FieldWriter writer(serializer);
	writer.WriteField<bool>(has_null);
	writer.WriteField<bool>(has_no_null);
	Serialize(writer);
	writer.Finalize();
}

void BaseStatistics::SetDistinctCount(idx_t count) {
	this->distinct_count = count;
}

void BaseStatistics::Serialize(FieldWriter &writer) const {
	switch (GetStatsType()) {
	case StatisticsType::NUMERIC_STATS:
		NumericStats::Serialize(*this, writer);
		break;
	case StatisticsType::STRING_STATS:
		StringStats::Serialize(*this, writer);
		break;
	case StatisticsType::LIST_STATS:
		ListStats::Serialize(*this, writer);
		break;
<<<<<<< HEAD
	case PhysicalType::INTERVAL:
		result = make_uniq<BaseStatistics>(std::move(type), StatisticsType::LOCAL_STATS);
=======
	case StatisticsType::STRUCT_STATS:
		StructStats::Serialize(*this, writer);
>>>>>>> 91074d13
		break;
	default:
		break;
	}
}
BaseStatistics BaseStatistics::DeserializeType(FieldReader &reader, LogicalType type) {
	switch (GetStatsType(type)) {
	case StatisticsType::NUMERIC_STATS:
		return NumericStats::Deserialize(reader, std::move(type));
	case StatisticsType::STRING_STATS:
		return StringStats::Deserialize(reader, std::move(type));
	case StatisticsType::LIST_STATS:
		return ListStats::Deserialize(reader, std::move(type));
	case StatisticsType::STRUCT_STATS:
		return StructStats::Deserialize(reader, std::move(type));
	default:
		return BaseStatistics(std::move(type));
	}
}

BaseStatistics BaseStatistics::Deserialize(Deserializer &source, LogicalType type) {
	FieldReader reader(source);
	bool has_null = reader.ReadRequired<bool>();
	bool has_no_null = reader.ReadRequired<bool>();
	auto result = DeserializeType(reader, std::move(type));
	result.has_null = has_null;
	result.has_no_null = has_no_null;
	reader.Finalize();
	return result;
}

string BaseStatistics::ToString() const {
	auto has_n = has_null ? "true" : "false";
	auto has_n_n = has_no_null ? "true" : "false";
	string result =
	    StringUtil::Format("%s%s", StringUtil::Format("[Has Null: %s, Has No Null: %s]", has_n, has_n_n),
	                       distinct_count > 0 ? StringUtil::Format("[Approx Unique: %lld]", distinct_count) : "");
	switch (GetStatsType()) {
	case StatisticsType::NUMERIC_STATS:
		result = NumericStats::ToString(*this) + result;
		break;
	case StatisticsType::STRING_STATS:
		result = StringStats::ToString(*this) + result;
		break;
	case StatisticsType::LIST_STATS:
		result = ListStats::ToString(*this) + result;
		break;
	case StatisticsType::STRUCT_STATS:
		result = StructStats::ToString(*this) + result;
		break;
	default:
		break;
	}
	return result;
}

void BaseStatistics::Verify(Vector &vector, const SelectionVector &sel, idx_t count) const {
	D_ASSERT(vector.GetType() == this->type);
	switch (GetStatsType()) {
	case StatisticsType::NUMERIC_STATS:
		NumericStats::Verify(*this, vector, sel, count);
		break;
	case StatisticsType::STRING_STATS:
		StringStats::Verify(*this, vector, sel, count);
		break;
	case StatisticsType::LIST_STATS:
		ListStats::Verify(*this, vector, sel, count);
		break;
	case StatisticsType::STRUCT_STATS:
		StructStats::Verify(*this, vector, sel, count);
		break;
	default:
		break;
	}
	if (has_null && has_no_null) {
		// nothing to verify
		return;
	}
	UnifiedVectorFormat vdata;
	vector.ToUnifiedFormat(count, vdata);
	for (idx_t i = 0; i < count; i++) {
		auto idx = sel.get_index(i);
		auto index = vdata.sel->get_index(idx);
		bool row_is_valid = vdata.validity.RowIsValid(index);
		if (row_is_valid && !has_no_null) {
			throw InternalException(
			    "Statistics mismatch: vector labeled as having only NULL values, but vector contains valid values: %s",
			    vector.ToString(count));
		}
		if (!row_is_valid && !has_null) {
			throw InternalException(
			    "Statistics mismatch: vector labeled as not having NULL values, but vector contains null values: %s",
			    vector.ToString(count));
		}
	}
}

void BaseStatistics::Verify(Vector &vector, idx_t count) const {
	auto sel = FlatVector::IncrementalSelectionVector();
	Verify(vector, *sel, count);
}

BaseStatistics BaseStatistics::FromConstantType(const Value &input) {
	switch (GetStatsType(input.type())) {
	case StatisticsType::NUMERIC_STATS: {
		auto result = NumericStats::CreateEmpty(input.type());
		NumericStats::SetMin(result, input);
		NumericStats::SetMax(result, input);
		return result;
	}
	case StatisticsType::STRING_STATS: {
		auto result = StringStats::CreateEmpty(input.type());
		if (!input.IsNull()) {
			auto &string_value = StringValue::Get(input);
			StringStats::Update(result, string_t(string_value));
		}
		return result;
	}
	case StatisticsType::LIST_STATS: {
		auto result = ListStats::CreateEmpty(input.type());
		auto &child_stats = ListStats::GetChildStats(result);
		if (!input.IsNull()) {
			auto &list_children = ListValue::GetChildren(input);
			for (auto &child_element : list_children) {
				child_stats.Merge(FromConstant(child_element));
			}
		}
		return result;
	}
	case StatisticsType::STRUCT_STATS: {
		auto result = StructStats::CreateEmpty(input.type());
		auto &child_types = StructType::GetChildTypes(input.type());
		if (input.IsNull()) {
			for (idx_t i = 0; i < child_types.size(); i++) {
				StructStats::SetChildStats(result, i, FromConstant(Value(child_types[i].second)));
			}
		} else {
			auto &struct_children = StructValue::GetChildren(input);
			for (idx_t i = 0; i < child_types.size(); i++) {
				StructStats::SetChildStats(result, i, FromConstant(struct_children[i]));
			}
		}
		return result;
	}
	default:
		return BaseStatistics(input.type());
	}
}

BaseStatistics BaseStatistics::FromConstant(const Value &input) {
	auto result = FromConstantType(input);
	result.SetDistinctCount(1);
	if (input.IsNull()) {
		result.Set(StatsInfo::CAN_HAVE_NULL_VALUES);
		result.Set(StatsInfo::CANNOT_HAVE_VALID_VALUES);
	} else {
		result.Set(StatsInfo::CANNOT_HAVE_NULL_VALUES);
		result.Set(StatsInfo::CAN_HAVE_VALID_VALUES);
	}
	return result;
}

} // namespace duckdb<|MERGE_RESOLUTION|>--- conflicted
+++ resolved
@@ -11,19 +11,8 @@
 BaseStatistics::BaseStatistics() : type(LogicalType::INVALID) {
 }
 
-<<<<<<< HEAD
-BaseStatistics::~BaseStatistics() {
-}
-
-void BaseStatistics::InitializeBase() {
-	validity_stats = make_uniq<ValidityStatistics>(false);
-	if (stats_type == GLOBAL_STATS) {
-		distinct_stats = make_uniq<DistinctStatistics>();
-	}
-=======
 BaseStatistics::BaseStatistics(LogicalType type) {
 	Construct(*this, std::move(type));
->>>>>>> 91074d13
 }
 
 void BaseStatistics::Construct(BaseStatistics &stats, LogicalType type) {
@@ -68,11 +57,6 @@
 		return StatisticsType::BASE_STATS;
 	}
 	switch (type.InternalType()) {
-<<<<<<< HEAD
-	case PhysicalType::BIT:
-		return make_uniq<ValidityStatistics>(false, false);
-=======
->>>>>>> 91074d13
 	case PhysicalType::BOOL:
 	case PhysicalType::INT8:
 	case PhysicalType::INT16:
@@ -85,22 +69,6 @@
 	case PhysicalType::INT128:
 	case PhysicalType::FLOAT:
 	case PhysicalType::DOUBLE:
-<<<<<<< HEAD
-		result = make_uniq<NumericStatistics>(std::move(type), stats_type);
-		break;
-	case PhysicalType::VARCHAR:
-		result = make_uniq<StringStatistics>(std::move(type), stats_type);
-		break;
-	case PhysicalType::STRUCT:
-		result = make_uniq<StructStatistics>(std::move(type));
-		break;
-	case PhysicalType::LIST:
-		result = make_uniq<ListStatistics>(std::move(type));
-		break;
-	case PhysicalType::INTERVAL:
-	default:
-		result = make_uniq<BaseStatistics>(std::move(type), stats_type);
-=======
 		return StatisticsType::NUMERIC_STATS;
 	case PhysicalType::VARCHAR:
 		return StatisticsType::STRING_STATS;
@@ -112,7 +80,6 @@
 	case PhysicalType::INTERVAL:
 	default:
 		return StatisticsType::BASE_STATS;
->>>>>>> 91074d13
 	}
 }
 
@@ -219,11 +186,6 @@
 	return result;
 }
 
-<<<<<<< HEAD
-unique_ptr<BaseStatistics> BaseStatistics::Copy() const {
-	auto result = make_uniq<BaseStatistics>(type, stats_type);
-	result->CopyBase(*this);
-=======
 BaseStatistics BaseStatistics::CreateEmpty(LogicalType type) {
 	if (type.InternalType() == PhysicalType::BIT) {
 		// FIXME: this special case should not be necessary
@@ -235,7 +197,6 @@
 	}
 	auto result = CreateEmptyType(std::move(type));
 	result.InitializeEmpty();
->>>>>>> 91074d13
 	return result;
 }
 
@@ -329,13 +290,8 @@
 	case StatisticsType::LIST_STATS:
 		ListStats::Serialize(*this, writer);
 		break;
-<<<<<<< HEAD
-	case PhysicalType::INTERVAL:
-		result = make_uniq<BaseStatistics>(std::move(type), StatisticsType::LOCAL_STATS);
-=======
 	case StatisticsType::STRUCT_STATS:
 		StructStats::Serialize(*this, writer);
->>>>>>> 91074d13
 		break;
 	default:
 		break;
