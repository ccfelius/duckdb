#include "duckdb/storage/single_file_block_manager.hpp"

#include "duckdb/common/allocator.hpp"
#include "duckdb/common/checksum.hpp"
#include "duckdb/common/encryption_functions.hpp"
#include "duckdb/common/encryption_key_manager.hpp"
#include "duckdb/common/encryption_state.hpp"
#include "duckdb/common/exception.hpp"
#include "duckdb/common/serializer/memory_stream.hpp"
#include "duckdb/main/attached_database.hpp"
#include "duckdb/main/config.hpp"
#include "duckdb/main/database.hpp"
#include "duckdb/storage/buffer_manager.hpp"
#include "duckdb/storage/metadata/metadata_reader.hpp"
#include "duckdb/storage/metadata/metadata_writer.hpp"
#include "duckdb/storage/storage_manager.hpp"
#include "mbedtls_wrapper.hpp"

#include <algorithm>
#include <cstring>

namespace duckdb {

const char MainHeader::MAGIC_BYTES[] = "DUCK";
const char MainHeader::CANARY[] = "DUCKKEY";

void SerializeVersionNumber(WriteStream &ser, const string &version_str) {
	data_t version[MainHeader::MAX_VERSION_SIZE];
	memset(version, 0, MainHeader::MAX_VERSION_SIZE);
	memcpy(version, version_str.c_str(), MinValue<idx_t>(version_str.size(), MainHeader::MAX_VERSION_SIZE));
	ser.WriteData(version, MainHeader::MAX_VERSION_SIZE);
}

void SerializeSalt(WriteStream &ser, data_ptr_t salt_p) {
	data_t salt[MainHeader::SALT_LEN];
	memset(salt, 0, MainHeader::SALT_LEN);
	memcpy(salt, salt_p, MainHeader::SALT_LEN);
	ser.WriteData(salt, MainHeader::SALT_LEN);
}

void SerializeEncryptionMetadata(WriteStream &ser, data_ptr_t metadata_p) {
	data_t metadata[MainHeader::ENCRYPTION_METADATA_LEN];
	memset(metadata, 0, MainHeader::ENCRYPTION_METADATA_LEN);
	memcpy(metadata, metadata_p, MainHeader::ENCRYPTION_METADATA_LEN);
	ser.WriteData(metadata, MainHeader::ENCRYPTION_METADATA_LEN);
}

void DeserializeVersionNumber(ReadStream &stream, data_t *dest) {
	memset(dest, 0, MainHeader::MAX_VERSION_SIZE);
	stream.ReadData(dest, MainHeader::MAX_VERSION_SIZE);
}

void DeserializeEncryptionData(ReadStream &stream, data_t *dest, idx_t size) {
	memset(dest, 0, size);
	stream.ReadData(dest, size);
}

void GenerateSalt(AttachedDatabase &db, uint8_t *salt, StorageManagerOptions &options) {
	memset(salt, 0, MainHeader::SALT_LEN);
	duckdb_mbedtls::MbedTlsWrapper::AESStateMBEDTLS::GenerateRandomDataStatic(salt, MainHeader::SALT_LEN);
}

void EncryptCanary(MainHeader &main_header, const shared_ptr<EncryptionState> &encryption_state,
                   const_data_ptr_t derived_key) {

	uint8_t canary_buffer[MainHeader::CANARY_BYTE_SIZE];

	// we zero-out the iv and the (not yet) encrypted canary
	uint8_t iv[16];
	memset(iv, 0, sizeof(iv));
	memset(canary_buffer, 0, MainHeader::CANARY_BYTE_SIZE);

	encryption_state->InitializeEncryption(iv, MainHeader::AES_NONCE_LEN, derived_key,
	                                       MainHeader::DEFAULT_ENCRYPTION_KEY_LENGTH);
	encryption_state->Process(reinterpret_cast<const_data_ptr_t>(MainHeader::CANARY), MainHeader::CANARY_BYTE_SIZE,
	                          canary_buffer, MainHeader::CANARY_BYTE_SIZE);

	main_header.SetEncryptedCanary(canary_buffer);
}

bool DecryptCanary(MainHeader &main_header, const shared_ptr<EncryptionState> &encryption_state,
                   const_data_ptr_t derived_key) {
	// just zero-out the iv
	uint8_t iv[16];
	memset(iv, 0, sizeof(iv));

	//! allocate a buffer for the decrypted canary
	data_t decrypted_canary[MainHeader::CANARY_BYTE_SIZE];
	memset(decrypted_canary, 0, MainHeader::CANARY_BYTE_SIZE);

	//! Decrypt the canary
	encryption_state->InitializeDecryption(iv, MainHeader::AES_NONCE_LEN, derived_key,
	                                       MainHeader::DEFAULT_ENCRYPTION_KEY_LENGTH);
	encryption_state->Process(main_header.GetEncryptedCanary(), MainHeader::CANARY_BYTE_SIZE, decrypted_canary,
	                          MainHeader::CANARY_BYTE_SIZE);

	//! compare if the decrypted canary is correct
	if (memcmp(decrypted_canary, MainHeader::CANARY, MainHeader::CANARY_BYTE_SIZE) != 0) {
		return false;
	}

	return true;
}

void MainHeader::Write(WriteStream &ser) {
	ser.WriteData(const_data_ptr_cast(MAGIC_BYTES), MAGIC_BYTE_SIZE);
	ser.Write<uint64_t>(version_number);
	for (idx_t i = 0; i < FLAG_COUNT; i++) {
		ser.Write<uint64_t>(flags[i]);
	}

	SerializeVersionNumber(ser, DuckDB::LibraryVersion());
	SerializeVersionNumber(ser, DuckDB::SourceID());

	if (flags[0] == MainHeader::ENCRYPTED_DATABASE_FLAG) {
		SerializeEncryptionMetadata(ser, encryption_metadata);
		SerializeSalt(ser, salt);
		SerializeEncryptionMetadata(ser, encrypted_canary);
	}
}

void MainHeader::CheckMagicBytes(FileHandle &handle) {
	data_t magic_bytes[MAGIC_BYTE_SIZE];
	if (handle.GetFileSize() < MainHeader::MAGIC_BYTE_SIZE + MainHeader::MAGIC_BYTE_OFFSET) {
		throw IOException("The file \"%s\" exists, but it is not a valid DuckDB database file!", handle.path);
	}
	handle.Read(magic_bytes, MainHeader::MAGIC_BYTE_SIZE, MainHeader::MAGIC_BYTE_OFFSET);
	if (memcmp(magic_bytes, MainHeader::MAGIC_BYTES, MainHeader::MAGIC_BYTE_SIZE) != 0) {
		throw IOException("The file \"%s\" exists, but it is not a valid DuckDB database file!", handle.path);
	}
}

MainHeader MainHeader::Read(ReadStream &source) {
	data_t magic_bytes[MAGIC_BYTE_SIZE];
	MainHeader header;
	source.ReadData(magic_bytes, MainHeader::MAGIC_BYTE_SIZE);
	if (memcmp(magic_bytes, MainHeader::MAGIC_BYTES, MainHeader::MAGIC_BYTE_SIZE) != 0) {
		throw IOException("The file is not a valid DuckDB database file!");
	}
	header.version_number = source.Read<uint64_t>();
	// check the version number
	if (header.version_number < VERSION_NUMBER_LOWER || header.version_number > VERSION_NUMBER_UPPER) {
		auto version = GetDuckDBVersion(header.version_number);
		string version_text;
		if (!version.empty()) {
			// known version
			version_text = "DuckDB version " + string(version);
		} else {
			version_text = string("an ") +
			               (VERSION_NUMBER_UPPER > header.version_number ? "older development" : "newer") +
			               string(" version of DuckDB");
		}
		throw IOException(
		    "Trying to read a database file with version number %lld, but we can only read versions between %lld and "
		    "%lld.\n"
		    "The database file was created with %s.\n\n"
		    "Newer DuckDB version might introduce backward incompatible changes (possibly guarded by compatibility "
		    "settings)"
		    "See the storage page for migration strategy and more information: https://duckdb.org/internals/storage",
		    header.version_number, VERSION_NUMBER_LOWER, VERSION_NUMBER_UPPER, version_text);
	}
	// read the flags
	for (idx_t i = 0; i < FLAG_COUNT; i++) {
		header.flags[i] = source.Read<uint64_t>();
	}

	DeserializeVersionNumber(source, header.library_git_desc);
	DeserializeVersionNumber(source, header.library_git_hash);

	if (header.flags[0] == MainHeader::ENCRYPTED_DATABASE_FLAG) {
		DeserializeEncryptionData(source, header.encryption_metadata, MainHeader::ENCRYPTION_METADATA_LEN);
		DeserializeEncryptionData(source, header.salt, MainHeader::SALT_LEN);
		DeserializeEncryptionData(source, header.encrypted_canary, MainHeader::CANARY_BYTE_SIZE);
	}
	return header;
}

void DatabaseHeader::Write(WriteStream &ser) {
	ser.Write<uint64_t>(iteration);
	ser.Write<idx_t>(meta_block);
	ser.Write<idx_t>(free_list);
	ser.Write<uint64_t>(block_count);
	ser.Write<idx_t>(block_alloc_size);
	ser.Write<idx_t>(vector_size);
	ser.Write<idx_t>(serialization_compatibility);
}

DatabaseHeader DatabaseHeader::Read(const MainHeader &main_header, ReadStream &source) {
	DatabaseHeader header;
	header.iteration = source.Read<uint64_t>();
	header.meta_block = source.Read<idx_t>();
	header.free_list = source.Read<idx_t>();
	header.block_count = source.Read<uint64_t>();
	header.block_alloc_size = source.Read<idx_t>();

	// backwards compatibility
	if (!header.block_alloc_size) {
		header.block_alloc_size = DEFAULT_BLOCK_ALLOC_SIZE;
	}

	header.vector_size = source.Read<idx_t>();
	if (!header.vector_size) {
		// backwards compatibility
		header.vector_size = DEFAULT_STANDARD_VECTOR_SIZE;
	}
	if (header.vector_size != STANDARD_VECTOR_SIZE) {
		throw IOException("Cannot read database file: DuckDB's compiled vector size is %llu bytes, but the file has a "
		                  "vector size of %llu bytes.",
		                  STANDARD_VECTOR_SIZE, header.vector_size);
	}
	if (main_header.version_number == 64) {
		// version number 64 does not have the serialization compatibility in the file - default to 1
		header.serialization_compatibility = 1;
	} else {
		// read from the file
		header.serialization_compatibility = source.Read<idx_t>();
	}
	return header;
}

template <class T>
void SerializeHeaderStructure(T header, data_ptr_t ptr) {
	MemoryStream ser(ptr, Storage::FILE_HEADER_SIZE);
	header.Write(ser);
}

MainHeader DeserializeMainHeader(data_ptr_t ptr) {
	MemoryStream source(ptr, Storage::FILE_HEADER_SIZE);
	return MainHeader::Read(source);
}

DatabaseHeader DeserializeDatabaseHeader(const MainHeader &main_header, data_ptr_t ptr) {
	MemoryStream source(ptr, Storage::FILE_HEADER_SIZE);
	return DatabaseHeader::Read(main_header, source);
}

SingleFileBlockManager::SingleFileBlockManager(AttachedDatabase &db_p, const string &path_p,
                                               const StorageManagerOptions &options)
    : BlockManager(BufferManager::GetBufferManager(db_p), options.block_alloc_size, options.block_header_size),
      db(db_p), path(path_p), header_buffer(Allocator::Get(db_p), FileBufferType::MANAGED_BUFFER,
                                            Storage::FILE_HEADER_SIZE - options.block_header_size.GetIndex(),
                                            options.block_header_size.GetIndex()),
      iteration_count(0), options(options) {
}

FileOpenFlags SingleFileBlockManager::GetFileFlags(bool create_new) const {
	FileOpenFlags result;
	if (options.read_only) {
		D_ASSERT(!create_new);
		result = FileFlags::FILE_FLAGS_READ | FileFlags::FILE_FLAGS_NULL_IF_NOT_EXISTS | FileLockType::READ_LOCK;
	} else {
		result = FileFlags::FILE_FLAGS_WRITE | FileFlags::FILE_FLAGS_READ | FileLockType::WRITE_LOCK;
		if (create_new) {
			result |= FileFlags::FILE_FLAGS_FILE_CREATE;
		}
	}
	if (options.use_direct_io) {
		result |= FileFlags::FILE_FLAGS_DIRECT_IO;
	}
	// database files can be read from in parallel
	result |= FileFlags::FILE_FLAGS_PARALLEL_ACCESS;
	return result;
}

void SingleFileBlockManager::AddStorageVersionTag() {
	db.tags["storage_version"] = GetStorageVersionName(options.storage_version.GetIndex());
}

uint64_t SingleFileBlockManager::GetVersionNumber() {
	uint64_t version_number = VERSION_NUMBER;
	if (options.storage_version.GetIndex() >= 4) {
		version_number = 65;
	}
	return version_number;
}

MainHeader ConstructMainHeader(idx_t version_number) {
	MainHeader main_header;
	main_header.version_number = version_number;
	memset(main_header.flags, 0, sizeof(uint64_t) * MainHeader::FLAG_COUNT);
	return main_header;
}

void SingleFileBlockManager::StoreEncryptedCanary(DatabaseInstance &db, MainHeader &main_header, const string &key_id) {
	const_data_ptr_t key = EncryptionEngine::GetKeyFromCache(db, key_id);
	// Encrypt canary with the derived key
	auto encryption_state =
	    db.GetEncryptionUtil()->CreateEncryptionState(key, MainHeader::DEFAULT_ENCRYPTION_KEY_LENGTH);
	EncryptCanary(main_header, encryption_state, key);
}

void SingleFileBlockManager::StoreSalt(MainHeader &main_header, data_ptr_t salt) {
	main_header.SetSalt(salt);
}

void SingleFileBlockManager::StoreEncryptionMetadata(MainHeader &main_header) const {

	//! first byte is the key derivation function used (kdf)
	//! second byte is for the usage of AAD
	//! third byte is for the cipher used
	//! the subsequent byte is empty
	//! the last 4 bytes are the key length

	uint8_t metadata[MainHeader::ENCRYPTION_METADATA_LEN];
	memset(metadata, 0, MainHeader::ENCRYPTION_METADATA_LEN);
	data_ptr_t offset = metadata;

	Store<uint8_t>(options.encryption_options.kdf, offset);
	offset++;
	Store<uint8_t>(options.encryption_options.additional_authenticated_data, offset);
	offset++;
	Store<uint8_t>(options.encryption_options.cipher, offset);
	offset += 2;
	Store<uint32_t>(options.encryption_options.key_length, offset);

	main_header.SetEncryptionMetadata(metadata);
}

<<<<<<< HEAD
void SingleFileBlockManager::CheckKey(MainHeader &main_header, const_data_ptr_t derived_key) const {
	auto encryption_state = db.GetDatabase().GetEncryptionUtil()->CreateEncryptionState(
	    derived_key, MainHeader::DEFAULT_ENCRYPTION_KEY_LENGTH);
	if (!DecryptCanary(main_header, encryption_state, derived_key)) {
		throw IOException("Wrong encryption key used to open the database file");
	}
}

void SingleFileBlockManager::CheckAndAddEncryptionKey(MainHeader &main_header, const string &user_key) {

	//! Get the stored salt
	uint8_t salt[MainHeader::SALT_LEN];
	memset(salt, 0, MainHeader::SALT_LEN);
	memcpy(salt, main_header.GetSalt(), MainHeader::SALT_LEN);

	//! Derive the encryption key
	data_t derived_key[MainHeader::DEFAULT_ENCRYPTION_KEY_LENGTH];
	EncryptionKeyManager::DeriveKey(user_key, salt, derived_key);

	//! Check if key is correct
	CheckKey(main_header, derived_key);

	//! add new key to cache
	options.encryption_options.derived_key_id = EncryptionEngine::AddKeyToCache(db.GetDatabase(), derived_key);
}

void SingleFileBlockManager::CreateNewDatabase(optional_ptr<ClientContext> context, optional_ptr<string> encryption_key,
                                               bool encryption_on_attach) {
=======
void SingleFileBlockManager::CreateNewDatabase(optional_ptr<ClientContext> context, StorageOptions &storage_options) {
>>>>>>> c2aee8f9
	auto flags = GetFileFlags(true);

	// open the RDBMS handle
	auto &fs = FileSystem::Get(db);
	handle = fs.OpenFile(path, flags);
	header_buffer.Clear();

	options.version_number = GetVersionNumber();
	db.GetStorageManager().SetStorageVersion(options.storage_version.GetIndex());
	AddStorageVersionTag();

	MainHeader main_header = ConstructMainHeader(options.version_number.GetIndex());
	auto &config = DBConfig::GetConfig(*context);

	if (options.encryption_options.encryption_enabled) {
		main_header.flags[0] = MainHeader::ENCRYPTED_DATABASE_FLAG;

		//! we generate a random salt for each password
		uint8_t salt[MainHeader::SALT_LEN];
		GenerateSalt(db, salt, options);

		// Derive the encryption key and add it to cache
		data_t derived_key[MainHeader::DEFAULT_ENCRYPTION_KEY_LENGTH];
<<<<<<< HEAD
		if (encryption_on_attach) {
			//! key given with ATTACH
			EncryptionKeyManager::DeriveKey(*encryption_key, salt, derived_key);
		} else if (!config.options.user_key.empty()) {
			//! user key given in command line (with -key '')
			EncryptionKeyManager::DeriveKey(config.options.user_key, salt, derived_key);
		} else if (config.options.full_encryption && !config.options.master_key.empty()) {
			//! master key used to encrypt/decrypt all files (in command line with -master_key '')
			EncryptionKeyManager::DeriveKey(config.options.master_key, salt, derived_key);
		} else {
			throw CatalogException("Cannot create a new database without a key");
		}

=======
		EncryptionKeyManager::DeriveKey(storage_options.encryption_key, salt, derived_key);
>>>>>>> c2aee8f9
		options.encryption_options.derived_key_id = EncryptionEngine::AddKeyToCache(db.GetDatabase(), derived_key);

		//! Store all metadata in the main header
		StoreEncryptionMetadata(main_header);
		StoreSalt(main_header, salt);
		StoreEncryptedCanary(db.GetDatabase(), main_header, options.encryption_options.derived_key_id);
	}

	SerializeHeaderStructure<MainHeader>(main_header, header_buffer.buffer);
	//! the main database header is written
	ChecksumAndWrite(context, header_buffer, 0, true);

	// write the database headers
	// initialize meta_block and free_list to INVALID_BLOCK because the database file does not contain any actual
	// content yet
	DatabaseHeader h1;
	// header 1
	h1.iteration = 0;
	h1.meta_block = idx_t(INVALID_BLOCK);
	h1.free_list = idx_t(INVALID_BLOCK);
	h1.block_count = 0;
	// We create the SingleFileBlockManager with the desired block allocation size before calling CreateNewDatabase.
	h1.block_alloc_size = GetBlockAllocSize();
	h1.vector_size = STANDARD_VECTOR_SIZE;
	h1.serialization_compatibility = options.storage_version.GetIndex();
	SerializeHeaderStructure<DatabaseHeader>(h1, header_buffer.buffer);
	ChecksumAndWrite(context, header_buffer, Storage::FILE_HEADER_SIZE);

	// header 2
	DatabaseHeader h2;
	h2.iteration = 0;
	h2.meta_block = idx_t(INVALID_BLOCK);
	h2.free_list = idx_t(INVALID_BLOCK);
	h2.block_count = 0;
	// We create the SingleFileBlockManager with the desired block allocation size before calling CreateNewDatabase.
	h2.block_alloc_size = GetBlockAllocSize();
	h2.vector_size = STANDARD_VECTOR_SIZE;
	h2.serialization_compatibility = options.storage_version.GetIndex();
	SerializeHeaderStructure<DatabaseHeader>(h2, header_buffer.buffer);
	ChecksumAndWrite(context, header_buffer, Storage::FILE_HEADER_SIZE * 2ULL);

	// ensure that writing to disk is completed before returning
	handle->Sync();
	// we start with h2 as active_header, this way our initial write will be in h1
	iteration_count = 0;
	active_header = 1;
	max_block = 0;
}

<<<<<<< HEAD
void SingleFileBlockManager::LoadExistingDatabase(optional_ptr<string> encryption_key, bool encryption_on_attach) {
=======
void SingleFileBlockManager::LoadExistingDatabase(StorageOptions &storage_options) {
>>>>>>> c2aee8f9
	auto flags = GetFileFlags(false);

	// open the RDBMS handle
	auto &fs = FileSystem::Get(db);
	handle = fs.OpenFile(path, flags);
	if (!handle) {
		// this can only happen in read-only mode - as that is when we set FILE_FLAGS_NULL_IF_NOT_EXISTS
		throw IOException("Cannot open database \"%s\" in read-only mode: database does not exist", path);
	}

	MainHeader::CheckMagicBytes(*handle);
	// otherwise, we check the metadata of the file
	ReadAndChecksum(header_buffer, 0, true);

	uint64_t delta = 0;
	if (GetBlockHeaderSize() > DEFAULT_BLOCK_HEADER_STORAGE_SIZE) {
		delta = GetBlockHeaderSize() - DEFAULT_BLOCK_HEADER_STORAGE_SIZE;
	}

	MainHeader main_header = DeserializeMainHeader(header_buffer.buffer - delta);
	auto &config = DBConfig::GetConfig(db.GetDatabase());

	if (!main_header.IsEncrypted() && options.encryption_options.encryption_enabled) {
		// database is not encrypted, but is tried to be opened with a key
		if (config.options.full_encryption) {
			throw CatalogException("A master key is found, but database \"%s\" is not encrypted", path);
		}
		throw CatalogException("A key is specified, but database \"%s\" is not encrypted", path);
	}

	if (main_header.IsEncrypted() && !options.encryption_options.encryption_enabled) {
		throw CatalogException("Cannot open encrypted database \"%s\" without a key", path);
	} else if (main_header.IsEncrypted() && options.encryption_options.encryption_enabled && encryption_on_attach) {
		// encryption is set, check if the given key upon attach is correct
		CheckAndAddEncryptionKey(main_header, *encryption_key, false);
	} else if (main_header.IsEncrypted() && !config.options.user_key.empty()) {
		//! A new (encrypted) database is added through the CLI
		//! If a user key is given, let's try this key
		//! If it succeeds, we put the key in cache
		CheckAndAddEncryptionKey(main_header, config.options.user_key);
	} else if (config.options.full_encryption) {
		if (EncryptionEngine::ContainsKey(db.GetDatabase(), "master_key")) {
			//! If the master key is already in cache
			//! Check if the derived key is correct
			//! And put the derived key in cache - if it is correct
			CheckKey(main_header, EncryptionEngine::GetKeyFromCache(db.GetDatabase(), "master_key"));
		} else if (!config.options.master_key.empty() && !ContainsKey("master_key")) {
			//! if a master key is present, and cache does not contain master key
			//! add master key to cache (note; in plaintext)
			AddKeyToCache(config.options.master_key, "master_key", true);
			//! Check if master key is correct, and add the derived key
			CheckAndAddEncryptionKey(main_header, GetKeyFromCache("master_key"), true);
		} else if (!ContainsKey("master_key")) {
			//! no master key given and key is not in cache, but full encryption is set
			throw CatalogException(
			    "Full encryption is set, but cannot encrypt or decrypt a database without a master key", path);
		}
	}

	if (main_header.IsEncrypted() && !options.encryption_options.encryption_enabled) {
		// Todo; look if keys are stored in DuckDB secrets
		// then automatically derive that key
		throw CatalogException("Cannot open encrypted database \"%s\" without a key", path);
	}

	if (!main_header.IsEncrypted() && options.encryption_options.encryption_enabled) {
		// database is not encrypted, but is tried to be opened with a key
		throw CatalogException("A key is specified, but database \"%s\" is not encrypted", path);

	} else if (main_header.IsEncrypted()) {
		//! Get the stored salt
		uint8_t salt[MainHeader::SALT_LEN];
		memset(salt, 0, MainHeader::SALT_LEN);
		memcpy(salt, main_header.GetSalt(), MainHeader::SALT_LEN);

		//! Check if the correct key is used to decrypt the database
		// Derive the encryption key and add it to cache
		data_t derived_key[MainHeader::DEFAULT_ENCRYPTION_KEY_LENGTH];
		EncryptionKeyManager::DeriveKey(storage_options.encryption_key, salt, derived_key);
		auto encryption_state = db.GetDatabase().GetEncryptionUtil()->CreateEncryptionState(
		    derived_key, MainHeader::DEFAULT_ENCRYPTION_KEY_LENGTH);
		if (!DecryptCanary(main_header, encryption_state, derived_key)) {
			throw IOException("Wrong encryption key used to open the database file");
		}

		options.encryption_options.derived_key_id = EncryptionEngine::AddKeyToCache(db.GetDatabase(), derived_key);
	}

	options.version_number = main_header.version_number;

	// read the database headers from disk
	DatabaseHeader h1;
	ReadAndChecksum(header_buffer, Storage::FILE_HEADER_SIZE);
	h1 = DeserializeDatabaseHeader(main_header, header_buffer.buffer);

	DatabaseHeader h2;
	ReadAndChecksum(header_buffer, Storage::FILE_HEADER_SIZE * 2ULL);
	h2 = DeserializeDatabaseHeader(main_header, header_buffer.buffer);

	// check the header with the highest iteration count
	if (h1.iteration > h2.iteration) {
		// h1 is active header
		active_header = 0;
		Initialize(h1, GetOptionalBlockAllocSize());
	} else {
		// h2 is active header
		active_header = 1;
		Initialize(h2, GetOptionalBlockAllocSize());
	}
	AddStorageVersionTag();
	LoadFreeList();
}

void SingleFileBlockManager::CheckChecksum(data_ptr_t start_ptr, uint64_t delta, bool skip_block_header) const {
	uint64_t stored_checksum;
	uint64_t computed_checksum;

	if (skip_block_header && delta > 0) {
		//! Even with encryption enabled, the main header should be plaintext
		stored_checksum = Load<uint64_t>(start_ptr);
		computed_checksum = Checksum(start_ptr + DEFAULT_BLOCK_HEADER_STORAGE_SIZE, GetBlockSize() + delta);
	} else {
		//! We do have to decrypt other headers
		stored_checksum = Load<uint64_t>(start_ptr + delta);
		computed_checksum = Checksum(start_ptr + GetBlockHeaderSize(), GetBlockSize());
	}

	// verify the checksum
	if (stored_checksum != computed_checksum) {
		throw IOException("Corrupt database file: computed checksum %llu does not match stored checksum %llu in block "
		                  "at location %llu",
		                  computed_checksum, stored_checksum, start_ptr);
	}
}

void SingleFileBlockManager::CheckChecksum(FileBuffer &block, uint64_t location, uint64_t delta,
                                           bool skip_block_header) const {
	uint64_t stored_checksum;
	uint64_t computed_checksum;

	if (skip_block_header && delta > 0) {
		//! Even with encryption enabled, the main header should be plaintext
		stored_checksum = Load<uint64_t>(block.InternalBuffer());
		computed_checksum = Checksum(block.buffer - delta, block.Size() + delta);
	} else {
		//! We do have to decrypt other headers
		stored_checksum = Load<uint64_t>(block.InternalBuffer() + delta);
		computed_checksum = Checksum(block.buffer, block.Size());
	}

	// verify the checksum
	if (stored_checksum != computed_checksum) {
		throw IOException("Corrupt database file: computed checksum %llu does not match stored checksum %llu in block "
		                  "at location %llu",
		                  computed_checksum, stored_checksum, location);
	}
}

void SingleFileBlockManager::ReadAndChecksum(FileBuffer &block, uint64_t location, bool skip_block_header) const {
	// read the buffer from disk
	block.Read(*handle, location);

	//! calculate delta header bytes (if any)
	uint64_t delta = GetBlockHeaderSize() - Storage::DEFAULT_BLOCK_HEADER_SIZE;

	if (options.encryption_options.encryption_enabled && !skip_block_header) {
		auto key_id = options.encryption_options.derived_key_id;
		EncryptionEngine::DecryptBlock(db.GetDatabase(), key_id, block.InternalBuffer(), block.Size(), delta);
	}

	CheckChecksum(block, location, delta, skip_block_header);
}

void SingleFileBlockManager::ChecksumAndWrite(optional_ptr<ClientContext> context, FileBuffer &block, uint64_t location,
                                              bool skip_block_header) const {
	auto delta = GetBlockHeaderSize() - Storage::DEFAULT_BLOCK_HEADER_SIZE;
	uint64_t checksum;

	if (skip_block_header && delta > 0) {
		//! This happens only for the main database header
		//! We do not encrypt the main database header
		memmove(block.InternalBuffer() + Storage::DEFAULT_BLOCK_HEADER_SIZE, block.buffer, block.Size());
		//! zero out the last bytes of the block
		memset(block.InternalBuffer() + block.Size() + Storage::DEFAULT_BLOCK_HEADER_SIZE, 0, delta);
		checksum = Checksum(block.buffer - delta, block.Size() + delta);
		delta = 0;
	} else {
		checksum = Checksum(block.buffer, block.Size());
	}

	Store<uint64_t>(checksum, block.InternalBuffer() + delta);

	// encrypt if required
	unique_ptr<FileBuffer> temp_buffer_manager;
	if (options.encryption_options.encryption_enabled && !skip_block_header) {
		auto key_id = options.encryption_options.derived_key_id;
		temp_buffer_manager =
		    make_uniq<FileBuffer>(Allocator::Get(db), block.GetBufferType(), block.Size(), GetBlockHeaderSize());
		EncryptionEngine::EncryptBlock(db.GetDatabase(), key_id, block, *temp_buffer_manager, delta);
		temp_buffer_manager->Write(context, *handle, location);
	} else {
		block.Write(context, *handle, location);
	}
}

void SingleFileBlockManager::Initialize(const DatabaseHeader &header, const optional_idx block_alloc_size) {
	free_list_id = header.free_list;
	meta_block = header.meta_block;
	iteration_count = header.iteration;
	max_block = NumericCast<block_id_t>(header.block_count);
	if (options.storage_version.IsValid()) {
		// storage version specified explicity - use requested storage version
		auto requested_compat_version = options.storage_version.GetIndex();
		if (requested_compat_version < header.serialization_compatibility) {
			throw InvalidInputException(
			    "Error opening \"%s\": cannot initialize database with storage version %d - which is lower than what "
			    "the database itself uses (%d). The storage version of an existing database cannot be lowered.",
			    path, requested_compat_version, header.serialization_compatibility);
		}
	} else {
		// load storage version from header
		options.storage_version = header.serialization_compatibility;
	}
	if (header.serialization_compatibility > SerializationCompatibility::Latest().serialization_version) {
		throw InvalidInputException(
		    "Error opening \"%s\": file was written with a storage version greater than the latest version supported "
		    "by this DuckDB instance. Try opening the file with a newer version of DuckDB.",
		    path);
	}

	db.GetStorageManager().SetStorageVersion(options.storage_version.GetIndex());

	if (block_alloc_size.IsValid() && block_alloc_size.GetIndex() != header.block_alloc_size) {
		throw InvalidInputException(
		    "Error opening \"%s\": cannot initialize the same database with a different block size: provided block "
		    "size: %llu, file block size: %llu",
		    path, GetBlockAllocSize(), header.block_alloc_size);
	}

	SetBlockAllocSize(header.block_alloc_size);
}

void SingleFileBlockManager::LoadFreeList() {
	MetaBlockPointer free_pointer(free_list_id, 0);
	if (!free_pointer.IsValid()) {
		// no free list
		return;
	}
	MetadataReader reader(GetMetadataManager(), free_pointer, nullptr, BlockReaderType::REGISTER_BLOCKS);
	auto free_list_count = reader.Read<uint64_t>();
	free_list.clear();
	for (idx_t i = 0; i < free_list_count; i++) {
		auto block = reader.Read<block_id_t>();
		free_list.insert(block);
		newly_freed_list.insert(block);
	}
	auto multi_use_blocks_count = reader.Read<uint64_t>();
	multi_use_blocks.clear();
	for (idx_t i = 0; i < multi_use_blocks_count; i++) {
		auto block_id = reader.Read<block_id_t>();
		auto usage_count = reader.Read<uint32_t>();
		multi_use_blocks[block_id] = usage_count;
	}
	GetMetadataManager().Read(reader);
	GetMetadataManager().MarkBlocksAsModified();
}

bool SingleFileBlockManager::IsRootBlock(MetaBlockPointer root) {
	return root.block_pointer == meta_block;
}

block_id_t SingleFileBlockManager::GetFreeBlockId() {
	lock_guard<mutex> lock(block_lock);
	block_id_t block;
	if (!free_list.empty()) {
		// The free list is not empty, so we take its first element.
		block = *free_list.begin();
		// erase the entry from the free list again
		free_list.erase(free_list.begin());
		newly_freed_list.erase(block);
	} else {
		block = max_block++;
	}
	return block;
}

block_id_t SingleFileBlockManager::PeekFreeBlockId() {
	lock_guard<mutex> lock(block_lock);
	if (!free_list.empty()) {
		return *free_list.begin();
	} else {
		return max_block;
	}
}

void SingleFileBlockManager::MarkBlockAsFree(block_id_t block_id) {
	lock_guard<mutex> lock(block_lock);
	D_ASSERT(block_id >= 0);
	D_ASSERT(block_id < max_block);
	if (free_list.find(block_id) != free_list.end()) {
		throw InternalException("MarkBlockAsFree called but block %llu was already freed!", block_id);
	}
	multi_use_blocks.erase(block_id);
	free_list.insert(block_id);
	newly_freed_list.insert(block_id);
}

void SingleFileBlockManager::MarkBlockAsUsed(block_id_t block_id) {
	lock_guard<mutex> lock(block_lock);
	D_ASSERT(block_id >= 0);
	if (max_block <= block_id) {
		// the block is past the current max_block
		// in this case we need to increment  "max_block" to "block_id"
		// any blocks in the middle are added to the free list
		// i.e. if max_block = 0, and block_id = 3, we need to add blocks 1 and 2 to the free list
		while (max_block < block_id) {
			free_list.insert(max_block);
			max_block++;
		}
		max_block++;
	} else if (free_list.find(block_id) != free_list.end()) {
		// block is currently in the free list - erase
		free_list.erase(block_id);
		newly_freed_list.erase(block_id);
	} else {
		// block is already in use - increase reference count
		IncreaseBlockReferenceCountInternal(block_id);
	}
}

void SingleFileBlockManager::MarkBlockAsModified(block_id_t block_id) {
	lock_guard<mutex> lock(block_lock);
	D_ASSERT(block_id >= 0);
	D_ASSERT(block_id < max_block);

	// check if the block is a multi-use block
	auto entry = multi_use_blocks.find(block_id);
	if (entry != multi_use_blocks.end()) {
		// it is! reduce the reference count of the block
		entry->second--;
		// check the reference count: is the block still a multi-use block?
		if (entry->second <= 1) {
			// no longer a multi-use block!
			multi_use_blocks.erase(entry);
		}
		return;
	}
	// Check for multi-free
	// TODO: Fix the bug that causes this assert to fire, then uncomment it.
	// D_ASSERT(modified_blocks.find(block_id) == modified_blocks.end());
	D_ASSERT(free_list.find(block_id) == free_list.end());
	modified_blocks.insert(block_id);
}

void SingleFileBlockManager::IncreaseBlockReferenceCountInternal(block_id_t block_id) {
	D_ASSERT(block_id >= 0);
	D_ASSERT(block_id < max_block);
	D_ASSERT(free_list.find(block_id) == free_list.end());
	auto entry = multi_use_blocks.find(block_id);
	if (entry != multi_use_blocks.end()) {
		entry->second++;
	} else {
		multi_use_blocks[block_id] = 2;
	}
}

void SingleFileBlockManager::VerifyBlocks(const unordered_map<block_id_t, idx_t> &block_usage_count) {
	// probably don't need this?
	lock_guard<mutex> lock(block_lock);
	// all blocks should be accounted for - either in the block_usage_count, or in the free list
	set<block_id_t> referenced_blocks;
	for (auto &block : block_usage_count) {
		if (block.first == INVALID_BLOCK) {
			continue;
		}
		if (block.first >= max_block) {
			throw InternalException("Block %lld is used, but it is bigger than the max block %d", block.first,
			                        max_block);
		}
		referenced_blocks.insert(block.first);
		if (block.second > 1) {
			// multi-use block
			auto entry = multi_use_blocks.find(block.first);
			if (entry == multi_use_blocks.end()) {
				throw InternalException("Block %lld was used %llu times, but not present in multi_use_blocks",
				                        block.first, block.second);
			}
			if (entry->second != block.second) {
				throw InternalException(
				    "Block %lld was used %llu times, but multi_use_blocks says it is used %llu times", block.first,
				    block.second, entry->second);
			}
		} else {
			D_ASSERT(block.second > 0);
			auto entry = free_list.find(block.first);
			if (entry != free_list.end()) {
				throw InternalException("Block %lld was used, but it is present in the free list", block.first);
			}
		}
	}
	for (auto &free_block : free_list) {
		referenced_blocks.insert(free_block);
	}
	if (referenced_blocks.size() != NumericCast<idx_t>(max_block)) {
		// not all blocks are accounted for
		string missing_blocks;
		for (block_id_t i = 0; i < max_block; i++) {
			if (referenced_blocks.find(i) == referenced_blocks.end()) {
				if (!missing_blocks.empty()) {
					missing_blocks += ", ";
				}
				missing_blocks += to_string(i);
			}
		}
		throw InternalException(
		    "Blocks %s were neither present in the free list or in the block_usage_count (max block %lld)",
		    missing_blocks, max_block);
	}
}

void SingleFileBlockManager::IncreaseBlockReferenceCount(block_id_t block_id) {
	lock_guard<mutex> lock(block_lock);
	IncreaseBlockReferenceCountInternal(block_id);
}

idx_t SingleFileBlockManager::GetMetaBlock() {
	return meta_block;
}

idx_t SingleFileBlockManager::TotalBlocks() {
	lock_guard<mutex> lock(block_lock);
	return NumericCast<idx_t>(max_block);
}

idx_t SingleFileBlockManager::FreeBlocks() {
	lock_guard<mutex> lock(block_lock);
	return free_list.size();
}

bool SingleFileBlockManager::IsRemote() {
	return !handle->OnDiskFile();
}

unique_ptr<Block> SingleFileBlockManager::ConvertBlock(block_id_t block_id, FileBuffer &source_buffer) {
	D_ASSERT(source_buffer.AllocSize() == GetBlockAllocSize());
	return make_uniq<Block>(source_buffer, block_id);
}

unique_ptr<Block> SingleFileBlockManager::CreateBlock(block_id_t block_id, FileBuffer *source_buffer) {
	unique_ptr<Block> result;
	if (source_buffer) {
		result = ConvertBlock(block_id, *source_buffer);
	} else {
		result = make_uniq<Block>(Allocator::Get(db), block_id, *this);
	}
	result->Initialize(options.debug_initialize);
	return result;
}

idx_t SingleFileBlockManager::GetBlockLocation(block_id_t block_id) const {
	return BLOCK_START + NumericCast<idx_t>(block_id) * GetBlockAllocSize();
}

void SingleFileBlockManager::ReadBlock(data_ptr_t internal_buffer, uint64_t block_size, bool skip_block_header) const {
	//! calculate delta header bytes (if any)
	uint64_t delta = GetBlockHeaderSize() - Storage::DEFAULT_BLOCK_HEADER_SIZE;

	if (options.encryption_options.encryption_enabled && !skip_block_header) {
		EncryptionEngine::DecryptBlock(db.GetDatabase(), options.encryption_options.derived_key_id, internal_buffer,
		                               block_size, delta);
	}

	CheckChecksum(internal_buffer, delta, skip_block_header);
}

void SingleFileBlockManager::ReadBlock(Block &block, bool skip_block_header) const {
	// read the buffer from disk
	auto location = GetBlockLocation(block.id);
	block.Read(*handle, location);

	//! calculate delta header bytes (if any)
	uint64_t delta = GetBlockHeaderSize() - Storage::DEFAULT_BLOCK_HEADER_SIZE;

	if (options.encryption_options.encryption_enabled && !skip_block_header) {
		EncryptionEngine::DecryptBlock(db.GetDatabase(), options.encryption_options.derived_key_id,
		                               block.InternalBuffer(), block.Size(), delta);
	}

	CheckChecksum(block, location, delta, skip_block_header);
}

void SingleFileBlockManager::Read(Block &block) {
	D_ASSERT(block.id >= 0);
	D_ASSERT(std::find(free_list.begin(), free_list.end(), block.id) == free_list.end());
	ReadAndChecksum(block, GetBlockLocation(block.id));
}

void SingleFileBlockManager::ReadBlocks(FileBuffer &buffer, block_id_t start_block, idx_t block_count) {
	D_ASSERT(start_block >= 0);
	D_ASSERT(block_count >= 1);

	// read the buffer from disk
	auto location = GetBlockLocation(start_block);
	buffer.Read(*handle, location);

	// for each of the blocks - verify the checksum
	auto ptr = buffer.InternalBuffer();
	for (idx_t i = 0; i < block_count; i++) {
		auto start_ptr = ptr + i * GetBlockAllocSize();
		ReadBlock(start_ptr, GetBlockSize());
	}
}

void SingleFileBlockManager::Write(FileBuffer &buffer, block_id_t block_id) {
	D_ASSERT(block_id >= 0);
	ChecksumAndWrite(nullptr, buffer, BLOCK_START + NumericCast<idx_t>(block_id) * GetBlockAllocSize());
}

void SingleFileBlockManager::Truncate() {
	BlockManager::Truncate();
	idx_t blocks_to_truncate = 0;
	// reverse iterate over the free-list
	for (auto entry = free_list.rbegin(); entry != free_list.rend(); entry++) {
		auto block_id = *entry;
		if (block_id + 1 != max_block) {
			break;
		}
		blocks_to_truncate++;
		max_block--;
	}
	if (blocks_to_truncate == 0) {
		// nothing to truncate
		return;
	}
	// truncate the file
	free_list.erase(free_list.lower_bound(max_block), free_list.end());
	newly_freed_list.erase(newly_freed_list.lower_bound(max_block), newly_freed_list.end());
	handle->Truncate(NumericCast<int64_t>(BLOCK_START + NumericCast<idx_t>(max_block) * GetBlockAllocSize()));
}

vector<MetadataHandle> SingleFileBlockManager::GetFreeListBlocks() {
	vector<MetadataHandle> free_list_blocks;
	auto &metadata_manager = GetMetadataManager();

	// reserve all blocks that we are going to write the free list to
	// since these blocks are no longer free we cannot just include them in the free list!
	auto block_size = metadata_manager.GetMetadataBlockSize() - sizeof(idx_t);
	idx_t allocated_size = 0;
	while (true) {
		auto free_list_size = sizeof(uint64_t) + sizeof(block_id_t) * (free_list.size() + modified_blocks.size());
		auto multi_use_blocks_size =
		    sizeof(uint64_t) + (sizeof(block_id_t) + sizeof(uint32_t)) * multi_use_blocks.size();
		auto metadata_blocks =
		    sizeof(uint64_t) + (sizeof(block_id_t) + sizeof(idx_t)) * GetMetadataManager().BlockCount();
		auto total_size = free_list_size + multi_use_blocks_size + metadata_blocks;
		if (total_size < allocated_size) {
			break;
		}
		auto free_list_handle = GetMetadataManager().AllocateHandle();
		free_list_blocks.push_back(std::move(free_list_handle));
		allocated_size += block_size;
	}

	return free_list_blocks;
}

class FreeListBlockWriter : public MetadataWriter {
public:
	FreeListBlockWriter(MetadataManager &manager, vector<MetadataHandle> free_list_blocks_p)
	    : MetadataWriter(manager), free_list_blocks(std::move(free_list_blocks_p)), index(0) {
	}

	vector<MetadataHandle> free_list_blocks;
	idx_t index;

protected:
	MetadataHandle NextHandle() override {
		if (index >= free_list_blocks.size()) {
			throw InternalException(
			    "Free List Block Writer ran out of blocks, this means not enough blocks were allocated up front");
		}
		return std::move(free_list_blocks[index++]);
	}
};

void SingleFileBlockManager::WriteHeader(optional_ptr<ClientContext> context, DatabaseHeader header) {
	auto free_list_blocks = GetFreeListBlocks();

	// now handle the free list
	auto &metadata_manager = GetMetadataManager();
	// add all modified blocks to the free list: they can now be written to again
	metadata_manager.MarkBlocksAsModified();

	lock_guard<mutex> lock(block_lock);
	// set the iteration count
	header.iteration = ++iteration_count;

	for (auto &block : modified_blocks) {
		free_list.insert(block);
		newly_freed_list.insert(block);
	}
	modified_blocks.clear();

	if (!free_list_blocks.empty()) {
		// there are blocks to write, either in the free_list or in the modified_blocks
		// we write these blocks specifically to the free_list_blocks
		// a normal MetadataWriter will fetch blocks to use from the free_list
		// but since we are WRITING the free_list, this behavior is sub-optimal
		FreeListBlockWriter writer(metadata_manager, std::move(free_list_blocks));

		auto ptr = writer.GetMetaBlockPointer();
		header.free_list = ptr.block_pointer;

		writer.Write<uint64_t>(free_list.size());
		for (auto &block_id : free_list) {
			writer.Write<block_id_t>(block_id);
		}
		writer.Write<uint64_t>(multi_use_blocks.size());
		for (auto &entry : multi_use_blocks) {
			writer.Write<block_id_t>(entry.first);
			writer.Write<uint32_t>(entry.second);
		}
		GetMetadataManager().Write(writer);
		writer.Flush();
	} else {
		// no blocks in the free list
		header.free_list = DConstants::INVALID_INDEX;
	}
	metadata_manager.Flush();
	header.block_count = NumericCast<idx_t>(max_block);
	header.serialization_compatibility = options.storage_version.GetIndex();

	auto &config = DBConfig::Get(db);
	if (config.options.checkpoint_abort == CheckpointAbort::DEBUG_ABORT_AFTER_FREE_LIST_WRITE) {
		throw FatalException("Checkpoint aborted after free list write because of PRAGMA checkpoint_abort flag");
	}

	// We need to fsync BEFORE we write the header to ensure that all the previous blocks are written as well
	handle->Sync();

	header_buffer.Clear();
	// if we are upgrading the database from version 64 -> version 65, we need to re-write the main header
	if (options.version_number.GetIndex() == 64 && options.storage_version.GetIndex() >= 4) {
		// rewrite the main header
		options.version_number = 65;
		MainHeader main_header = ConstructMainHeader(options.version_number.GetIndex());
		SerializeHeaderStructure<MainHeader>(main_header, header_buffer.buffer);
		// now write the header to the file
		ChecksumAndWrite(context, header_buffer, 0);
		header_buffer.Clear();
	}

	// set the header inside the buffer
	MemoryStream serializer(Allocator::Get(db));
	header.Write(serializer);
	memcpy(header_buffer.buffer, serializer.GetData(), serializer.GetPosition());
	// now write the header to the file, active_header determines whether we write to h1 or h2
	// note that if active_header is h1 we write to h2, and vice versa
	ChecksumAndWrite(context, header_buffer,
	                 active_header == 1 ? Storage::FILE_HEADER_SIZE : Storage::FILE_HEADER_SIZE * 2);
	// switch active header to the other header
	active_header = 1 - active_header;
	//! Ensure the header write ends up on disk
	handle->Sync();
	// Release the free blocks to the filesystem.
	TrimFreeBlocks();
}

void SingleFileBlockManager::FileSync() {
	handle->Sync();
}

void SingleFileBlockManager::TrimFreeBlocks() {
	if (DBConfig::Get(db).options.trim_free_blocks) {
		for (auto itr = newly_freed_list.begin(); itr != newly_freed_list.end(); ++itr) {
			block_id_t first = *itr;
			block_id_t last = first;
			// Find end of contiguous range.
			for (++itr; itr != newly_freed_list.end() && (*itr == last + 1); ++itr) {
				last = *itr;
			}
			// We are now one too far.
			--itr;
			// Trim the range.
			handle->Trim(BLOCK_START + (NumericCast<idx_t>(first) * GetBlockAllocSize()),
			             NumericCast<idx_t>(last + 1 - first) * GetBlockAllocSize());
		}
	}
	newly_freed_list.clear();
}

} // namespace duckdb<|MERGE_RESOLUTION|>--- conflicted
+++ resolved
@@ -79,7 +79,7 @@
 }
 
 bool DecryptCanary(MainHeader &main_header, const shared_ptr<EncryptionState> &encryption_state,
-                   const_data_ptr_t derived_key) {
+                   data_ptr_t derived_key) {
 	// just zero-out the iv
 	uint8_t iv[16];
 	memset(iv, 0, sizeof(iv));
@@ -316,38 +316,57 @@
 	main_header.SetEncryptionMetadata(metadata);
 }
 
-<<<<<<< HEAD
-void SingleFileBlockManager::CheckKey(MainHeader &main_header, const_data_ptr_t derived_key) const {
+void SingleFileBlockManager::CheckAndAddDerivedMasterKey(MainHeader &main_header, const_data_ptr_t master_key,
+                                                         idx_t key_size) {
+	//! Get the stored salt
+	uint8_t salt[MainHeader::SALT_LEN];
+	memset(salt, 0, MainHeader::SALT_LEN);
+	memcpy(salt, main_header.GetSalt(), MainHeader::SALT_LEN);
+
+	//! Check if the correct key is used to decrypt the database
+	// Derive the encryption key and add it to cache
+	data_t derived_key[MainHeader::DEFAULT_ENCRYPTION_KEY_LENGTH];
+	EncryptionKeyManager::DeriveKey(master_key, key_size, salt, derived_key);
+
+	auto encryption_state = db.GetDatabase().GetEncryptionUtil()->CreateEncryptionState(
+	    derived_key, MainHeader::DEFAULT_ENCRYPTION_KEY_LENGTH);
+
+	if (!DecryptCanary(main_header, encryption_state, derived_key)) {
+		throw IOException("Wrong encryption key used to open the database file");
+	}
+
+	options.encryption_options.derived_key_id = EncryptionEngine::AddKeyToCache(db.GetDatabase(), derived_key);
+}
+
+void SingleFileBlockManager::CheckAndAddEncryptionKey(MainHeader &main_header, string &user_key) {
+	//! Get the stored salt
+	uint8_t salt[MainHeader::SALT_LEN];
+	memset(salt, 0, MainHeader::SALT_LEN);
+	memcpy(salt, main_header.GetSalt(), MainHeader::SALT_LEN);
+
+	//! Check if the correct key is used to decrypt the database
+	// Derive the encryption key and add it to cache
+	data_t derived_key[MainHeader::DEFAULT_ENCRYPTION_KEY_LENGTH];
+	//! todo; wipe out user key
+	EncryptionKeyManager::DeriveKey(user_key, salt, derived_key);
 	auto encryption_state = db.GetDatabase().GetEncryptionUtil()->CreateEncryptionState(
 	    derived_key, MainHeader::DEFAULT_ENCRYPTION_KEY_LENGTH);
 	if (!DecryptCanary(main_header, encryption_state, derived_key)) {
 		throw IOException("Wrong encryption key used to open the database file");
 	}
-}
-
-void SingleFileBlockManager::CheckAndAddEncryptionKey(MainHeader &main_header, const string &user_key) {
-
-	//! Get the stored salt
-	uint8_t salt[MainHeader::SALT_LEN];
-	memset(salt, 0, MainHeader::SALT_LEN);
-	memcpy(salt, main_header.GetSalt(), MainHeader::SALT_LEN);
-
-	//! Derive the encryption key
-	data_t derived_key[MainHeader::DEFAULT_ENCRYPTION_KEY_LENGTH];
-	EncryptionKeyManager::DeriveKey(user_key, salt, derived_key);
-
-	//! Check if key is correct
-	CheckKey(main_header, derived_key);
-
-	//! add new key to cache
+
 	options.encryption_options.derived_key_id = EncryptionEngine::AddKeyToCache(db.GetDatabase(), derived_key);
 }
 
-void SingleFileBlockManager::CreateNewDatabase(optional_ptr<ClientContext> context, optional_ptr<string> encryption_key,
-                                               bool encryption_on_attach) {
-=======
+void SingleFileBlockManager::CheckAndAddEncryptionKey(MainHeader &main_header, StorageOptions &storage_options) {
+	return CheckAndAddEncryptionKey(main_header, storage_options.encryption_key);
+}
+
+void SingleFileBlockManager::CheckAndAddEncryptionKey(MainHeader &main_header, DBConfigOptions &config_options) {
+	return CheckAndAddEncryptionKey(main_header, config_options.user_key);
+}
+
 void SingleFileBlockManager::CreateNewDatabase(optional_ptr<ClientContext> context, StorageOptions &storage_options) {
->>>>>>> c2aee8f9
 	auto flags = GetFileFlags(true);
 
 	// open the RDBMS handle
@@ -360,9 +379,9 @@
 	AddStorageVersionTag();
 
 	MainHeader main_header = ConstructMainHeader(options.version_number.GetIndex());
-	auto &config = DBConfig::GetConfig(*context);
 
 	if (options.encryption_options.encryption_enabled) {
+		auto &config = DBConfig::GetConfig(db.GetDatabase());
 		main_header.flags[0] = MainHeader::ENCRYPTED_DATABASE_FLAG;
 
 		//! we generate a random salt for each password
@@ -371,23 +390,21 @@
 
 		// Derive the encryption key and add it to cache
 		data_t derived_key[MainHeader::DEFAULT_ENCRYPTION_KEY_LENGTH];
-<<<<<<< HEAD
-		if (encryption_on_attach) {
+
+		if (storage_options.encryption) {
 			//! key given with ATTACH
-			EncryptionKeyManager::DeriveKey(*encryption_key, salt, derived_key);
+			EncryptionKeyManager::DeriveKey(storage_options.encryption_key, salt, derived_key);
 		} else if (!config.options.user_key.empty()) {
-			//! user key given in command line (with -key '')
+			//! user key given in cli (with -key '')
 			EncryptionKeyManager::DeriveKey(config.options.user_key, salt, derived_key);
 		} else if (config.options.full_encryption && !config.options.master_key.empty()) {
-			//! master key used to encrypt/decrypt all files (in command line with -master_key '')
+			//! master key used to encrypt/decrypt all files (in cli with -master_key '')
+			EncryptionEngine::AddMasterKey(db.GetDatabase(), config.options);
 			EncryptionKeyManager::DeriveKey(config.options.master_key, salt, derived_key);
 		} else {
 			throw CatalogException("Cannot create a new database without a key");
 		}
 
-=======
-		EncryptionKeyManager::DeriveKey(storage_options.encryption_key, salt, derived_key);
->>>>>>> c2aee8f9
 		options.encryption_options.derived_key_id = EncryptionEngine::AddKeyToCache(db.GetDatabase(), derived_key);
 
 		//! Store all metadata in the main header
@@ -437,11 +454,7 @@
 	max_block = 0;
 }
 
-<<<<<<< HEAD
-void SingleFileBlockManager::LoadExistingDatabase(optional_ptr<string> encryption_key, bool encryption_on_attach) {
-=======
 void SingleFileBlockManager::LoadExistingDatabase(StorageOptions &storage_options) {
->>>>>>> c2aee8f9
 	auto flags = GetFileFlags(false);
 
 	// open the RDBMS handle
@@ -465,6 +478,7 @@
 	auto &config = DBConfig::GetConfig(db.GetDatabase());
 
 	if (!main_header.IsEncrypted() && options.encryption_options.encryption_enabled) {
+		//! TODO; what is the behaviour that we want here?
 		// database is not encrypted, but is tried to be opened with a key
 		if (config.options.full_encryption) {
 			throw CatalogException("A master key is found, but database \"%s\" is not encrypted", path);
@@ -473,45 +487,42 @@
 	}
 
 	if (main_header.IsEncrypted() && !options.encryption_options.encryption_enabled) {
+		// TODO; look if keys are stored in DuckDB secrets
+		// then automatically derive that key
 		throw CatalogException("Cannot open encrypted database \"%s\" without a key", path);
-	} else if (main_header.IsEncrypted() && options.encryption_options.encryption_enabled && encryption_on_attach) {
+	} else if (main_header.IsEncrypted() && options.encryption_options.encryption_enabled &&
+	           storage_options.encryption) {
 		// encryption is set, check if the given key upon attach is correct
-		CheckAndAddEncryptionKey(main_header, *encryption_key, false);
+		//! Get the stored salt
+		CheckAndAddEncryptionKey(main_header, storage_options);
 	} else if (main_header.IsEncrypted() && !config.options.user_key.empty()) {
 		//! A new (encrypted) database is added through the CLI
 		//! If a user key is given, let's try this key
 		//! If it succeeds, we put the key in cache
 		CheckAndAddEncryptionKey(main_header, config.options.user_key);
 	} else if (config.options.full_encryption) {
-		if (EncryptionEngine::ContainsKey(db.GetDatabase(), "master_key")) {
+		auto has_master_key = EncryptionEngine::HasMasterKey(db.GetDatabase());
+		if (has_master_key) {
 			//! If the master key is already in cache
 			//! Check if the derived key is correct
 			//! And put the derived key in cache - if it is correct
-			CheckKey(main_header, EncryptionEngine::GetKeyFromCache(db.GetDatabase(), "master_key"));
-		} else if (!config.options.master_key.empty() && !ContainsKey("master_key")) {
+			CheckAndAddDerivedMasterKey(main_header, EncryptionEngine::GetMasterKey(db.GetDatabase()),
+			                            EncryptionEngine::GetMasterKeySize(db.GetDatabase()));
+		} else if (!config.options.master_key.empty() && !has_master_key) {
 			//! if a master key is present, and cache does not contain master key
 			//! add master key to cache (note; in plaintext)
-			AddKeyToCache(config.options.master_key, "master_key", true);
-			//! Check if master key is correct, and add the derived key
-			CheckAndAddEncryptionKey(main_header, GetKeyFromCache("master_key"), true);
-		} else if (!ContainsKey("master_key")) {
+			EncryptionEngine::AddMasterKey(db.GetDatabase(), config.options);
+			//! Check if master key is correct, and add the derived master key
+			CheckAndAddDerivedMasterKey(main_header, EncryptionEngine::GetMasterKey(db.GetDatabase()),
+			                            EncryptionEngine::GetMasterKeySize(db.GetDatabase()));
+		} else if (!has_master_key) {
 			//! no master key given and key is not in cache, but full encryption is set
 			throw CatalogException(
 			    "Full encryption is set, but cannot encrypt or decrypt a database without a master key", path);
 		}
 	}
 
-	if (main_header.IsEncrypted() && !options.encryption_options.encryption_enabled) {
-		// Todo; look if keys are stored in DuckDB secrets
-		// then automatically derive that key
-		throw CatalogException("Cannot open encrypted database \"%s\" without a key", path);
-	}
-
-	if (!main_header.IsEncrypted() && options.encryption_options.encryption_enabled) {
-		// database is not encrypted, but is tried to be opened with a key
-		throw CatalogException("A key is specified, but database \"%s\" is not encrypted", path);
-
-	} else if (main_header.IsEncrypted()) {
+	if (main_header.IsEncrypted()) {
 		//! Get the stored salt
 		uint8_t salt[MainHeader::SALT_LEN];
 		memset(salt, 0, MainHeader::SALT_LEN);
