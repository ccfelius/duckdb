--- conflicted
+++ resolved
@@ -52,34 +52,8 @@
 	return encryption_util;
 }
 
-void SetKDF(EncryptionOptions &encryption_options, uint8_t kdf_p) {
-	encryption_options.SetKDF(kdf_p);
-}
-
-void SetCipher(EncryptionOptions &encryption_options, uint8_t cipher_p) {
-	encryption_options.SetCipher(cipher_p);
-}
-
-void SetKeyLength(EncryptionOptions &encryption_options, uint32_t key_length) {
-	encryption_options.key_length = key_length;
-}
-
-void GenerateSalt(uint8_t *salt) {
-	auto len = MainHeader::SALT_LEN;
-
-#ifdef DEBUG
-	duckdb::RandomEngine random_engine(1);
-#else
-	duckdb::RandomEngine random_engine(duckdb::Timestamp::GetCurrentTimestamp().value);
-#endif
-
-	while (len != 0) {
-		const auto random_integer = random_engine.NextRandomInteger();
-		const auto next = duckdb::MinValue<duckdb::idx_t>(len, sizeof(random_integer));
-		memcpy(salt, duckdb::const_data_ptr_cast(&random_integer), next);
-		salt += next;
-		len -= next;
-	}
+void GenerateSalt(uint8_t *salt, const shared_ptr<EncryptionState> &encryption_state) {
+	encryption_state->GenerateRandomData(salt, 16);
 }
 
 void EncryptCanary(data_ptr_t encrypted_canary, const shared_ptr<EncryptionState> &encryption_state,
@@ -318,63 +292,31 @@
 	return main_header;
 }
 
-<<<<<<< HEAD
-void StoreEncryptedCanary(AttachedDatabase &db, data_ptr_t encrypted_canary, EncryptionOptions &encryption_options) {
-	auto encryption_state = GetEncryptionUtil(db)->CreateEncryptionState(&encryption_options.derived_key);
-	// Encrypt or decrypt canary with derived key
-	EncryptCanary(encrypted_canary, encryption_state, &encryption_options.derived_key);
-=======
 void StoreEncryptedCanary(AttachedDatabase &db, data_ptr_t encrypted_canary, StorageManagerOptions &options) {
 	auto encryption_state = GetEncryptionUtil(db)->CreateEncryptionState(&options.encryption_options.derived_key);
 
 	// Encrypt or decrypt canary with derived key
 	EncryptCanary(encrypted_canary, encryption_state, &options.encryption_options.derived_key);
->>>>>>> 60a026da
-}
-
-void SerializeEncryptionMetadata(data_ptr_t encryption_metadata, EncryptionOptions &encryption_options) {
-	//! zero out the memory
+}
+
+void StoreEncryptionMetadata(data_ptr_t encryption_metadata, StorageManagerOptions &options) {
+	auto offset = encryption_metadata;
+
+	//! Zero out the encryption metadata
 	memset(encryption_metadata, 0, MainHeader::ENCRYPTION_METADATA_LEN);
-	auto offset = encryption_metadata;
+
 	//! first byte is the key derivation function used (kdf)
 	//! second byte is for the cipher used
 	//! the subsequent 2 bytes are empty
 	//! the last 4 bytes are the key length
-<<<<<<< HEAD
-	Store<uint8_t>(encryption_options.kdf, offset);
-	offset++;
-	Store<uint8_t>(encryption_options.cipher, offset);
-	offset += 3;
-	Store<uint32_t>(encryption_options.key_length, offset);
-=======
 	Store<uint8_t>(options.encryption_options.kdf, offset);
 	offset++;
 	Store<uint8_t>(options.encryption_options.cipher, offset);
 	offset += 3;
 	Store<uint32_t>(options.encryption_options.key_length, offset);
->>>>>>> 60a026da
-}
-
-void DeserializeEncryptionMetadata(data_ptr_t encryption_metadata, EncryptionOptions &encryption_options) {
-	auto offset = encryption_metadata;
-
-	//! key derivation function used
-	auto kdf_id = Load<uint8_t>(offset);
-	SetKDF(encryption_options, kdf_id);
-
-	//! stored cipher type
-	offset++;
-	auto cipher_id = Load<uint8_t>(offset);
-	SetCipher(encryption_options, cipher_id);
-
-	//! stored key length
-	offset += 3;
-	auto key_length = Load<uint32_t>(offset);
-	SetKeyLength(encryption_options, key_length);
-}
-
-void SingleFileBlockManager::CreateNewDatabase(const StorageOptions &storage_options,
-                                               EncryptionOptions &encryption_options) {
+}
+
+void SingleFileBlockManager::CreateNewDatabase() {
 	auto flags = GetFileFlags(true);
 
 	// open the RDBMS handle
@@ -388,27 +330,12 @@
 
 	MainHeader main_header = ConstructMainHeader(options.version_number.GetIndex());
 
-<<<<<<< HEAD
-	if (encryption_options.encryption_enabled) {
-		main_header.flags[0] = MainHeader::ENCRYPTED_DATABASE_FLAG;
-		//! serialize the kdf, cipher and key length
-		SerializeEncryptionMetadata(main_header.encryption_metadata, encryption_options);
-		//! generate and store a random 16-byte salt value
-		GenerateSalt(main_header.salt);
-		//! derive encryption key
-		encryption_options.derived_key =
-		    SingleFileStorageManager::DeriveKey(storage_options.encryption_key, main_header.salt);
-		//! Encrypt the canary
-		auto encryption_state = GetEncryptionUtil(db)->CreateEncryptionState(&encryption_options.derived_key);
-		EncryptCanary(main_header.encrypted_canary, encryption_state, &encryption_options.derived_key);
-=======
 	if (options.encryption_options.encryption_enabled) {
 		main_header.flags[0] = MainHeader::ENCRYPTED_DATABASE_FLAG;
 		StoreEncryptionMetadata(main_header.encryption_metadata, options);
 		StoreEncryptedCanary(db, main_header.encrypted_canary, options);
 		//! avoid swapping the key to disk
 		LockEncryptionKey();
->>>>>>> 60a026da
 	}
 
 	SerializeHeaderStructure<MainHeader>(main_header, header_buffer.buffer);
@@ -452,8 +379,7 @@
 	max_block = 0;
 }
 
-void SingleFileBlockManager::LoadExistingDatabase(const StorageOptions &storage_options,
-                                                  EncryptionOptions &encryption_options) {
+void SingleFileBlockManager::LoadExistingDatabase() {
 	auto flags = GetFileFlags(false);
 
 	// open the RDBMS handle
@@ -475,24 +401,6 @@
 
 	MainHeader main_header = DeserializeMainHeader(header_buffer.buffer - delta);
 
-<<<<<<< HEAD
-	if (main_header.IsEncrypted() && !encryption_options.encryption_enabled) {
-		throw CatalogException("Cannot open encrypted database \"%s\" without a key", path);
-	}
-	if (!main_header.IsEncrypted() && encryption_options.encryption_enabled) {
-		// database is not encrypted, but is tried to be opened with a key
-		throw CatalogException("A key is specified, but database \"%s\" is not encrypted", path);
-	} else if (main_header.IsEncrypted()) {
-		//! Set the kdf, cipher and key length
-		DeserializeEncryptionMetadata(main_header.encryption_metadata, encryption_options);
-		//! derive key
-		encryption_options.derived_key =
-		    SingleFileStorageManager::DeriveKey(storage_options.encryption_key, main_header.salt);
-		//! Check if the correct key is used to decrypt the database
-		DecryptCanary(main_header.encrypted_canary,
-		              GetEncryptionUtil(db)->CreateEncryptionState(&encryption_options.derived_key),
-		              &encryption_options.derived_key);
-=======
 	if (main_header.IsEncrypted() && !options.encryption_options.encryption_enabled) {
 		throw CatalogException("Cannot open encrypted database \"%s\" without a key", path);
 	}
@@ -505,7 +413,6 @@
 		DecryptCanary(main_header.encrypted_canary, GetEncryptionUtil(db)->CreateEncryptionState(&derived_key),
 		              &derived_key);
 		LockEncryptionKey();
->>>>>>> 60a026da
 	}
 
 	options.version_number = main_header.version_number;
@@ -536,11 +443,7 @@
 void SingleFileBlockManager::EncryptBuffer(FileBuffer &block, FileBuffer &temp_buffer_manager, uint64_t delta) const {
 	data_ptr_t block_offset_internal = temp_buffer_manager.InternalBuffer();
 
-<<<<<<< HEAD
-	const auto derived_key = encryption_options.derived_key;
-=======
 	const auto &derived_key = options.encryption_options.derived_key;
->>>>>>> 60a026da
 	auto encryption_util = GetEncryptionUtil(db);
 	auto encryption_state = encryption_util->CreateEncryptionState(&derived_key);
 
@@ -571,16 +474,12 @@
 	aes_res = encryption_state->Finalize(block.InternalBuffer() + delta, 0, static_cast<data_ptr_t>(tag),
 	                                     MainHeader::AES_TAG_LEN);
 
-	//! store the generated tag after the 12-byte nonce
+	//! store the generated tag after consequetively the nonce
 	memcpy(block_offset_internal + MainHeader::AES_NONCE_LEN, tag, MainHeader::AES_TAG_LEN);
 }
 
 void SingleFileBlockManager::DecryptBuffer(FileBuffer &block, uint64_t delta) const {
-<<<<<<< HEAD
-	const auto derived_key = encryption_options.derived_key;
-=======
 	const auto &derived_key = options.encryption_options.derived_key;
->>>>>>> 60a026da
 	//! initialize encryption state
 	auto encryption_util = GetEncryptionUtil(db);
 	auto encryption_state = encryption_util->CreateEncryptionState(&derived_key);
@@ -619,11 +518,7 @@
 	//! calculate delta header bytes (if any)
 	uint64_t delta = GetBlockHeaderSize() - Storage::DEFAULT_BLOCK_HEADER_SIZE;
 
-<<<<<<< HEAD
-	if (encryption_options.encryption_enabled && !skip_block_header) {
-=======
 	if (options.encryption_options.encryption_enabled && !skip_block_header) {
->>>>>>> 60a026da
 		DecryptBuffer(block, delta);
 	}
 
@@ -669,21 +564,10 @@
 
 	// encrypt if required
 	unique_ptr<FileBuffer> temp_buffer_manager;
-<<<<<<< HEAD
-	if (encryption_options.encryption_enabled && !skip_block_header) {
-		temp_buffer_manager =
-		    make_uniq<FileBuffer>(Allocator::Get(db), block.GetBufferType(), block.Size(), GetBlockHeaderSize());
-		EncryptBuffer(block, *temp_buffer_manager, delta);
-	}
-
-	if (encryption_options.encryption_enabled && !skip_block_header) {
-		//! we write from a temp buffer which holds the encrypted data
-=======
 	if (options.encryption_options.encryption_enabled && !skip_block_header) {
 		temp_buffer_manager =
 		    make_uniq<FileBuffer>(Allocator::Get(db), block.GetBufferType(), block.Size(), GetBlockHeaderSize());
 		EncryptBuffer(block, *temp_buffer_manager, delta);
->>>>>>> 60a026da
 		temp_buffer_manager->Write(*handle, location);
 	} else {
 		block.Write(*handle, location);
