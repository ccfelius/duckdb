--- conflicted
+++ resolved
@@ -23,13 +23,10 @@
 			storage_options.encryption_key = entry.second.ToString();
 			storage_options.block_header_size = DEFAULT_ENCRYPTION_BLOCK_HEADER_SIZE;
 			storage_options.encryption = true;
-<<<<<<< HEAD
 			// set storage version to v1.3.0
 			storage_options.storage_version = SerializationCompatibility::FromString("v1.3.0").serialization_version;
 		} else if (entry.first == "encryption_cipher") {
 			throw BinderException("\"%s\" is not a valid cipher. Only AES GCM is supported.", entry.second.ToString());
-=======
->>>>>>> 3c0d4669
 		} else if (entry.first == "row_group_size") {
 			storage_options.row_group_size = entry.second.GetValue<uint64_t>();
 		} else if (entry.first == "storage_version") {
