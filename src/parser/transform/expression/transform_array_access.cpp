--- conflicted
+++ resolved
@@ -50,13 +50,8 @@
 			break;
 		}
 		case duckdb_libpgquery::T_PGFuncCall: {
-<<<<<<< HEAD
-			auto func = (duckdb_libpgquery::PGFuncCall *)target;
-			auto function = TransformFuncCall(func);
-=======
 			auto func = PGPointerCast<duckdb_libpgquery::PGFuncCall>(target);
 			auto function = TransformFuncCall(*func);
->>>>>>> da69aeaa
 			if (function->type != ExpressionType::FUNCTION) {
 				throw ParserException("%s.%s() call must be a function", result->ToString(), function->ToString());
 			}
