--- conflicted
+++ resolved
@@ -78,14 +78,9 @@
 				throw ParserException("Column \"%s\" cannot occur in both EXCLUDE and RENAME list",
 				                      rename_column.ToString());
 			}
-<<<<<<< HEAD
-			if (result->exclude_list.find(QualifiedColumnName(exclude_entry)) != result->exclude_list.end()) {
-				throw ParserException("Column \"%s\" cannot occur in both EXCEPT and REPLACE list", exclude_entry);
-=======
 			if (result->replace_list.find(rename_column.column) != result->replace_list.end()) {
 				throw ParserException("Column \"%s\" cannot occur in both REPLACE and RENAME list",
 				                      rename_column.ToString());
->>>>>>> 44c3e83b
 			}
 			result->rename_list.insert(make_pair(std::move(rename_column), std::move(new_name)));
 		}
