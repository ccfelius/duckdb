--- conflicted
+++ resolved
@@ -439,20 +439,14 @@
 	return result;
 }
 
-<<<<<<< HEAD
 unique_ptr<AlterTableStatement> TransformRename(Node *node) {
 	auto stmt = reinterpret_cast<RenameStmt *>(node);
-=======
-unique_ptr<AlterTableStatement> TransformAlter(Node *node) {
-	auto stmt = reinterpret_cast<AlterTableStmt *>(node);
->>>>>>> 39bc18a2
 	assert(stmt);
 	assert(stmt->relation);
 
-	unique_ptr<AlterTableInformation> info;	
+	unique_ptr<AlterTableInformation> info;
 
 	// first we check the type of ALTER
-<<<<<<< HEAD
 	switch (stmt->renameType) {
 		case OBJECT_COLUMN: {
 			// change column name
@@ -472,26 +466,6 @@
 			string new_name = stmt->newname;
 			info = make_unique<RenameColumnInformation>(schema, table, old_name, new_name);
 			break;
-=======
-	for (auto c = stmt->cmds->head; c != NULL; c = c->next) {
-		auto command = reinterpret_cast<AlterTableCmd *>(lfirst(c));
-		// TODO: Include more options for command->subtype
-		switch (command->subtype) {
-		case AT_AddColumn: {
-			auto cdef = (ColumnDef *)command->def;
-			char *name = (reinterpret_cast<value *>(
-			                  cdef->typeName->names->tail->data.ptr_value)
-			                  ->val.str);
-			auto centry =
-			    ColumnDefinition(cdef->colname, TransformStringToTypeId(name));
-			info.new_columns.push_back(centry);
-			break;
-		}
-		case AT_DropColumn:
-		default:
-			throw NotImplementedException(
-			    "ALTER TABLE option not supported yet!");
->>>>>>> 39bc18a2
 		}
 		case OBJECT_DATABASE:
 		default:
