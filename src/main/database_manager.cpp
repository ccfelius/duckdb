--- conflicted
+++ resolved
@@ -256,10 +256,6 @@
 		return true;
 	});
 
-<<<<<<< HEAD
-	result.push_back(*system);
-	result.push_back(*context.client_data->temporary_objects);
-=======
 	if (!max_db_count.IsValid() || max_db_count.GetIndex() >= 1) {
 		result.push_back(*system);
 	}
@@ -267,7 +263,6 @@
 		result.push_back(*context.client_data->temporary_objects);
 	}
 
->>>>>>> 3cb90b89
 	return result;
 }
 
