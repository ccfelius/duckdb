--- conflicted
+++ resolved
@@ -13,13 +13,8 @@
 ProfilingInfo::ProfilingInfo(const profiler_settings_t &n_settings, const idx_t depth) : settings(n_settings) {
 	// Expand.
 	if (depth > 0) {
-<<<<<<< HEAD
-		settings.insert(MetricsType::OPERATOR_NAME);
-		settings.insert(MetricsType::OPERATOR_TYPE);
-=======
 		settings.insert(MetricType::OPERATOR_NAME);
 		settings.insert(MetricType::OPERATOR_TYPE);
->>>>>>> 1846eaae
 	}
 	for (const auto &metric : settings) {
 		Expand(expanded_settings, metric);
