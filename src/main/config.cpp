#include "duckdb/main/config.hpp"

#include "duckdb/common/cgroups.hpp"
#include "duckdb/common/file_system.hpp"
#include "duckdb/common/operator/cast_operators.hpp"
#include "duckdb/common/operator/multiply.hpp"
#include "duckdb/common/string_util.hpp"
#include "duckdb/main/settings.hpp"
#include "duckdb/storage/storage_extension.hpp"
#include "duckdb/common/serializer/serializer.hpp"
#include "duckdb/common/exception/parser_exception.hpp"

#ifndef DUCKDB_NO_THREADS
#include "duckdb/common/thread.hpp"
#endif

#include <cinttypes>
#include <cstdio>

namespace duckdb {

#ifdef DEBUG
bool DBConfigOptions::debug_print_bindings = false;
#endif

#define DUCKDB_SETTING(_PARAM)                                                                                         \
	{                                                                                                                  \
		_PARAM::Name, _PARAM::Description, _PARAM::InputType, nullptr, nullptr, nullptr, nullptr, nullptr,             \
		    _PARAM::DefaultScope, _PARAM::DefaultValue, nullptr                                                        \
	}
#define DUCKDB_SETTING_CALLBACK(_PARAM)                                                                                \
	{                                                                                                                  \
		_PARAM::Name, _PARAM::Description, _PARAM::InputType, nullptr, nullptr, nullptr, nullptr, nullptr,             \
		    _PARAM::DefaultScope, _PARAM::DefaultValue, _PARAM::OnSet                                                  \
	}
#define DUCKDB_GLOBAL(_PARAM)                                                                                          \
	{                                                                                                                  \
		_PARAM::Name, _PARAM::Description, _PARAM::InputType, _PARAM::SetGlobal, nullptr, _PARAM::ResetGlobal,         \
		    nullptr, _PARAM::GetSetting, SetScope::AUTOMATIC, nullptr, nullptr                                         \
	}
#define DUCKDB_LOCAL(_PARAM)                                                                                           \
	{                                                                                                                  \
		_PARAM::Name, _PARAM::Description, _PARAM::InputType, nullptr, _PARAM::SetLocal, nullptr, _PARAM::ResetLocal,  \
		    _PARAM::GetSetting, SetScope::AUTOMATIC, nullptr, nullptr                                                  \
	}
#define DUCKDB_GLOBAL_LOCAL(_PARAM)                                                                                    \
	{                                                                                                                  \
		_PARAM::Name, _PARAM::Description, _PARAM::InputType, _PARAM::SetGlobal, _PARAM::SetLocal,                     \
		    _PARAM::ResetGlobal, _PARAM::ResetLocal, _PARAM::GetSetting, SetScope::AUTOMATIC, nullptr, nullptr         \
	}
#define FINAL_SETTING                                                                                                  \
	{ nullptr, nullptr, nullptr, nullptr, nullptr, nullptr, nullptr, nullptr, SetScope::AUTOMATIC, nullptr, nullptr }

#define DUCKDB_SETTING_ALIAS(_ALIAS, _SETTING_INDEX)                                                                   \
	{ _ALIAS, _SETTING_INDEX }
#define FINAL_ALIAS                                                                                                    \
	{ nullptr, 0 }

static const ConfigurationOption internal_options[] = {

    DUCKDB_GLOBAL(AccessModeSetting),
    DUCKDB_GLOBAL(AllocatorBackgroundThreadsSetting),
    DUCKDB_GLOBAL(AllocatorBulkDeallocationFlushThresholdSetting),
    DUCKDB_GLOBAL(AllocatorFlushThresholdSetting),
    DUCKDB_GLOBAL(AllowCommunityExtensionsSetting),
    DUCKDB_SETTING(AllowExtensionsMetadataMismatchSetting),
    DUCKDB_GLOBAL(AllowParserOverrideExtensionSetting),
    DUCKDB_GLOBAL(AllowPersistentSecretsSetting),
    DUCKDB_GLOBAL(AllowUnredactedSecretsSetting),
    DUCKDB_GLOBAL(AllowUnsignedExtensionsSetting),
    DUCKDB_GLOBAL(AllowedDirectoriesSetting),
    DUCKDB_GLOBAL(AllowedPathsSetting),
    DUCKDB_SETTING(ArrowLargeBufferSizeSetting),
    DUCKDB_SETTING(ArrowLosslessConversionSetting),
    DUCKDB_SETTING(ArrowOutputListViewSetting),
    DUCKDB_SETTING_CALLBACK(ArrowOutputVersionSetting),
    DUCKDB_SETTING(AsofLoopJoinThresholdSetting),
    DUCKDB_GLOBAL(AutoinstallExtensionRepositorySetting),
    DUCKDB_GLOBAL(AutoinstallKnownExtensionsSetting),
    DUCKDB_GLOBAL(AutoloadKnownExtensionsSetting),
    DUCKDB_GLOBAL(BlockAllocatorMemorySetting),
    DUCKDB_SETTING(CatalogErrorMaxSchemasSetting),
    DUCKDB_GLOBAL(CheckpointThresholdSetting),
    DUCKDB_GLOBAL(CustomExtensionRepositorySetting),
    DUCKDB_LOCAL(CustomProfilingSettingsSetting),
    DUCKDB_GLOBAL(CustomUserAgentSetting),
    DUCKDB_SETTING(DebugAsofIejoinSetting),
    DUCKDB_SETTING_CALLBACK(DebugCheckpointAbortSetting),
    DUCKDB_LOCAL(DebugForceExternalSetting),
    DUCKDB_SETTING(DebugForceNoCrossProductSetting),
    DUCKDB_SETTING_CALLBACK(DebugPhysicalTableScanExecutionStrategySetting),
    DUCKDB_SETTING(DebugSkipCheckpointOnCommitSetting),
    DUCKDB_SETTING(DebugVerifyBlocksSetting),
    DUCKDB_SETTING_CALLBACK(DebugVerifyVectorSetting),
    DUCKDB_SETTING_CALLBACK(DebugWindowModeSetting),
    DUCKDB_GLOBAL(DefaultBlockSizeSetting),
    DUCKDB_SETTING_CALLBACK(DefaultCollationSetting),
    DUCKDB_SETTING_CALLBACK(DefaultNullOrderSetting),
    DUCKDB_SETTING_CALLBACK(DefaultOrderSetting),
    DUCKDB_GLOBAL(DefaultSecretStorageSetting),
    DUCKDB_GLOBAL(DisableDatabaseInvalidationSetting),
    DUCKDB_SETTING(DisableTimestamptzCastsSetting),
    DUCKDB_GLOBAL(DisabledCompressionMethodsSetting),
    DUCKDB_GLOBAL(DisabledFilesystemsSetting),
    DUCKDB_GLOBAL(DisabledLogTypes),
    DUCKDB_GLOBAL(DisabledOptimizersSetting),
    DUCKDB_GLOBAL(DuckDBAPISetting),
    DUCKDB_SETTING(DynamicOrFilterThresholdSetting),
    DUCKDB_GLOBAL(EnableExternalAccessSetting),
    DUCKDB_GLOBAL(EnableExternalFileCacheSetting),
    DUCKDB_SETTING(EnableFSSTVectorsSetting),
    DUCKDB_LOCAL(EnableHTTPLoggingSetting),
    DUCKDB_GLOBAL(EnableHTTPMetadataCacheSetting),
    DUCKDB_GLOBAL(EnableLogging),
    DUCKDB_SETTING(EnableMacroDependenciesSetting),
    DUCKDB_SETTING(EnableObjectCacheSetting),
    DUCKDB_LOCAL(EnableProfilingSetting),
    DUCKDB_LOCAL(EnableProgressBarSetting),
    DUCKDB_LOCAL(EnableProgressBarPrintSetting),
    DUCKDB_SETTING(EnableViewDependenciesSetting),
    DUCKDB_GLOBAL(EnabledLogTypes),
    DUCKDB_LOCAL(ErrorsAsJSONSetting),
    DUCKDB_SETTING(ExperimentalMetadataReuseSetting),
    DUCKDB_LOCAL(ExplainOutputSetting),
    DUCKDB_GLOBAL(ExtensionDirectorySetting),
    DUCKDB_GLOBAL(ExternalThreadsSetting),
    DUCKDB_LOCAL(FileSearchPathSetting),
    DUCKDB_GLOBAL(ForceBitpackingModeSetting),
    DUCKDB_GLOBAL(ForceCompressionSetting),
    DUCKDB_LOCAL(HomeDirectorySetting),
    DUCKDB_LOCAL(HTTPLoggingOutputSetting),
    DUCKDB_GLOBAL(HTTPProxySetting),
    DUCKDB_GLOBAL(HTTPProxyPasswordSetting),
    DUCKDB_GLOBAL(HTTPProxyUsernameSetting),
    DUCKDB_SETTING(IeeeFloatingPointOpsSetting),
    DUCKDB_SETTING(ImmediateTransactionModeSetting),
    DUCKDB_SETTING(IndexScanMaxCountSetting),
    DUCKDB_SETTING_CALLBACK(IndexScanPercentageSetting),
    DUCKDB_SETTING(IntegerDivisionSetting),
    DUCKDB_LOCAL(LambdaSyntaxSetting),
    DUCKDB_SETTING(LateMaterializationMaxRowsSetting),
    DUCKDB_GLOBAL(LockConfigurationSetting),
    DUCKDB_LOCAL(LogQueryPathSetting),
    DUCKDB_GLOBAL(LoggingLevel),
    DUCKDB_GLOBAL(LoggingMode),
    DUCKDB_GLOBAL(LoggingStorage),
    DUCKDB_LOCAL(MaxExpressionDepthSetting),
    DUCKDB_GLOBAL(MaxMemorySetting),
    DUCKDB_GLOBAL(MaxTempDirectorySizeSetting),
    DUCKDB_SETTING(MaxVacuumTasksSetting),
    DUCKDB_SETTING(MergeJoinThresholdSetting),
    DUCKDB_SETTING(NestedLoopJoinThresholdSetting),
    DUCKDB_SETTING(OldImplicitCastingSetting),
    DUCKDB_SETTING(OrderByNonIntegerLiteralSetting),
    DUCKDB_SETTING_CALLBACK(OrderedAggregateThresholdSetting),
    DUCKDB_SETTING(PartitionedWriteFlushThresholdSetting),
    DUCKDB_SETTING(PartitionedWriteMaxOpenFilesSetting),
    DUCKDB_GLOBAL(PasswordSetting),
    DUCKDB_SETTING_CALLBACK(PerfectHtThresholdSetting),
    DUCKDB_GLOBAL(PinThreadsSetting),
    DUCKDB_SETTING(PivotFilterThresholdSetting),
    DUCKDB_SETTING(PivotLimitSetting),
    DUCKDB_SETTING(PreferRangeJoinsSetting),
    DUCKDB_SETTING(PreserveIdentifierCaseSetting),
    DUCKDB_SETTING(PreserveInsertionOrderSetting),
    DUCKDB_SETTING(ProduceArrowStringViewSetting),
    DUCKDB_LOCAL(ProfileOutputSetting),
    DUCKDB_LOCAL(ProfilingCoverageSetting),
    DUCKDB_LOCAL(ProfilingModeSetting),
    DUCKDB_LOCAL(ProgressBarTimeSetting),
    DUCKDB_SETTING(ScalarSubqueryErrorOnMultipleRowsSetting),
    DUCKDB_GLOBAL(SchedulerProcessPartialSetting),
    DUCKDB_LOCAL(SchemaSetting),
    DUCKDB_LOCAL(SearchPathSetting),
    DUCKDB_GLOBAL(SecretDirectorySetting),
    DUCKDB_SETTING_CALLBACK(StorageBlockPrefetchSetting),
    DUCKDB_GLOBAL(StorageCompatibilityVersionSetting),
    DUCKDB_LOCAL(StreamingBufferSizeSetting),
    DUCKDB_GLOBAL(TempDirectorySetting),
    DUCKDB_GLOBAL(TempFileEncryptionSetting),
    DUCKDB_GLOBAL(ThreadsSetting),
    DUCKDB_GLOBAL(UsernameSetting),
    DUCKDB_SETTING(WriteBufferRowGroupCountSetting),
    DUCKDB_GLOBAL(ZstdMinStringLengthSetting),
    FINAL_SETTING};

static const ConfigurationAlias setting_aliases[] = {DUCKDB_SETTING_ALIAS("memory_limit", 86),
                                                     DUCKDB_SETTING_ALIAS("null_order", 36),
                                                     DUCKDB_SETTING_ALIAS("profiling_output", 105),
                                                     DUCKDB_SETTING_ALIAS("user", 120),
<<<<<<< HEAD
                                                     DUCKDB_SETTING_ALIAS("wal_autocheckpoint", 22),
=======
                                                     DUCKDB_SETTING_ALIAS("wal_autocheckpoint", 21),
>>>>>>> c6bea53f
                                                     DUCKDB_SETTING_ALIAS("worker_threads", 119),
                                                     FINAL_ALIAS};

vector<ConfigurationOption> DBConfig::GetOptions() {
	vector<ConfigurationOption> options;
	for (idx_t index = 0; internal_options[index].name; index++) {
		options.push_back(internal_options[index]);
	}
	return options;
}

vector<ConfigurationAlias> DBConfig::GetAliases() {
	vector<ConfigurationAlias> aliases;
	for (idx_t index = 0; index < GetAliasCount(); index++) {
		aliases.push_back(setting_aliases[index]);
	}
	return aliases;
}

SettingCallbackInfo::SettingCallbackInfo(ClientContext &context_p, SetScope scope)
    : config(DBConfig::GetConfig(context_p)), db(context_p.db.get()), context(context_p), scope(scope) {
}

SettingCallbackInfo::SettingCallbackInfo(DBConfig &config, optional_ptr<DatabaseInstance> db)
    : config(config), db(db), context(nullptr), scope(SetScope::GLOBAL) {
}

idx_t DBConfig::GetOptionCount() {
	return sizeof(internal_options) / sizeof(ConfigurationOption) - 1;
}

idx_t DBConfig::GetAliasCount() {
	return sizeof(setting_aliases) / sizeof(ConfigurationAlias) - 1;
}

vector<string> DBConfig::GetOptionNames() {
	vector<string> names;
	for (idx_t index = 0; internal_options[index].name; index++) {
		names.emplace_back(internal_options[index].name);
	}
	for (idx_t index = 0; setting_aliases[index].alias; index++) {
		names.emplace_back(setting_aliases[index].alias);
	}
	return names;
}

optional_ptr<const ConfigurationOption> DBConfig::GetOptionByIndex(idx_t target_index) {
	if (target_index >= GetOptionCount()) {
		return nullptr;
	}
	return internal_options + target_index;
}

optional_ptr<const ConfigurationAlias> DBConfig::GetAliasByIndex(idx_t target_index) {
	if (target_index >= GetAliasCount()) {
		return nullptr;
	}
	return setting_aliases + target_index;
}

optional_ptr<const ConfigurationOption> DBConfig::GetOptionByName(const String &name) {
	auto lname = name.Lower();
	for (idx_t index = 0; internal_options[index].name; index++) {
		D_ASSERT(StringUtil::Lower(internal_options[index].name) == string(internal_options[index].name));
		if (internal_options[index].name == lname) {
			return internal_options + index;
		}
	}
	for (idx_t index = 0; setting_aliases[index].alias; index++) {
		D_ASSERT(StringUtil::Lower(internal_options[index].name) == string(internal_options[index].name));
		if (setting_aliases[index].alias == lname) {
			return GetOptionByIndex(setting_aliases[index].option_index);
		}
	}
	return nullptr;
}

void DBConfig::SetOption(const ConfigurationOption &option, const Value &value) {
	SetOption(nullptr, option, value);
}

void DBConfig::SetOptionByName(const string &name, const Value &value) {
	if (is_user_config) {
		// for user config we just set the option in the `user_options`
		options.user_options[name] = value;
	}
	auto option = DBConfig::GetOptionByName(name);
	if (option) {
		SetOption(*option, value);
		return;
	}

	auto param = extension_parameters.find(name);
	if (param != extension_parameters.end()) {
		Value target_value = value.DefaultCastAs(param->second.type);
		SetOption(name, std::move(target_value));
	} else {
		options.unrecognized_options[name] = value;
	}
}

void DBConfig::SetOptionsByName(const case_insensitive_map_t<Value> &values) {
	for (auto &kv : values) {
		auto &name = kv.first;
		auto &value = kv.second;
		SetOptionByName(name, value);
	}
}

void DBConfig::SetOption(optional_ptr<DatabaseInstance> db, const ConfigurationOption &option, const Value &value) {
	lock_guard<mutex> l(config_lock);
	Value input = value.DefaultCastAs(ParseLogicalType(option.parameter_type));
	if (option.default_value) {
		// generic option
		if (option.set_callback) {
			SettingCallbackInfo info(*this, db);
			option.set_callback(info, input);
		}
		options.set_variables.emplace(option.name, std::move(input));
		return;
	}
	if (!option.set_global) {
		throw InvalidInputException("Could not set option \"%s\" as a global option", option.name);
	}
	D_ASSERT(option.reset_global);
	option.set_global(db.get(), *this, input);
}

void DBConfig::ResetOption(optional_ptr<DatabaseInstance> db, const ConfigurationOption &option) {
	lock_guard<mutex> l(config_lock);
	if (option.default_value) {
		// generic option
		options.set_variables.erase(option.name);
		return;
	}
	if (!option.reset_global) {
		throw InternalException("Could not reset option \"%s\" as a global option", option.name);
	}
	D_ASSERT(option.set_global);
	option.reset_global(db.get(), *this);
}

void DBConfig::SetOption(const String &name, Value value) {
	lock_guard<mutex> l(config_lock);
	options.set_variables[name.ToStdString()] = std::move(value);
}

void DBConfig::ResetOption(const String &name) {
	lock_guard<mutex> l(config_lock);
	auto extension_option = extension_parameters.find(name.ToStdString());
	D_ASSERT(extension_option != extension_parameters.end());
	auto &default_value = extension_option->second.default_value;
	if (!default_value.IsNull()) {
		// Default is not NULL, override the setting
		options.set_variables[name.ToStdString()] = default_value;
	} else {
		// Otherwise just remove it from the 'set_variables' map
		options.set_variables.erase(name.ToStdString());
	}
}

void DBConfig::ResetGenericOption(const String &name) {
	lock_guard<mutex> l(config_lock);
	options.set_variables.erase(name.ToStdString());
}

LogicalType DBConfig::ParseLogicalType(const string &type) {
	if (StringUtil::EndsWith(type, "[]")) {
		// list - recurse
		auto child_type = ParseLogicalType(type.substr(0, type.size() - 2));
		return LogicalType::LIST(child_type);
	}

	if (StringUtil::EndsWith(type, "]")) {
		// array - recurse
		auto bracket_open_idx = type.rfind('[');
		if (bracket_open_idx == DConstants::INVALID_INDEX || bracket_open_idx == 0) {
			throw InternalException("Ill formatted type: '%s'", type);
		}
		idx_t array_size = 0;
		for (auto length_idx = bracket_open_idx + 1; length_idx < type.size() - 1; length_idx++) {
			if (!isdigit(type[length_idx])) {
				throw InternalException("Ill formatted array type: '%s'", type);
			}
			array_size = array_size * 10 + static_cast<idx_t>(type[length_idx] - '0');
		}
		if (array_size == 0 || array_size > ArrayType::MAX_ARRAY_SIZE) {
			throw InternalException("Invalid array size: '%s'", type);
		}
		auto child_type = ParseLogicalType(type.substr(0, bracket_open_idx));
		return LogicalType::ARRAY(child_type, array_size);
	}

	if (StringUtil::StartsWith(type, "MAP(") && StringUtil::EndsWith(type, ")")) {
		// map - recurse
		string map_args = type.substr(4, type.size() - 5);
		vector<string> map_args_vect = StringUtil::SplitWithParentheses(map_args);
		if (map_args_vect.size() != 2) {
			throw InternalException("Ill formatted map type: '%s'", type);
		}
		StringUtil::Trim(map_args_vect[0]);
		StringUtil::Trim(map_args_vect[1]);
		auto key_type = ParseLogicalType(map_args_vect[0]);
		auto value_type = ParseLogicalType(map_args_vect[1]);
		return LogicalType::MAP(key_type, value_type);
	}

	if (StringUtil::StartsWith(type, "UNION(") && StringUtil::EndsWith(type, ")")) {
		// union - recurse
		string union_members_str = type.substr(6, type.size() - 7);
		vector<string> union_members_vect = StringUtil::SplitWithParentheses(union_members_str);
		child_list_t<LogicalType> union_members;
		for (idx_t member_idx = 0; member_idx < union_members_vect.size(); member_idx++) {
			StringUtil::Trim(union_members_vect[member_idx]);
			vector<string> union_member_parts = StringUtil::SplitWithParentheses(union_members_vect[member_idx], ' ');
			if (union_member_parts.size() != 2) {
				throw InternalException("Ill formatted union type: %s", type);
			}
			StringUtil::Trim(union_member_parts[0]);
			StringUtil::Trim(union_member_parts[1]);
			auto value_type = ParseLogicalType(union_member_parts[1]);
			union_members.emplace_back(make_pair(union_member_parts[0], value_type));
		}
		if (union_members.empty() || union_members.size() > UnionType::MAX_UNION_MEMBERS) {
			throw InternalException("Invalid number of union members: '%s'", type);
		}
		return LogicalType::UNION(union_members);
	}

	if (StringUtil::StartsWith(type, "STRUCT(") && StringUtil::EndsWith(type, ")")) {
		// struct - recurse
		string struct_members_str = type.substr(7, type.size() - 8);
		vector<string> struct_members_vect = StringUtil::SplitWithParentheses(struct_members_str);
		child_list_t<LogicalType> struct_members;
		for (idx_t member_idx = 0; member_idx < struct_members_vect.size(); member_idx++) {
			StringUtil::Trim(struct_members_vect[member_idx]);
			vector<string> struct_member_parts = StringUtil::SplitWithParentheses(struct_members_vect[member_idx], ' ');
			if (struct_member_parts.size() != 2) {
				throw InternalException("Ill formatted struct type: %s", type);
			}
			StringUtil::Trim(struct_member_parts[0]);
			StringUtil::Trim(struct_member_parts[1]);
			auto value_type = ParseLogicalType(struct_member_parts[1]);
			struct_members.emplace_back(make_pair(struct_member_parts[0], value_type));
		}
		return LogicalType::STRUCT(struct_members);
	}

	LogicalType type_id = StringUtil::CIEquals(type, "ANY") ? LogicalType::ANY : TransformStringToLogicalTypeId(type);
	if (type_id == LogicalTypeId::USER) {
		throw InternalException("Error while generating extension function overloads - unrecognized logical type %s",
		                        type);
	}
	return type_id;
}

bool DBConfig::HasExtensionOption(const string &name) {
	lock_guard<mutex> l(config_lock);
	return extension_parameters.find(name) != extension_parameters.end();
}

void DBConfig::AddExtensionOption(const string &name, string description, LogicalType parameter,
                                  const Value &default_value, set_option_callback_t function, SetScope default_scope) {
	lock_guard<mutex> l(config_lock);
	extension_parameters.insert(make_pair(
	    name, ExtensionOption(std::move(description), std::move(parameter), function, default_value, default_scope)));
	// copy over unrecognized options, if they match the new extension option
	auto iter = options.unrecognized_options.find(name);
	if (iter != options.unrecognized_options.end()) {
		options.set_variables[name] = iter->second;
		options.unrecognized_options.erase(iter);
	}
	if (!default_value.IsNull() && options.set_variables.find(name) == options.set_variables.end()) {
		// Default value is set, insert it into the 'set_variables' list
		options.set_variables[name] = default_value;
	}
}

bool DBConfig::IsInMemoryDatabase(const char *database_path) {
	if (!database_path) {
		// Entirely empty
		return true;
	}
	if (strlen(database_path) == 0) {
		// '' empty string
		return true;
	}
	if (strcmp(database_path, ":memory:") == 0) {
		return true;
	}
	return false;
}

CastFunctionSet &DBConfig::GetCastFunctions() {
	return *cast_functions;
}

CollationBinding &DBConfig::GetCollationBinding() {
	return *collation_bindings;
}

IndexTypeSet &DBConfig::GetIndexTypes() {
	return *index_types;
}

void DBConfig::SetDefaultMaxMemory() {
	auto memory = GetSystemAvailableMemory(*file_system);
	if (memory == DBConfigOptions().maximum_memory) {
		// If GetSystemAvailableMemory returned the default, use it as is
		options.maximum_memory = memory;
	} else {
		// Otherwise, use 80% of the available memory
		options.maximum_memory = memory * 8 / 10;
	}
}

void DBConfig::SetDefaultTempDirectory() {
	if (!options.use_temporary_directory) {
		options.temporary_directory = string();
	} else if (DBConfig::IsInMemoryDatabase(options.database_path.c_str())) {
		options.temporary_directory = ".tmp";
	} else if (StringUtil::Contains(options.database_path, "?")) {
		options.temporary_directory = StringUtil::Split(options.database_path, "?")[0] + ".tmp";
	} else {
		options.temporary_directory = options.database_path + ".tmp";
	}
}

void DBConfig::CheckLock(const String &name) {
	if (!options.lock_configuration) {
		// not locked
		return;
	}
	case_insensitive_set_t allowed_settings {"schema", "search_path"};
	if (allowed_settings.find(name.ToStdString()) != allowed_settings.end()) {
		// we are always allowed to change these settings
		return;
	}
	// not allowed!
	throw InvalidInputException("Cannot change configuration option \"%s\" - the configuration has been locked", name);
}

idx_t DBConfig::GetSystemMaxThreads(FileSystem &fs) {
#ifdef DUCKDB_NO_THREADS
	return 1;
#else
	idx_t physical_cores = std::thread::hardware_concurrency();
#ifdef __linux__
	if (const char *slurm_cpus = getenv("SLURM_CPUS_ON_NODE")) {
		idx_t slurm_threads;
		if (TryCast::Operation<string_t, idx_t>(string_t(slurm_cpus), slurm_threads)) {
			return MaxValue<idx_t>(slurm_threads, 1);
		}
	}
	return MaxValue<idx_t>(CGroups::GetCPULimit(fs, physical_cores), 1);
#else
	return MaxValue<idx_t>(physical_cores, 1);
#endif
#endif
}

idx_t DBConfig::GetSystemAvailableMemory(FileSystem &fs) {
	// System memory detection
	auto memory = FileSystem::GetAvailableMemory();
	auto available_memory = memory.IsValid() ? memory.GetIndex() : DBConfigOptions().maximum_memory;

#ifdef __linux__
	// Check SLURM environment variables first
	const char *slurm_mem_per_node = getenv("SLURM_MEM_PER_NODE");
	const char *slurm_mem_per_cpu = getenv("SLURM_MEM_PER_CPU");

	if (slurm_mem_per_node) {
		auto limit = ParseMemoryLimitSlurm(slurm_mem_per_node);
		if (limit.IsValid()) {
			return limit.GetIndex();
		}
	} else if (slurm_mem_per_cpu) {
		auto mem_per_cpu = ParseMemoryLimitSlurm(slurm_mem_per_cpu);
		if (mem_per_cpu.IsValid()) {
			idx_t num_threads = GetSystemMaxThreads(fs);
			return mem_per_cpu.GetIndex() * num_threads;
		}
	}

	// Check cgroup memory limit
	auto cgroup_memory_limit = CGroups::GetMemoryLimit(fs);
	if (cgroup_memory_limit.IsValid()) {
		auto cgroup_memory_limit_value = cgroup_memory_limit.GetIndex();
		return std::min(cgroup_memory_limit_value, available_memory);
	}
#endif

	return available_memory;
}

idx_t DBConfig::ParseMemoryLimit(const string &arg) {
	if (arg[0] == '-' || arg == "null" || arg == "none") {
		// infinite
		return NumericLimits<idx_t>::Maximum();
	}
	// split based on the number/non-number
	idx_t idx = 0;
	while (StringUtil::CharacterIsSpace(arg[idx])) {
		idx++;
	}
	idx_t num_start = idx;
	while ((arg[idx] >= '0' && arg[idx] <= '9') || arg[idx] == '.' || arg[idx] == 'e' || arg[idx] == 'E' ||
	       arg[idx] == '-') {
		idx++;
	}
	if (idx == num_start) {
		throw ParserException("Memory limit must have a number (e.g. SET memory_limit=1GB");
	}
	string number = arg.substr(num_start, idx - num_start);

	// try to parse the number
	double limit = Cast::Operation<string_t, double>(string_t(number));

	// now parse the memory limit unit (e.g. bytes, gb, etc)
	while (StringUtil::CharacterIsSpace(arg[idx])) {
		idx++;
	}
	idx_t start = idx;
	while (idx < arg.size() && !StringUtil::CharacterIsSpace(arg[idx])) {
		idx++;
	}
	if (limit < 0) {
		// limit < 0, set limit to infinite
		return (idx_t)-1;
	}
	string unit = StringUtil::Lower(arg.substr(start, idx - start));
	idx_t multiplier;
	if (unit == "byte" || unit == "bytes" || unit == "b") {
		multiplier = 1;
	} else if (unit == "kilobyte" || unit == "kilobytes" || unit == "kb" || unit == "k") {
		multiplier = 1000LL;
	} else if (unit == "megabyte" || unit == "megabytes" || unit == "mb" || unit == "m") {
		multiplier = 1000LL * 1000LL;
	} else if (unit == "gigabyte" || unit == "gigabytes" || unit == "gb" || unit == "g") {
		multiplier = 1000LL * 1000LL * 1000LL;
	} else if (unit == "terabyte" || unit == "terabytes" || unit == "tb" || unit == "t") {
		multiplier = 1000LL * 1000LL * 1000LL * 1000LL;
	} else if (unit == "kib") {
		multiplier = 1024LL;
	} else if (unit == "mib") {
		multiplier = 1024LL * 1024LL;
	} else if (unit == "gib") {
		multiplier = 1024LL * 1024LL * 1024LL;
	} else if (unit == "tib") {
		multiplier = 1024LL * 1024LL * 1024LL * 1024LL;
	} else {
		throw ParserException("Unknown unit for memory: '%s' (expected: KB, MB, GB, TB for 1000^i units or KiB, "
		                      "MiB, GiB, TiB for 1024^i units)",
		                      unit);
	}
	return LossyNumericCast<idx_t>(static_cast<double>(multiplier) * limit);
}

optional_idx DBConfig::ParseMemoryLimitSlurm(const string &arg) {
	if (arg.empty()) {
		return optional_idx();
	}

	string number_str = arg;
	idx_t multiplier = 1000LL * 1000LL; // Default to MB if no unit specified

	// Check for SLURM-style suffixes
	if (arg.back() == 'K' || arg.back() == 'k') {
		number_str = arg.substr(0, arg.size() - 1);
		multiplier = 1000LL;
	} else if (arg.back() == 'M' || arg.back() == 'm') {
		number_str = arg.substr(0, arg.size() - 1);
		multiplier = 1000LL * 1000LL;
	} else if (arg.back() == 'G' || arg.back() == 'g') {
		number_str = arg.substr(0, arg.size() - 1);
		multiplier = 1000LL * 1000LL * 1000LL;
	} else if (arg.back() == 'T' || arg.back() == 't') {
		number_str = arg.substr(0, arg.size() - 1);
		multiplier = 1000LL * 1000LL * 1000LL * 1000LL;
	}

	// Parse the number
	double limit;
	if (!TryCast::Operation<string_t, double>(string_t(number_str), limit)) {
		return optional_idx();
	}

	if (limit < 0) {
		return static_cast<idx_t>(NumericLimits<int64_t>::Maximum());
	}
	idx_t actual_limit = LossyNumericCast<idx_t>(static_cast<double>(multiplier) * limit);
	if (actual_limit == NumericLimits<idx_t>::Maximum()) {
		return static_cast<idx_t>(NumericLimits<int64_t>::Maximum());
	}
	return actual_limit;
}

// Right now we only really care about access mode when comparing DBConfigs
bool DBConfigOptions::operator==(const DBConfigOptions &other) const {
	return other.access_mode == access_mode && other.user_options == user_options;
}

bool DBConfig::operator==(const DBConfig &other) {
	return other.options == options;
}

bool DBConfig::operator!=(const DBConfig &other) {
	return !(other.options == options);
}

OrderType DBConfig::ResolveOrder(ClientContext &context, OrderType order_type) const {
	if (order_type != OrderType::ORDER_DEFAULT) {
		return order_type;
	}
	return GetSetting<DefaultOrderSetting>(context);
}

Value DBConfig::GetSettingInternal(const ClientContext &context, const char *setting, const char *default_value) {
	Value result_val;
	if (context.TryGetCurrentSetting(setting, result_val)) {
		return result_val;
	}
	return Value(default_value);
}

Value DBConfig::GetSettingInternal(const DBConfig &config, const char *setting, const char *default_value) {
	Value result_val;
	if (config.TryGetCurrentSetting(setting, result_val)) {
		return result_val;
	}
	return Value(default_value);
}

Value DBConfig::GetSettingInternal(const DatabaseInstance &db, const char *setting, const char *default_value) {
	return GetSettingInternal(DBConfig::GetConfig(db), setting, default_value);
}

SettingLookupResult DBConfig::TryGetCurrentSetting(const string &key, Value &result) const {
	const auto &global_config_map = options.set_variables;

	auto global_value = global_config_map.find(key);
	if (global_value != global_config_map.end()) {
		result = global_value->second;
		return SettingLookupResult(SettingScope::GLOBAL);
	}
	auto option = GetOptionByName(key);
	if (option && option->default_value) {
		auto input_type = ParseLogicalType(option->parameter_type);
		result = Value(option->default_value).DefaultCastAs(input_type);
		return SettingLookupResult(SettingScope::GLOBAL);
	}
	return SettingLookupResult();
}

OrderByNullType DBConfig::ResolveNullOrder(ClientContext &context, OrderType order_type,
                                           OrderByNullType null_type) const {
	if (null_type != OrderByNullType::ORDER_DEFAULT) {
		return null_type;
	}
	auto null_order = GetSetting<DefaultNullOrderSetting>(context);
	switch (null_order) {
	case DefaultOrderByNullType::NULLS_FIRST:
		return OrderByNullType::NULLS_FIRST;
	case DefaultOrderByNullType::NULLS_LAST:
		return OrderByNullType::NULLS_LAST;
	case DefaultOrderByNullType::NULLS_FIRST_ON_ASC_LAST_ON_DESC:
		return order_type == OrderType::ASCENDING ? OrderByNullType::NULLS_FIRST : OrderByNullType::NULLS_LAST;
	case DefaultOrderByNullType::NULLS_LAST_ON_ASC_FIRST_ON_DESC:
		return order_type == OrderType::ASCENDING ? OrderByNullType::NULLS_LAST : OrderByNullType::NULLS_FIRST;
	default:
		throw InternalException("Unknown null order setting");
	}
}

const string DBConfig::UserAgent() const {
	auto user_agent = GetDefaultUserAgent();

	if (!options.duckdb_api.empty()) {
		user_agent += " " + options.duckdb_api;
	}

	if (!options.custom_user_agent.empty()) {
		user_agent += " " + options.custom_user_agent;
	}
	return user_agent;
}

string DBConfig::SanitizeAllowedPath(const string &path) const {
	auto path_sep = file_system->PathSeparator(path);
	if (path_sep != "/") {
		// allowed_directories/allowed_path always uses forward slashes regardless of the OS
		return StringUtil::Replace(path, path_sep, "/");
	}
	return path;
}

void DBConfig::AddAllowedDirectory(const string &path) {
	auto allowed_directory = SanitizeAllowedPath(path);
	if (allowed_directory.empty()) {
		throw InvalidInputException("Cannot provide an empty string for allowed_directory");
	}
	// ensure the directory ends with a path separator
	if (!StringUtil::EndsWith(allowed_directory, "/")) {
		allowed_directory += "/";
	}
	options.allowed_directories.insert(allowed_directory);
}

void DBConfig::AddAllowedPath(const string &path) {
	auto allowed_path = SanitizeAllowedPath(path);
	options.allowed_paths.insert(allowed_path);
}

bool DBConfig::CanAccessFile(const string &input_path, FileType type) {
	if (options.enable_external_access) {
		// all external access is allowed
		return true;
	}
	string path = SanitizeAllowedPath(input_path);
	if (options.allowed_paths.count(path) > 0) {
		// path is explicitly allowed
		return true;
	}
	if (options.allowed_directories.empty()) {
		// no prefix directories specified
		return false;
	}
	if (type == FileType::FILE_TYPE_DIR) {
		// make sure directories end with a /
		if (!StringUtil::EndsWith(path, "/")) {
			path += "/";
		}
	}

	string prefix;
	for (const auto &allowed_directory : options.allowed_directories) {
		if (StringUtil::StartsWith(path, allowed_directory)) {
			prefix = allowed_directory;
			break;
		}
	}

	if (prefix.empty()) {
		// no common prefix found - path is not inside an allowed directory
		return false;
	}
	D_ASSERT(StringUtil::EndsWith(prefix, "/"));
	// path is inside an allowed directory - HOWEVER, we could still exit the allowed directory using ".."
	// we check if we ever exit the allowed directory using ".." by looking at the path fragments
	idx_t directory_level = 0;
	idx_t current_pos = prefix.size();
	for (; current_pos < path.size(); current_pos++) {
		idx_t dir_begin = current_pos;
		// find either the end of the path or the directory separator
		for (; path[current_pos] != '/' && current_pos < path.size(); current_pos++) {
		}
		idx_t path_length = current_pos - dir_begin;
		if (path_length == 2 && path[dir_begin] == '.' && path[dir_begin + 1] == '.') {
			// go up a directory
			if (directory_level == 0) {
				// we cannot go up past the prefix
				return false;
			}
			--directory_level;
		} else if (path_length > 0) {
			directory_level++;
		}
	}
	return true;
}

SerializationOptions::SerializationOptions(AttachedDatabase &db) {
	serialization_compatibility = SerializationCompatibility::FromDatabase(db);
}

SerializationCompatibility SerializationCompatibility::FromDatabase(AttachedDatabase &db) {
	return FromIndex(db.GetStorageManager().GetStorageVersion());
}

SerializationCompatibility SerializationCompatibility::FromIndex(const idx_t version) {
	SerializationCompatibility result;
	result.duckdb_version = "";
	result.serialization_version = version;
	result.manually_set = false;
	return result;
}

SerializationCompatibility SerializationCompatibility::FromString(const string &input) {
	if (input.empty()) {
		throw InvalidInputException("Version string can not be empty");
	}

	auto serialization_version = GetSerializationVersion(input.c_str());
	if (!serialization_version.IsValid()) {
		auto candidates = GetSerializationCandidates();
		throw InvalidInputException("The version string '%s' is not a known DuckDB version, valid options are: %s",
		                            input, StringUtil::Join(candidates, ", "));
	}
	SerializationCompatibility result;
	result.duckdb_version = input;
	result.serialization_version = serialization_version.GetIndex();
	result.manually_set = true;
	return result;
}

SerializationCompatibility SerializationCompatibility::Default() {
#ifdef DUCKDB_ALTERNATIVE_VERIFY
	auto res = FromString("latest");
	res.manually_set = false;
	return res;
#else
#ifdef DUCKDB_LATEST_STORAGE
	auto res = FromString("latest");
	res.manually_set = false;
	return res;
#else
	auto res = FromString("v0.10.2");
	res.manually_set = false;
	return res;
#endif
#endif
}

SerializationCompatibility SerializationCompatibility::Latest() {
	auto res = FromString("latest");
	res.manually_set = false;
	return res;
}

bool SerializationCompatibility::Compare(idx_t property_version) const {
	return property_version <= serialization_version;
}

} // namespace duckdb<|MERGE_RESOLUTION|>--- conflicted
+++ resolved
@@ -184,16 +184,12 @@
     DUCKDB_GLOBAL(ZstdMinStringLengthSetting),
     FINAL_SETTING};
 
-static const ConfigurationAlias setting_aliases[] = {DUCKDB_SETTING_ALIAS("memory_limit", 86),
-                                                     DUCKDB_SETTING_ALIAS("null_order", 36),
-                                                     DUCKDB_SETTING_ALIAS("profiling_output", 105),
-                                                     DUCKDB_SETTING_ALIAS("user", 120),
-<<<<<<< HEAD
+static const ConfigurationAlias setting_aliases[] = {DUCKDB_SETTING_ALIAS("memory_limit", 87),
+                                                     DUCKDB_SETTING_ALIAS("null_order", 37),
+                                                     DUCKDB_SETTING_ALIAS("profiling_output", 106),
+                                                     DUCKDB_SETTING_ALIAS("user", 121),
                                                      DUCKDB_SETTING_ALIAS("wal_autocheckpoint", 22),
-=======
-                                                     DUCKDB_SETTING_ALIAS("wal_autocheckpoint", 21),
->>>>>>> c6bea53f
-                                                     DUCKDB_SETTING_ALIAS("worker_threads", 119),
+                                                     DUCKDB_SETTING_ALIAS("worker_threads", 120),
                                                      FINAL_ALIAS};
 
 vector<ConfigurationOption> DBConfig::GetOptions() {
