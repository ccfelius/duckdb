#include "duckdb/main/config.hpp"

#include "duckdb/common/operator/cast_operators.hpp"
#include "duckdb/common/string_util.hpp"
#include "duckdb/main/settings.hpp"
#include "duckdb/storage/storage_extension.hpp"

#ifndef DUCKDB_NO_THREADS
#include "duckdb/common/thread.hpp"
#endif

#include <cstdio>
#include <cinttypes>

namespace duckdb {

#ifdef DEBUG
bool DBConfigOptions::debug_print_bindings = false;
#endif

#define DUCKDB_GLOBAL(_PARAM)                                                                                          \
	{                                                                                                                  \
		_PARAM::Name, _PARAM::Description, _PARAM::InputType, _PARAM::SetGlobal, nullptr, _PARAM::ResetGlobal,         \
		    nullptr, _PARAM::GetSetting                                                                                \
	}
#define DUCKDB_GLOBAL_ALIAS(_ALIAS, _PARAM)                                                                            \
	{                                                                                                                  \
		_ALIAS, _PARAM::Description, _PARAM::InputType, _PARAM::SetGlobal, nullptr, _PARAM::ResetGlobal, nullptr,      \
		    _PARAM::GetSetting                                                                                         \
	}

#define DUCKDB_LOCAL(_PARAM)                                                                                           \
	{                                                                                                                  \
		_PARAM::Name, _PARAM::Description, _PARAM::InputType, nullptr, _PARAM::SetLocal, nullptr, _PARAM::ResetLocal,  \
		    _PARAM::GetSetting                                                                                         \
	}
#define DUCKDB_LOCAL_ALIAS(_ALIAS, _PARAM)                                                                             \
	{                                                                                                                  \
		_ALIAS, _PARAM::Description, _PARAM::InputType, nullptr, _PARAM::SetLocal, nullptr, _PARAM::ResetLocal,        \
		    _PARAM::GetSetting                                                                                         \
	}

#define DUCKDB_GLOBAL_LOCAL(_PARAM)                                                                                    \
	{                                                                                                                  \
		_PARAM::Name, _PARAM::Description, _PARAM::InputType, _PARAM::SetGlobal, _PARAM::SetLocal,                     \
		    _PARAM::ResetGlobal, _PARAM::ResetLocal, _PARAM::GetSetting                                                \
	}
#define DUCKDB_GLOBAL_LOCAL_ALIAS(_ALIAS, _PARAM)                                                                      \
	{                                                                                                                  \
		_ALIAS, _PARAM::Description, _PARAM::InputType, _PARAM::SetGlobal, _PARAM::SetLocal, _PARAM::ResetGlobal,      \
		    _PARAM::ResetLocal, _PARAM::GetSetting                                                                     \
	}
#define FINAL_SETTING                                                                                                  \
	{ nullptr, nullptr, LogicalTypeId::INVALID, nullptr, nullptr, nullptr, nullptr, nullptr }

static ConfigurationOption internal_options[] = {DUCKDB_GLOBAL(AccessModeSetting),
                                                 DUCKDB_GLOBAL(AllowPersistentSecrets),
                                                 DUCKDB_GLOBAL(CheckpointThresholdSetting),
                                                 DUCKDB_GLOBAL(DebugCheckpointAbort),
                                                 DUCKDB_LOCAL(DebugForceExternal),
                                                 DUCKDB_LOCAL(DebugForceNoCrossProduct),
                                                 DUCKDB_LOCAL(DebugAsOfIEJoin),
                                                 DUCKDB_LOCAL(PreferRangeJoins),
                                                 DUCKDB_GLOBAL(DebugWindowMode),
                                                 DUCKDB_GLOBAL_LOCAL(DefaultCollationSetting),
                                                 DUCKDB_GLOBAL(DefaultOrderSetting),
                                                 DUCKDB_GLOBAL(DefaultNullOrderSetting),
                                                 DUCKDB_GLOBAL(DisabledFileSystemsSetting),
                                                 DUCKDB_GLOBAL(DisabledOptimizersSetting),
                                                 DUCKDB_GLOBAL(EnableExternalAccessSetting),
                                                 DUCKDB_GLOBAL(EnableFSSTVectors),
                                                 DUCKDB_GLOBAL(AllowUnsignedExtensionsSetting),
                                                 DUCKDB_GLOBAL(CustomExtensionRepository),
                                                 DUCKDB_GLOBAL(AutoloadExtensionRepository),
                                                 DUCKDB_GLOBAL(AutoinstallKnownExtensions),
                                                 DUCKDB_GLOBAL(AutoloadKnownExtensions),
                                                 DUCKDB_GLOBAL(EnableObjectCacheSetting),
                                                 DUCKDB_GLOBAL(EnableHTTPMetadataCacheSetting),
                                                 DUCKDB_LOCAL(EnableProfilingSetting),
                                                 DUCKDB_LOCAL(EnableProgressBarSetting),
                                                 DUCKDB_LOCAL(EnableProgressBarPrintSetting),
                                                 DUCKDB_LOCAL(ErrorsAsJsonSetting),
                                                 DUCKDB_LOCAL(ExplainOutputSetting),
                                                 DUCKDB_GLOBAL(ExtensionDirectorySetting),
                                                 DUCKDB_GLOBAL(ExternalThreadsSetting),
                                                 DUCKDB_LOCAL(FileSearchPathSetting),
                                                 DUCKDB_GLOBAL(ForceCompressionSetting),
                                                 DUCKDB_GLOBAL(ForceBitpackingModeSetting),
                                                 DUCKDB_LOCAL(HomeDirectorySetting),
                                                 DUCKDB_LOCAL(LogQueryPathSetting),
                                                 DUCKDB_GLOBAL(LockConfigurationSetting),
                                                 DUCKDB_GLOBAL(ImmediateTransactionModeSetting),
                                                 DUCKDB_LOCAL(IntegerDivisionSetting),
                                                 DUCKDB_LOCAL(MaximumExpressionDepthSetting),
                                                 DUCKDB_GLOBAL(MaximumMemorySetting),
                                                 DUCKDB_GLOBAL(OldImplicitCasting),
                                                 DUCKDB_GLOBAL_ALIAS("memory_limit", MaximumMemorySetting),
                                                 DUCKDB_GLOBAL_ALIAS("null_order", DefaultNullOrderSetting),
                                                 DUCKDB_LOCAL(OrderedAggregateThreshold),
                                                 DUCKDB_GLOBAL(PasswordSetting),
                                                 DUCKDB_LOCAL(PerfectHashThresholdSetting),
                                                 DUCKDB_LOCAL(PivotFilterThreshold),
                                                 DUCKDB_LOCAL(PivotLimitSetting),
                                                 DUCKDB_LOCAL(PreserveIdentifierCase),
                                                 DUCKDB_GLOBAL(PreserveInsertionOrder),
                                                 DUCKDB_LOCAL(ProfileOutputSetting),
                                                 DUCKDB_LOCAL(ProfilingModeSetting),
                                                 DUCKDB_LOCAL_ALIAS("profiling_output", ProfileOutputSetting),
                                                 DUCKDB_LOCAL(ProgressBarTimeSetting),
                                                 DUCKDB_LOCAL(SchemaSetting),
                                                 DUCKDB_LOCAL(SearchPathSetting),
                                                 DUCKDB_GLOBAL(SecretDirectorySetting),
                                                 DUCKDB_GLOBAL(DefaultSecretStorage),
                                                 DUCKDB_GLOBAL(TempDirectorySetting),
                                                 DUCKDB_GLOBAL(ThreadsSetting),
                                                 DUCKDB_GLOBAL(UsernameSetting),
                                                 DUCKDB_GLOBAL(ExportLargeBufferArrow),
<<<<<<< HEAD
                                                 DUCKDB_GLOBAL(ArrowOutputListView),
=======
                                                 DUCKDB_GLOBAL(ProduceArrowStringView),
>>>>>>> dec38d63
                                                 DUCKDB_GLOBAL_ALIAS("user", UsernameSetting),
                                                 DUCKDB_GLOBAL_ALIAS("wal_autocheckpoint", CheckpointThresholdSetting),
                                                 DUCKDB_GLOBAL_ALIAS("worker_threads", ThreadsSetting),
                                                 DUCKDB_GLOBAL(FlushAllocatorSetting),
                                                 DUCKDB_GLOBAL(DuckDBApiSetting),
                                                 DUCKDB_GLOBAL(CustomUserAgentSetting),
                                                 FINAL_SETTING};

vector<ConfigurationOption> DBConfig::GetOptions() {
	vector<ConfigurationOption> options;
	for (idx_t index = 0; internal_options[index].name; index++) {
		options.push_back(internal_options[index]);
	}
	return options;
}

idx_t DBConfig::GetOptionCount() {
	idx_t count = 0;
	for (idx_t index = 0; internal_options[index].name; index++) {
		count++;
	}
	return count;
}

vector<std::string> DBConfig::GetOptionNames() {
	vector<string> names;
	for (idx_t i = 0, option_count = DBConfig::GetOptionCount(); i < option_count; i++) {
		names.emplace_back(DBConfig::GetOptionByIndex(i)->name);
	}
	return names;
}

ConfigurationOption *DBConfig::GetOptionByIndex(idx_t target_index) {
	for (idx_t index = 0; internal_options[index].name; index++) {
		if (index == target_index) {
			return internal_options + index;
		}
	}
	return nullptr;
}

ConfigurationOption *DBConfig::GetOptionByName(const string &name) {
	auto lname = StringUtil::Lower(name);
	for (idx_t index = 0; internal_options[index].name; index++) {
		D_ASSERT(StringUtil::Lower(internal_options[index].name) == string(internal_options[index].name));
		if (internal_options[index].name == lname) {
			return internal_options + index;
		}
	}
	return nullptr;
}

void DBConfig::SetOption(const ConfigurationOption &option, const Value &value) {
	SetOption(nullptr, option, value);
}

void DBConfig::SetOptionByName(const string &name, const Value &value) {
	auto option = DBConfig::GetOptionByName(name);
	if (option) {
		SetOption(*option, value);
		return;
	}

	auto param = extension_parameters.find(name);
	if (param != extension_parameters.end()) {
		Value target_value = value.DefaultCastAs(param->second.type);
		SetOption(name, std::move(target_value));
	} else {
		options.unrecognized_options[name] = value;
	}
}

void DBConfig::SetOptionsByName(const case_insensitive_map_t<Value> &values) {
	for (auto &kv : values) {
		auto &name = kv.first;
		auto &value = kv.second;
		SetOptionByName(name, value);
	}
}

void DBConfig::SetOption(DatabaseInstance *db, const ConfigurationOption &option, const Value &value) {
	lock_guard<mutex> l(config_lock);
	if (!option.set_global) {
		throw InvalidInputException("Could not set option \"%s\" as a global option", option.name);
	}
	D_ASSERT(option.reset_global);
	Value input = value.DefaultCastAs(option.parameter_type);
	option.set_global(db, *this, input);
}

void DBConfig::ResetOption(DatabaseInstance *db, const ConfigurationOption &option) {
	lock_guard<mutex> l(config_lock);
	if (!option.reset_global) {
		throw InternalException("Could not reset option \"%s\" as a global option", option.name);
	}
	D_ASSERT(option.set_global);
	option.reset_global(db, *this);
}

void DBConfig::SetOption(const string &name, Value value) {
	lock_guard<mutex> l(config_lock);
	options.set_variables[name] = std::move(value);
}

void DBConfig::ResetOption(const string &name) {
	lock_guard<mutex> l(config_lock);
	auto extension_option = extension_parameters.find(name);
	D_ASSERT(extension_option != extension_parameters.end());
	auto &default_value = extension_option->second.default_value;
	if (!default_value.IsNull()) {
		// Default is not NULL, override the setting
		options.set_variables[name] = default_value;
	} else {
		// Otherwise just remove it from the 'set_variables' map
		options.set_variables.erase(name);
	}
}

void DBConfig::AddExtensionOption(const string &name, string description, LogicalType parameter,
                                  const Value &default_value, set_option_callback_t function) {
	extension_parameters.insert(
	    make_pair(name, ExtensionOption(std::move(description), std::move(parameter), function, default_value)));
	if (!default_value.IsNull()) {
		// Default value is set, insert it into the 'set_variables' list
		options.set_variables[name] = default_value;
	}
}

CastFunctionSet &DBConfig::GetCastFunctions() {
	return *cast_functions;
}

IndexTypeSet &DBConfig::GetIndexTypes() {
	return *index_types;
}

void DBConfig::SetDefaultMaxMemory() {
	auto memory = FileSystem::GetAvailableMemory();
	if (memory != DConstants::INVALID_INDEX) {
		options.maximum_memory = memory * 8 / 10;
	}
}

void DBConfig::CheckLock(const string &name) {
	if (!options.lock_configuration) {
		// not locked
		return;
	}
	case_insensitive_set_t allowed_settings {"schema", "search_path"};
	if (allowed_settings.find(name) != allowed_settings.end()) {
		// we are always allowed to change these settings
		return;
	}
	// not allowed!
	throw InvalidInputException("Cannot change configuration option \"%s\" - the configuration has been locked", name);
}

idx_t CGroupBandwidthQuota(idx_t physical_cores, FileSystem &fs) {
	static constexpr const char *CPU_MAX = "/sys/fs/cgroup/cpu.max";
	static constexpr const char *CFS_QUOTA = "/sys/fs/cgroup/cpu/cpu.cfs_quota_us";
	static constexpr const char *CFS_PERIOD = "/sys/fs/cgroup/cpu/cpu.cfs_period_us";

	int64_t quota, period;
	char byte_buffer[1000];
	unique_ptr<FileHandle> handle;
	int64_t read_bytes;

	if (fs.FileExists(CPU_MAX)) {
		// cgroup v2
		// https://www.kernel.org/doc/html/latest/admin-guide/cgroup-v2.html
		handle =
		    fs.OpenFile(CPU_MAX, FileFlags::FILE_FLAGS_READ, FileSystem::DEFAULT_LOCK, FileSystem::DEFAULT_COMPRESSION);
		read_bytes = fs.Read(*handle, (void *)byte_buffer, 999);
		byte_buffer[read_bytes] = '\0';
		if (std::sscanf(byte_buffer, "%" SCNd64 " %" SCNd64 "", &quota, &period) != 2) {
			return physical_cores;
		}
	} else if (fs.FileExists(CFS_QUOTA) && fs.FileExists(CFS_PERIOD)) {
		// cgroup v1
		// https://www.kernel.org/doc/html/latest/scheduler/sched-bwc.html#management

		// Read the quota, this indicates how many microseconds the CPU can be utilized by this cgroup per period
		handle = fs.OpenFile(CFS_QUOTA, FileFlags::FILE_FLAGS_READ, FileSystem::DEFAULT_LOCK,
		                     FileSystem::DEFAULT_COMPRESSION);
		read_bytes = fs.Read(*handle, (void *)byte_buffer, 999);
		byte_buffer[read_bytes] = '\0';
		if (std::sscanf(byte_buffer, "%" SCNd64 "", &quota) != 1) {
			return physical_cores;
		}

		// Read the time period, a cgroup can utilize the CPU up to quota microseconds every period
		handle = fs.OpenFile(CFS_PERIOD, FileFlags::FILE_FLAGS_READ, FileSystem::DEFAULT_LOCK,
		                     FileSystem::DEFAULT_COMPRESSION);
		read_bytes = fs.Read(*handle, (void *)byte_buffer, 999);
		byte_buffer[read_bytes] = '\0';
		if (std::sscanf(byte_buffer, "%" SCNd64 "", &period) != 1) {
			return physical_cores;
		}
	} else {
		// No cgroup quota
		return physical_cores;
	}
	if (quota > 0 && period > 0) {
		return idx_t(std::ceil((double)quota / (double)period));
	} else {
		return physical_cores;
	}
}

idx_t DBConfig::GetSystemMaxThreads(FileSystem &fs) {
#ifndef DUCKDB_NO_THREADS
	idx_t physical_cores = std::thread::hardware_concurrency();
#ifdef __linux__
	auto cores_available_per_period = CGroupBandwidthQuota(physical_cores, fs);
	return MaxValue<idx_t>(cores_available_per_period, 1);
#else
	return physical_cores;
#endif
#else
	return 1;
#endif
}

idx_t DBConfig::ParseMemoryLimit(const string &arg) {
	if (arg[0] == '-' || arg == "null" || arg == "none") {
		return DConstants::INVALID_INDEX;
	}
	// split based on the number/non-number
	idx_t idx = 0;
	while (StringUtil::CharacterIsSpace(arg[idx])) {
		idx++;
	}
	idx_t num_start = idx;
	while ((arg[idx] >= '0' && arg[idx] <= '9') || arg[idx] == '.' || arg[idx] == 'e' || arg[idx] == 'E' ||
	       arg[idx] == '-') {
		idx++;
	}
	if (idx == num_start) {
		throw ParserException("Memory limit must have a number (e.g. SET memory_limit=1GB");
	}
	string number = arg.substr(num_start, idx - num_start);

	// try to parse the number
	double limit = Cast::Operation<string_t, double>(string_t(number));

	// now parse the memory limit unit (e.g. bytes, gb, etc)
	while (StringUtil::CharacterIsSpace(arg[idx])) {
		idx++;
	}
	idx_t start = idx;
	while (idx < arg.size() && !StringUtil::CharacterIsSpace(arg[idx])) {
		idx++;
	}
	if (limit < 0) {
		// limit < 0, set limit to infinite
		return (idx_t)-1;
	}
	string unit = StringUtil::Lower(arg.substr(start, idx - start));
	idx_t multiplier;
	if (unit == "byte" || unit == "bytes" || unit == "b") {
		multiplier = 1;
	} else if (unit == "kilobyte" || unit == "kilobytes" || unit == "kb" || unit == "k") {
		multiplier = 1000LL;
	} else if (unit == "megabyte" || unit == "megabytes" || unit == "mb" || unit == "m") {
		multiplier = 1000LL * 1000LL;
	} else if (unit == "gigabyte" || unit == "gigabytes" || unit == "gb" || unit == "g") {
		multiplier = 1000LL * 1000LL * 1000LL;
	} else if (unit == "terabyte" || unit == "terabytes" || unit == "tb" || unit == "t") {
		multiplier = 1000LL * 1000LL * 1000LL * 1000LL;
	} else if (unit == "kib") {
		multiplier = 1024LL;
	} else if (unit == "mib") {
		multiplier = 1024LL * 1024LL;
	} else if (unit == "gib") {
		multiplier = 1024LL * 1024LL * 1024LL;
	} else if (unit == "tib") {
		multiplier = 1024LL * 1024LL * 1024LL * 1024LL;
	} else {
		throw ParserException("Unknown unit for memory_limit: %s (expected: KB, MB, GB, TB for 1000^i units or KiB, "
		                      "MiB, GiB, TiB for 1024^i unites)");
	}
	return (idx_t)multiplier * limit;
}

// Right now we only really care about access mode when comparing DBConfigs
bool DBConfigOptions::operator==(const DBConfigOptions &other) const {
	return other.access_mode == access_mode;
}

bool DBConfig::operator==(const DBConfig &other) {
	return other.options == options;
}

bool DBConfig::operator!=(const DBConfig &other) {
	return !(other.options == options);
}

OrderType DBConfig::ResolveOrder(OrderType order_type) const {
	if (order_type != OrderType::ORDER_DEFAULT) {
		return order_type;
	}
	return options.default_order_type;
}

OrderByNullType DBConfig::ResolveNullOrder(OrderType order_type, OrderByNullType null_type) const {
	if (null_type != OrderByNullType::ORDER_DEFAULT) {
		return null_type;
	}
	switch (options.default_null_order) {
	case DefaultOrderByNullType::NULLS_FIRST:
		return OrderByNullType::NULLS_FIRST;
	case DefaultOrderByNullType::NULLS_LAST:
		return OrderByNullType::NULLS_LAST;
	case DefaultOrderByNullType::NULLS_FIRST_ON_ASC_LAST_ON_DESC:
		return order_type == OrderType::ASCENDING ? OrderByNullType::NULLS_FIRST : OrderByNullType::NULLS_LAST;
	case DefaultOrderByNullType::NULLS_LAST_ON_ASC_FIRST_ON_DESC:
		return order_type == OrderType::ASCENDING ? OrderByNullType::NULLS_LAST : OrderByNullType::NULLS_FIRST;
	default:
		throw InternalException("Unknown null order setting");
	}
}

const std::string DBConfig::UserAgent() const {
	auto user_agent = GetDefaultUserAgent();

	if (!options.duckdb_api.empty()) {
		user_agent += " " + options.duckdb_api;
	}

	if (!options.custom_user_agent.empty()) {
		user_agent += " " + options.custom_user_agent;
	}
	return user_agent;
}

} // namespace duckdb<|MERGE_RESOLUTION|>--- conflicted
+++ resolved
@@ -115,11 +115,8 @@
                                                  DUCKDB_GLOBAL(ThreadsSetting),
                                                  DUCKDB_GLOBAL(UsernameSetting),
                                                  DUCKDB_GLOBAL(ExportLargeBufferArrow),
-<<<<<<< HEAD
                                                  DUCKDB_GLOBAL(ArrowOutputListView),
-=======
                                                  DUCKDB_GLOBAL(ProduceArrowStringView),
->>>>>>> dec38d63
                                                  DUCKDB_GLOBAL_ALIAS("user", UsernameSetting),
                                                  DUCKDB_GLOBAL_ALIAS("wal_autocheckpoint", CheckpointThresholdSetting),
                                                  DUCKDB_GLOBAL_ALIAS("worker_threads", ThreadsSetting),
