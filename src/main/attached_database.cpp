--- conflicted
+++ resolved
@@ -164,22 +164,14 @@
 	return name;
 }
 
-<<<<<<< HEAD
-void AttachedDatabase::Initialize(const optional_idx block_alloc_size) {
-=======
-void AttachedDatabase::Initialize(optional_ptr<ClientContext> context) {
->>>>>>> 8e18c7c0
+void AttachedDatabase::Initialize(const optional_idx block_alloc_size, optional_ptr<ClientContext> context) {
 	if (IsSystem()) {
 		catalog->Initialize(true);
 	} else {
 		catalog->Initialize(false);
 	}
 	if (storage) {
-<<<<<<< HEAD
-		storage->Initialize(block_alloc_size);
-=======
-		storage->Initialize(context);
->>>>>>> 8e18c7c0
+		storage->Initialize(block_alloc_size, context);
 	}
 }
 
