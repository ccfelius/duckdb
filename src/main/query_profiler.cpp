#include "duckdb/main/query_profiler.hpp"

#include "duckdb/common/fstream.hpp"
#include "duckdb/common/limits.hpp"
#include "duckdb/common/numeric_utils.hpp"
#include "duckdb/common/printer.hpp"
#include "duckdb/common/string_util.hpp"
#include "duckdb/common/tree_renderer/text_tree_renderer.hpp"
#include "duckdb/execution/expression_executor.hpp"
#include "duckdb/execution/operator/helper/physical_execute.hpp"
#include "duckdb/execution/operator/scan/physical_table_scan.hpp"
#include "duckdb/execution/physical_operator.hpp"
#include "duckdb/main/client_config.hpp"
#include "duckdb/main/client_context.hpp"
#include "duckdb/main/client_data.hpp"
#include "duckdb/main/profiling_utils.hpp"
#include "duckdb/planner/expression/bound_function_expression.hpp"
#include "duckdb/storage/buffer/buffer_pool.hpp"
#include "yyjson.hpp"
#include "yyjson_utils.hpp"

#include <algorithm>
#include <utility>

using namespace duckdb_yyjson; // NOLINT

namespace duckdb {

QueryProfiler::QueryProfiler(ClientContext &context_p)
    : context(context_p), running(false), query_requires_profiling(false), is_explain_analyze(false) {
}

bool QueryProfiler::IsEnabled() const {
	return is_explain_analyze || ClientConfig::GetConfig(context).enable_profiler;
}

bool QueryProfiler::IsDetailedEnabled() const {
	return !is_explain_analyze && ClientConfig::GetConfig(context).enable_detailed_profiling;
}

ProfilerPrintFormat QueryProfiler::GetPrintFormat(ExplainFormat format) const {
	auto print_format = ClientConfig::GetConfig(context).profiler_print_format;
	switch (format) {
	case ExplainFormat::DEFAULT:
		if (print_format != ProfilerPrintFormat::NO_OUTPUT) {
			return print_format;
		}
		DUCKDB_EXPLICIT_FALLTHROUGH;
	case ExplainFormat::TEXT:
		return ProfilerPrintFormat::QUERY_TREE;
	case ExplainFormat::JSON:
		return ProfilerPrintFormat::JSON;
	case ExplainFormat::HTML:
		return ProfilerPrintFormat::HTML;
	case ExplainFormat::GRAPHVIZ:
		return ProfilerPrintFormat::GRAPHVIZ;
	case ExplainFormat::MERMAID:
		return ProfilerPrintFormat::MERMAID;
	default:
		throw NotImplementedException("No mapping from ExplainFormat::%s to ProfilerPrintFormat",
		                              EnumUtil::ToString(format));
	}
}

ExplainFormat QueryProfiler::GetExplainFormat(ProfilerPrintFormat format) const {
	switch (format) {
	case ProfilerPrintFormat::QUERY_TREE:
	case ProfilerPrintFormat::QUERY_TREE_OPTIMIZER:
		return ExplainFormat::TEXT;
	case ProfilerPrintFormat::JSON:
		return ExplainFormat::JSON;
	case ProfilerPrintFormat::HTML:
		return ExplainFormat::HTML;
	case ProfilerPrintFormat::GRAPHVIZ:
		return ExplainFormat::GRAPHVIZ;
	case ProfilerPrintFormat::MERMAID:
		return ExplainFormat::MERMAID;
	case ProfilerPrintFormat::NO_OUTPUT:
		throw InternalException("Should not attempt to get ExplainFormat for ProfilerPrintFormat::NO_OUTPUT");
	default:
		throw NotImplementedException("No mapping from ProfilePrintFormat::%s to ExplainFormat",
		                              EnumUtil::ToString(format));
	}
}

bool QueryProfiler::PrintOptimizerOutput() const {
	return GetPrintFormat() == ProfilerPrintFormat::QUERY_TREE_OPTIMIZER || IsDetailedEnabled();
}

string QueryProfiler::GetSaveLocation() const {
	return is_explain_analyze ? string() : ClientConfig::GetConfig(context).profiler_save_location;
}

QueryProfiler &QueryProfiler::Get(ClientContext &context) {
	return *ClientData::Get(context).profiler;
}

void QueryProfiler::Start(const string &query) {
	Reset();
	running = true;
	query_metrics.query_name = query;
	query_metrics.latency_timer = make_uniq<ActiveTimer>(StartTimer(MetricType::LATENCY));
}

void QueryProfiler::Reset() {
	tree_map.clear();
	root = nullptr;
	phase_timings.clear();
	phase_stack.clear();
	running = false;
	query_metrics.Reset();
}

void QueryProfiler::StartQuery(const string &query, bool is_explain_analyze_p, bool start_at_optimizer) {
	lock_guard<std::mutex> guard(lock);
	if (is_explain_analyze_p) {
		StartExplainAnalyze();
	}
	if (!IsEnabled()) {
		return;
	}
	if (start_at_optimizer && !PrintOptimizerOutput()) {
		// This is the StartQuery call before the optimizer, but we don't have to print optimizer output
		return;
	}
	if (running) {
		// Called while already running: this should only happen when we print optimizer output
		// D_ASSERT(PrintOptimizerOutput());
		return;
	}
	Start(query);
}

bool QueryProfiler::OperatorRequiresProfiling(const PhysicalOperatorType op_type) {
	const auto &config = ClientConfig::GetConfig(context);
	if (config.profiling_coverage == ProfilingCoverage::ALL) {
		return true;
	}

	switch (op_type) {
	case PhysicalOperatorType::ORDER_BY:
	case PhysicalOperatorType::RESERVOIR_SAMPLE:
	case PhysicalOperatorType::STREAMING_SAMPLE:
	case PhysicalOperatorType::LIMIT:
	case PhysicalOperatorType::LIMIT_PERCENT:
	case PhysicalOperatorType::STREAMING_LIMIT:
	case PhysicalOperatorType::TOP_N:
	case PhysicalOperatorType::WINDOW:
	case PhysicalOperatorType::UNNEST:
	case PhysicalOperatorType::UNGROUPED_AGGREGATE:
	case PhysicalOperatorType::HASH_GROUP_BY:
	case PhysicalOperatorType::FILTER:
	case PhysicalOperatorType::PROJECTION:
	case PhysicalOperatorType::COPY_TO_FILE:
	case PhysicalOperatorType::TABLE_SCAN:
	case PhysicalOperatorType::CHUNK_SCAN:
	case PhysicalOperatorType::DELIM_SCAN:
	case PhysicalOperatorType::EXPRESSION_SCAN:
	case PhysicalOperatorType::BLOCKWISE_NL_JOIN:
	case PhysicalOperatorType::NESTED_LOOP_JOIN:
	case PhysicalOperatorType::HASH_JOIN:
	case PhysicalOperatorType::CROSS_PRODUCT:
	case PhysicalOperatorType::PIECEWISE_MERGE_JOIN:
	case PhysicalOperatorType::IE_JOIN:
	case PhysicalOperatorType::LEFT_DELIM_JOIN:
	case PhysicalOperatorType::RIGHT_DELIM_JOIN:
	case PhysicalOperatorType::UNION:
	case PhysicalOperatorType::RECURSIVE_CTE:
	case PhysicalOperatorType::RECURSIVE_KEY_CTE:
	case PhysicalOperatorType::EMPTY_RESULT:
	case PhysicalOperatorType::EXTENSION:
		return true;
	default:
		return false;
	}
}

void QueryProfiler::Finalize(ProfilingNode &node) {
	for (idx_t i = 0; i < node.GetChildCount(); i++) {
		auto child = node.GetChild(i);
		Finalize(*child);

		auto &info = node.GetProfilingInfo();
		auto type = PhysicalOperatorType(info.GetMetricValue<uint8_t>(MetricType::OPERATOR_TYPE));
		if (type == PhysicalOperatorType::UNION &&
		    info.Enabled(info.expanded_settings, MetricType::OPERATOR_CARDINALITY)) {
			auto &child_info = child->GetProfilingInfo();
			auto value = child_info.metrics[MetricType::OPERATOR_CARDINALITY].GetValue<idx_t>();
			info.MetricSum(MetricType::OPERATOR_CARDINALITY, value);
		}
	}
}

void QueryProfiler::StartExplainAnalyze() {
	is_explain_analyze = true;
}

void QueryProfiler::EndQuery() {
	unique_lock<std::mutex> guard(lock);
	if (!IsEnabled() || !running) {
		return;
	}

	query_metrics.latency_timer->EndTimer();
	if (root) {
		auto &info = root->GetProfilingInfo();
		if (info.Enabled(info.expanded_settings, MetricType::OPERATOR_CARDINALITY)) {
			Finalize(*root->GetChild(0));
		}
	}
	running = false;
	bool emit_output = false;

	// Print or output the query profiling after query termination.
	// EXPLAIN ANALYZE output is not written by the profiler.
	if (IsEnabled() && !is_explain_analyze) {
		if (root) {
			auto &info = root->GetProfilingInfo();
			info = ProfilingInfo(ClientConfig::GetConfig(context).profiler_settings);
			auto &child_info = root->children[0]->GetProfilingInfo();

<<<<<<< HEAD
			auto &settings = info.expanded_settings;
			if (info.Enabled(settings, MetricsType::QUERY_NAME)) {
				info.metrics[MetricsType::QUERY_NAME] = query_metrics.query;
			}
=======
			const auto &settings = info.expanded_settings;
>>>>>>> 1846eaae
			for (const auto &global_info_entry : query_metrics.query_global_info.metrics) {
				info.metrics[global_info_entry.first] = global_info_entry.second;
			}

			MoveOptimizerPhasesToRoot();
			for (auto &metric : info.metrics) {
				if (info.Enabled(settings, metric.first)) {
					ProfilingUtils::CollectMetrics(metric.first, query_metrics, metric.second, *root, child_info);
				}
			}
		}

		if (ClientConfig::GetConfig(context).emit_profiler_output) {
			emit_output = true;
		}
	}

	is_explain_analyze = false;

	guard.unlock();

	// To log is inexpensive, whether to log or not depends on whether logging is active
	ToLog();

	if (emit_output) {
		string tree = ToString();
		auto save_location = GetSaveLocation();

		if (save_location.empty()) {
			Printer::Print(tree);
			Printer::Print("\n");
		} else {
			WriteToFile(save_location.c_str(), tree);
		}
	}
}

void QueryProfiler::AddToCounter(const MetricType type, const idx_t amount) {
	if (IsEnabled()) {
		query_metrics.UpdateMetric(type, amount);
	}
}

idx_t QueryProfiler::GetBytesRead() const {
	return query_metrics.GetMetricsIndex(MetricType::TOTAL_BYTES_READ);
}

idx_t QueryProfiler::GetBytesWritten() const {
	return query_metrics.GetMetricsIndex(MetricType::TOTAL_BYTES_WRITTEN);
}

ActiveTimer QueryProfiler::StartTimer(const MetricType type) {
	return ActiveTimer(query_metrics, type, IsEnabled());
}

string QueryProfiler::ToString(ExplainFormat explain_format) const {
	return ToString(GetPrintFormat(explain_format));
}

string QueryProfiler::ToString(ProfilerPrintFormat format) const {
	if (!IsEnabled()) {
		return RenderDisabledMessage(format);
	}
	switch (format) {
	case ProfilerPrintFormat::QUERY_TREE:
	case ProfilerPrintFormat::QUERY_TREE_OPTIMIZER:
		return QueryTreeToString();
	case ProfilerPrintFormat::JSON:
		return ToJSON();
	case ProfilerPrintFormat::NO_OUTPUT:
		return "";
	case ProfilerPrintFormat::HTML:
	case ProfilerPrintFormat::GRAPHVIZ:
	case ProfilerPrintFormat::MERMAID: {
		lock_guard<std::mutex> guard(lock);
		// checking the tree to ensure the query is really empty
		// the query string is empty when a logical plan is deserialized
		if (query_metrics.query_name.empty() && !root) {
			return "";
		}
		auto renderer = TreeRenderer::CreateRenderer(GetExplainFormat(format));
		stringstream str;
		renderer->Render(*root, str);
		return str.str();
	}
	default:
		throw InternalException("Unknown ProfilerPrintFormat \"%s\"", EnumUtil::ToString(format));
	}
}

void QueryProfiler::StartPhase(MetricType phase_metric) {
	lock_guard<std::mutex> guard(lock);
	if (!IsEnabled() || !running) {
		return;
	}

	// start a new phase
	phase_stack.push_back(phase_metric);
	// restart the timer
	phase_profiler.Start();
}

void QueryProfiler::EndPhase() {
	lock_guard<std::mutex> guard(lock);
	if (!IsEnabled() || !running) {
		return;
	}
	D_ASSERT(!phase_stack.empty());

	// end the timer
	phase_profiler.End();
	// add the timing to all currently active phases
	for (auto &phase : phase_stack) {
		phase_timings[phase] += phase_profiler.Elapsed();
	}
	// now remove the last added phase
	phase_stack.pop_back();

	if (!phase_stack.empty()) {
		phase_profiler.Start();
	}
}

OperatorProfiler::OperatorProfiler(ClientContext &context) : context(context) {
	enabled = QueryProfiler::Get(context).IsEnabled();
	auto &context_metrics = ClientConfig::GetConfig(context).profiler_settings;

	// Expand.
	for (const auto metric : context_metrics) {
		settings.insert(metric);
		ProfilingInfo::Expand(settings, metric);
	}

	// Reduce.
	auto root_metrics = MetricsUtils::GetRootScopeMetrics();
	for (const auto metric : root_metrics) {
		settings.erase(metric);
	}
}

void OperatorProfiler::StartOperator(optional_ptr<const PhysicalOperator> phys_op) {
	if (!enabled) {
		return;
	}
	if (active_operator) {
		throw InternalException("OperatorProfiler: Attempting to call StartOperator while another operator is active");
	}
	active_operator = phys_op;

	if (!settings.empty()) {
		if (ProfilingInfo::Enabled(settings, MetricType::EXTRA_INFO)) {
			if (!OperatorInfoIsInitialized(*active_operator)) {
				// first time calling into this operator - fetch the info
				auto &info = GetOperatorInfo(*active_operator);
				auto params = active_operator->ParamsToString();
				info.extra_info = params;
			}
		}

		// Start the timing of the current operator.
		if (ProfilingInfo::Enabled(settings, MetricType::OPERATOR_TIMING)) {
			op.Start();
		}
	}
}

void OperatorProfiler::EndOperator(optional_ptr<DataChunk> chunk) {
	if (!enabled) {
		return;
	}
	if (!active_operator) {
		throw InternalException("OperatorProfiler: Attempting to call EndOperator while no operator is active");
	}

	if (!settings.empty()) {
		auto &info = GetOperatorInfo(*active_operator);
		if (ProfilingInfo::Enabled(settings, MetricType::OPERATOR_TIMING)) {
			op.End();
			info.AddTime(op.Elapsed());
		}
		if (ProfilingInfo::Enabled(settings, MetricType::OPERATOR_CARDINALITY) && chunk) {
			info.AddReturnedElements(chunk->size());
		}
		if (ProfilingInfo::Enabled(settings, MetricType::RESULT_SET_SIZE) && chunk) {
			auto result_set_size = chunk->GetAllocationSize();
			info.AddResultSetSize(result_set_size);
		}
		if (ProfilingInfo::Enabled(settings, MetricType::SYSTEM_PEAK_BUFFER_MEMORY)) {
			auto used_memory = BufferManager::GetBufferManager(context).GetBufferPool().GetUsedMemory(false);
			info.UpdateSystemPeakBufferManagerMemory(used_memory);
		}
		if (ProfilingInfo::Enabled(settings, MetricType::SYSTEM_PEAK_TEMP_DIR_SIZE)) {
			auto used_swap = BufferManager::GetBufferManager(context).GetUsedSwap();
			info.UpdateSystemPeakTempDirectorySize(used_swap);
		}
	}
	active_operator = nullptr;
}

void OperatorProfiler::FinishSource(GlobalSourceState &gstate, LocalSourceState &lstate) {
	if (!enabled) {
		return;
	}
	if (!active_operator) {
		throw InternalException("OperatorProfiler: Attempting to call FinishSource while no operator is active");
	}
	if (!settings.empty()) {
		if (ProfilingInfo::Enabled(settings, MetricType::EXTRA_INFO)) {
			// we're emitting extra info - get the extra source info
			auto &info = GetOperatorInfo(*active_operator);
			auto extra_info = active_operator->ExtraSourceParams(gstate, lstate);
			for (auto &new_info : extra_info) {
				auto entry = info.extra_info.find(new_info.first);
				if (entry != info.extra_info.end()) {
					// entry exists - override
					entry->second = std::move(new_info.second);
				} else {
					// entry does not exist yet - insert
					info.extra_info.insert(std::move(new_info));
				}
			}
		}
	}
}

bool OperatorProfiler::OperatorInfoIsInitialized(const PhysicalOperator &phys_op) {
	auto entry = operator_infos.find(phys_op);
	return entry != operator_infos.end();
}

OperatorInformation &OperatorProfiler::GetOperatorInfo(const PhysicalOperator &phys_op) {
	auto entry = operator_infos.find(phys_op);
	if (entry != operator_infos.end()) {
		return entry->second;
	}

	// Add a new entry.
	operator_infos[phys_op] = OperatorInformation();
	return operator_infos[phys_op];
}

void OperatorProfiler::Flush(const PhysicalOperator &phys_op) {
	auto entry = operator_infos.find(phys_op);
	if (entry == operator_infos.end()) {
		return;
	}

	auto &info = operator_infos.find(phys_op)->second;
	info.name = phys_op.GetName();
}

void QueryProfiler::Flush(OperatorProfiler &profiler) {
	lock_guard<std::mutex> guard(lock);
	if (!IsEnabled() || !running) {
		return;
	}
	for (auto &node : profiler.operator_infos) {
		auto &op = node.first.get();
		auto entry = tree_map.find(op);
		D_ASSERT(entry != tree_map.end());

		auto &tree_node = entry->second.get();
		auto &info = tree_node.GetProfilingInfo();

		if (ProfilingInfo::Enabled(profiler.settings, MetricType::OPERATOR_TIMING)) {
			info.MetricSum<double>(MetricType::OPERATOR_TIMING, node.second.time);
		}
		if (ProfilingInfo::Enabled(profiler.settings, MetricType::OPERATOR_CARDINALITY)) {
			info.MetricSum<idx_t>(MetricType::OPERATOR_CARDINALITY, node.second.elements_returned);
		}
		if (ProfilingInfo::Enabled(profiler.settings, MetricType::OPERATOR_ROWS_SCANNED)) {
			if (op.type == PhysicalOperatorType::TABLE_SCAN) {
				auto &scan_op = op.Cast<PhysicalTableScan>();
				auto &bind_data = scan_op.bind_data;

				if (bind_data && scan_op.function.cardinality) {
					auto cardinality = scan_op.function.cardinality(context, &(*bind_data));
					if (cardinality && cardinality->has_estimated_cardinality) {
						info.MetricSum<idx_t>(MetricType::OPERATOR_ROWS_SCANNED, cardinality->estimated_cardinality);
					}
				}
			}
		}
		if (ProfilingInfo::Enabled(profiler.settings, MetricType::RESULT_SET_SIZE)) {
			info.MetricSum<idx_t>(MetricType::RESULT_SET_SIZE, node.second.result_set_size);
		}
		if (ProfilingInfo::Enabled(profiler.settings, MetricType::EXTRA_INFO)) {
			info.metrics[MetricType::EXTRA_INFO] = Value::MAP(node.second.extra_info);
		}
		if (ProfilingInfo::Enabled(profiler.settings, MetricType::SYSTEM_PEAK_BUFFER_MEMORY)) {
			query_metrics.query_global_info.MetricMax(MetricType::SYSTEM_PEAK_BUFFER_MEMORY,
			                                          node.second.system_peak_buffer_manager_memory);
		}
		if (ProfilingInfo::Enabled(profiler.settings, MetricType::SYSTEM_PEAK_TEMP_DIR_SIZE)) {
			query_metrics.query_global_info.MetricMax(MetricType::SYSTEM_PEAK_TEMP_DIR_SIZE,
			                                          node.second.system_peak_temp_directory_size);
		}
	}
	profiler.operator_infos.clear();
}

void QueryProfiler::SetBlockedTime(const double &blocked_thread_time) {
	lock_guard<std::mutex> guard(lock);
	if (!IsEnabled() || !running) {
		return;
	}

	auto &info = root->GetProfilingInfo();
	if (info.Enabled(info.expanded_settings, MetricType::BLOCKED_THREAD_TIME)) {
		query_metrics.query_global_info.metrics[MetricType::BLOCKED_THREAD_TIME] = blocked_thread_time;
	}
}

string QueryProfiler::DrawPadded(const string &str, idx_t width) {
	if (str.size() > width) {
		return str.substr(0, width);
	} else {
		width -= str.size();
		auto half_spaces = width / 2;
		auto extra_left_space = NumericCast<idx_t>(width % 2 != 0 ? 1 : 0);
		return string(half_spaces + extra_left_space, ' ') + str + string(half_spaces, ' ');
	}
}

static string RenderTitleCase(string str) {
	str = StringUtil::Lower(str);
	str[0] = NumericCast<char>(toupper(str[0]));
	for (idx_t i = 0; i < str.size(); i++) {
		if (str[i] == '_') {
			str[i] = ' ';
			if (i + 1 < str.size()) {
				str[i + 1] = NumericCast<char>(toupper(str[i + 1]));
			}
		}
	}
	return str;
}

static string RenderTiming(double timing) {
	string timing_s;
	if (timing >= 1) {
		timing_s = StringUtil::Format("%.2f", timing);
	} else if (timing >= 0.1) {
		timing_s = StringUtil::Format("%.3f", timing);
	} else {
		timing_s = StringUtil::Format("%.4f", timing);
	}
	return timing_s + "s";
}

string QueryProfiler::QueryTreeToString() const {
	duckdb::stringstream str;
	QueryTreeToStream(str);
	return str.str();
}

void RenderPhaseTimings(std::ostream &ss, const pair<string, double> &head, map<string, double> &timings, idx_t width) {
	ss << "┌────────────────────────────────────────────────┐\n";
	ss << "│" + QueryProfiler::DrawPadded(RenderTitleCase(head.first) + ": " + RenderTiming(head.second), width - 2) +
	          "│\n";
	ss << "│┌──────────────────────────────────────────────┐│\n";

	for (const auto &entry : timings) {
		ss << "││" +
		          QueryProfiler::DrawPadded(RenderTitleCase(entry.first) + ": " + RenderTiming(entry.second),
		                                    width - 4) +
		          "││\n";
	}
	ss << "│└──────────────────────────────────────────────┘│\n";
	ss << "└────────────────────────────────────────────────┘\n";
}

void PrintPhaseTimingsToStream(std::ostream &ss, const ProfilingInfo &info, idx_t width) {
	map<string, double> optimizer_timings;
	map<string, double> planner_timings;
	map<string, double> physical_planner_timings;

	pair<string, double> optimizer_head;
	pair<string, double> planner_head;
	pair<string, double> physical_planner_head;

	for (const auto &entry : info.metrics) {
		if (MetricsUtils::IsOptimizerMetric(entry.first)) {
			optimizer_timings[EnumUtil::ToString(entry.first).substr(10)] = entry.second.GetValue<double>();
		} else if (MetricsUtils::IsPhaseTimingMetric(entry.first)) {
			switch (entry.first) {
			case MetricType::CUMULATIVE_OPTIMIZER_TIMING:
				continue;
			case MetricType::ALL_OPTIMIZERS:
				optimizer_head = {"Optimizer", entry.second.GetValue<double>()};
				break;
			case MetricType::PHYSICAL_PLANNER:
				physical_planner_head = {"Physical Planner", entry.second.GetValue<double>()};
				break;
			case MetricType::PLANNER:
				planner_head = {"Planner", entry.second.GetValue<double>()};
				break;
			default:
				break;
			}

			auto metric = EnumUtil::ToString(entry.first);
			if (StringUtil::StartsWith(metric, "PHYSICAL_PLANNER") && entry.first != MetricType::PHYSICAL_PLANNER) {
				physical_planner_timings[metric.substr(17)] = entry.second.GetValue<double>();
			} else if (StringUtil::StartsWith(metric, "PLANNER") && entry.first != MetricType::PLANNER) {
				planner_timings[metric.substr(8)] = entry.second.GetValue<double>();
			}
		}
	}

	RenderPhaseTimings(ss, optimizer_head, optimizer_timings, width);
	RenderPhaseTimings(ss, physical_planner_head, physical_planner_timings, width);
	RenderPhaseTimings(ss, planner_head, planner_timings, width);
}

void QueryProfiler::QueryTreeToStream(std::ostream &ss) const {
	lock_guard<std::mutex> guard(lock);

	bool show_query_name = false;
	if (root) {
		auto &info = root->GetProfilingInfo();
		auto &settings = info.expanded_settings;
<<<<<<< HEAD
		show_query_name = info.Enabled(settings, MetricsType::QUERY_NAME);
=======
		show_query_name = info.Enabled(settings, MetricType::QUERY_NAME);
>>>>>>> 1846eaae
	}
	ss << "┌─────────────────────────────────────┐\n";
	ss << "│┌───────────────────────────────────┐│\n";
	ss << "││    Query Profiling Information    ││\n";
	ss << "│└───────────────────────────────────┘│\n";
	ss << "└─────────────────────────────────────┘\n";
<<<<<<< HEAD
	ss << (show_query_name ? StringUtil::Replace(query_metrics.query, "\n", " ") : "") + "\n";
=======
	ss << (show_query_name ? StringUtil::Replace(query_metrics.query_name, "\n", " ") : "") + "\n";
>>>>>>> 1846eaae

	// checking the tree to ensure the query is really empty
	// the query string is empty when a logical plan is deserialized
	if (query_metrics.query_name.empty() && !root) {
		return;
	}

	for (auto &state : context.registered_state->States()) {
		state->WriteProfilingInformation(ss);
	}

	constexpr idx_t TOTAL_BOX_WIDTH = 50;
	ss << "┌────────────────────────────────────────────────┐\n";
	ss << "│┌──────────────────────────────────────────────┐│\n";
	string total_time = "Total Time: " + RenderTiming(query_metrics.GetMetricInSeconds(MetricType::LATENCY));
	ss << "││" + DrawPadded(total_time, TOTAL_BOX_WIDTH - 4) + "││\n";
	ss << "│└──────────────────────────────────────────────┘│\n";
	ss << "└────────────────────────────────────────────────┘\n";
	// render the main operator tree
	if (root) {
		// print phase timings
		if (PrintOptimizerOutput()) {
			PrintPhaseTimingsToStream(ss, root->GetProfilingInfo(), TOTAL_BOX_WIDTH);
		}
		Render(*root, ss);
	}
}

Value QueryProfiler::JSONSanitize(const Value &input) {
	D_ASSERT(input.type().id() == LogicalTypeId::MAP);

	InsertionOrderPreservingMap<string> result;
	auto children = MapValue::GetChildren(input);
	for (auto &child : children) {
		auto struct_children = StructValue::GetChildren(child);
		auto key = struct_children[0].GetValue<string>();
		auto value = struct_children[1].GetValue<string>();

		if (StringUtil::StartsWith(key, "__")) {
			key = StringUtil::Replace(key, "__", "");
			key = StringUtil::Replace(key, "_", " ");
			key = StringUtil::Title(key);
		}
		result[key] = value;
	}
	return Value::MAP(result);
}

string QueryProfiler::JSONSanitize(const std::string &text) {
	string result;
	result.reserve(text.size());
	for (char i : text) {
		switch (i) {
		case '\b':
			result += "\\b";
			break;
		case '\f':
			result += "\\f";
			break;
		case '\n':
			result += "\\n";
			break;
		case '\r':
			result += "\\r";
			break;
		case '\t':
			result += "\\t";
			break;
		case '"':
			result += "\\\"";
			break;
		case '\\':
			result += "\\\\";
			break;
		default:
			result += i;
			break;
		}
	}
	return result;
}

static yyjson_mut_val *ToJSONRecursive(yyjson_mut_doc *doc, ProfilingNode &node) {
	auto result_obj = yyjson_mut_obj(doc);
	auto &profiling_info = node.GetProfilingInfo();

	if (profiling_info.Enabled(profiling_info.settings, MetricType::EXTRA_INFO)) {
		profiling_info.metrics[MetricType::EXTRA_INFO] =
		    QueryProfiler::JSONSanitize(profiling_info.metrics.at(MetricType::EXTRA_INFO));
	}

	profiling_info.WriteMetricsToJSON(doc, result_obj);

	auto children_list = yyjson_mut_arr(doc);
	for (idx_t i = 0; i < node.GetChildCount(); i++) {
		auto child = ToJSONRecursive(doc, *node.GetChild(i));
		yyjson_mut_arr_add_val(children_list, child);
	}
	yyjson_mut_obj_add_val(doc, result_obj, "children", children_list);
	return result_obj;
}

static string StringifyAndFree(ConvertedJSONHolder &json_holder, yyjson_mut_val *object) {
	json_holder.stringified_json = yyjson_mut_val_write_opts(
	    object, YYJSON_WRITE_ALLOW_INF_AND_NAN | YYJSON_WRITE_PRETTY, nullptr, nullptr, nullptr);
	if (!json_holder.stringified_json) {
		throw InternalException("The plan could not be rendered as JSON, yyjson failed");
	}
	auto result = string(json_holder.stringified_json);
	return result;
}

void QueryProfiler::ToLog() const {
	lock_guard<std::mutex> guard(lock);

	if (!root) {
		// No root, not much to do
		return;
	}

	auto &settings = root->GetProfilingInfo();

	settings.WriteMetricsToLog(context);
}

string QueryProfiler::ToJSON() const {
	lock_guard<std::mutex> guard(lock);
	ConvertedJSONHolder json_holder;

	json_holder.doc = yyjson_mut_doc_new(nullptr);
	auto result_obj = yyjson_mut_obj(json_holder.doc);
	yyjson_mut_doc_set_root(json_holder.doc, result_obj);

	if (query_metrics.query_name.empty() && !root) {
		yyjson_mut_obj_add_str(json_holder.doc, result_obj, "result", "empty");
		return StringifyAndFree(json_holder, result_obj);
	}
	if (!root) {
		yyjson_mut_obj_add_str(json_holder.doc, result_obj, "result", "error");
		return StringifyAndFree(json_holder, result_obj);
	}

	auto &settings = root->GetProfilingInfo();

	settings.WriteMetricsToJSON(json_holder.doc, result_obj);

	// recursively print the physical operator tree
	auto children_list = yyjson_mut_arr(json_holder.doc);
	yyjson_mut_obj_add_val(json_holder.doc, result_obj, "children", children_list);
	auto child = ToJSONRecursive(json_holder.doc, *root->GetChild(0));
	yyjson_mut_arr_add_val(children_list, child);
	return StringifyAndFree(json_holder, result_obj);
}

void QueryProfiler::WriteToFile(const char *path, string &info) const {
	ofstream out(path);
	out << info;
	out.close();
	// throw an IO exception if it fails to write the file
	if (out.fail()) {
		throw IOException(strerror(errno));
	}
}

profiler_settings_t EraseQueryRootSettings(profiler_settings_t settings) {
	profiler_settings_t phase_timing_settings_to_erase;

	for (auto &setting : settings) {
		if (MetricsUtils::IsOptimizerMetric(setting) || MetricsUtils::IsPhaseTimingMetric(setting) ||
		    MetricsUtils::IsRootScopeMetric(setting)) {
			phase_timing_settings_to_erase.insert(setting);
		}
	}

	for (auto &setting : phase_timing_settings_to_erase) {
		settings.erase(setting);
	}

	return settings;
}

unique_ptr<ProfilingNode> QueryProfiler::CreateTree(const PhysicalOperator &root_p, const profiler_settings_t &settings,
                                                    const idx_t depth) {
	if (OperatorRequiresProfiling(root_p.type)) {
		query_requires_profiling = true;
	}

	unique_ptr<ProfilingNode> node = make_uniq<ProfilingNode>();
	auto &info = node->GetProfilingInfo();
	info = ProfilingInfo(settings, depth);
	auto child_settings = settings;
	if (depth == 0) {
		child_settings = EraseQueryRootSettings(child_settings);
	}
	node->depth = depth;

	if (depth != 0) {
		info.metrics[MetricType::OPERATOR_NAME] = root_p.GetName();
		info.MetricSum<uint8_t>(MetricType::OPERATOR_TYPE, static_cast<uint8_t>(root_p.type));
	}
	if (info.Enabled(info.settings, MetricType::EXTRA_INFO)) {
		info.metrics[MetricType::EXTRA_INFO] = Value::MAP(root_p.ParamsToString());
	}

	tree_map.insert(make_pair(reference<const PhysicalOperator>(root_p), reference<ProfilingNode>(*node)));
	auto children = root_p.GetChildren();
	for (auto &child : children) {
		auto child_node = CreateTree(child.get(), child_settings, depth + 1);
		node->AddChild(std::move(child_node));
	}
	return node;
}

string QueryProfiler::RenderDisabledMessage(ProfilerPrintFormat format) const {
	switch (format) {
	case ProfilerPrintFormat::NO_OUTPUT:
		return "";
	case ProfilerPrintFormat::QUERY_TREE:
	case ProfilerPrintFormat::QUERY_TREE_OPTIMIZER:
		return "Query profiling is disabled. Use 'PRAGMA enable_profiling;' to enable profiling!";
	case ProfilerPrintFormat::HTML:
		return R"(
				<!DOCTYPE html>
                <html lang="en"><head/><body>
                  Query profiling is disabled. Use 'PRAGMA enable_profiling;' to enable profiling!
                </body></html>
			)";
	case ProfilerPrintFormat::GRAPHVIZ:
		return R"(
				digraph G {
				    node [shape=box, style=rounded, fontname="Courier New", fontsize=10];
				    node_0_0 [label="Query profiling is disabled. Use 'PRAGMA enable_profiling;' to enable profiling!"];
				}
			)";
	case ProfilerPrintFormat::MERMAID:
		return R"(flowchart TD
    node_0_0["`**DISABLED**
Query profiling is disabled.
Use 'PRAGMA enable_profiling;' to enable profiling!`"]
)";
	case ProfilerPrintFormat::JSON: {
		ConvertedJSONHolder json_holder;
		json_holder.doc = yyjson_mut_doc_new(nullptr);
		auto result_obj = yyjson_mut_obj(json_holder.doc);
		yyjson_mut_doc_set_root(json_holder.doc, result_obj);

		yyjson_mut_obj_add_str(json_holder.doc, result_obj, "result", "disabled");
		return StringifyAndFree(json_holder, result_obj);
	}
	default:
		throw InternalException("Unknown ProfilerPrintFormat \"%s\"", EnumUtil::ToString(format));
	}
}

void QueryProfiler::Initialize(const PhysicalOperator &root_op) {
	lock_guard<std::mutex> guard(lock);
	if (!IsEnabled() || !running) {
		return;
	}
	query_requires_profiling = false;
	ClientConfig &config = ClientConfig::GetConfig(context);
	root = CreateTree(root_op, config.profiler_settings, 0);
	if (!query_requires_profiling) {
		// query does not require profiling: disable profiling for this query
		running = false;
		tree_map.clear();
		root = nullptr;
		phase_timings.clear();
		phase_stack.clear();
	}
}

void QueryProfiler::Render(const ProfilingNode &node, std::ostream &ss) const {
	TextTreeRenderer renderer;
	if (IsDetailedEnabled()) {
		renderer.EnableDetailed();
	} else {
		renderer.EnableStandard();
	}
	renderer.Render(node, ss);
}

void QueryProfiler::Print() {
	Printer::Print(QueryTreeToString());
}

void QueryProfiler::MoveOptimizerPhasesToRoot() {
	auto &root_info = root->GetProfilingInfo();
	auto &root_metrics = root_info.metrics;

	for (auto &entry : phase_timings) {
		auto &phase = entry.first;
		auto &timing = entry.second;
		if (root_info.Enabled(root_info.expanded_settings, phase)) {
			root_metrics[phase] = Value::CreateValue(timing);
		}
	}
}

} // namespace duckdb<|MERGE_RESOLUTION|>--- conflicted
+++ resolved
@@ -219,14 +219,7 @@
 			info = ProfilingInfo(ClientConfig::GetConfig(context).profiler_settings);
 			auto &child_info = root->children[0]->GetProfilingInfo();
 
-<<<<<<< HEAD
-			auto &settings = info.expanded_settings;
-			if (info.Enabled(settings, MetricsType::QUERY_NAME)) {
-				info.metrics[MetricsType::QUERY_NAME] = query_metrics.query;
-			}
-=======
 			const auto &settings = info.expanded_settings;
->>>>>>> 1846eaae
 			for (const auto &global_info_entry : query_metrics.query_global_info.metrics) {
 				info.metrics[global_info_entry.first] = global_info_entry.second;
 			}
@@ -649,22 +642,14 @@
 	if (root) {
 		auto &info = root->GetProfilingInfo();
 		auto &settings = info.expanded_settings;
-<<<<<<< HEAD
-		show_query_name = info.Enabled(settings, MetricsType::QUERY_NAME);
-=======
 		show_query_name = info.Enabled(settings, MetricType::QUERY_NAME);
->>>>>>> 1846eaae
 	}
 	ss << "┌─────────────────────────────────────┐\n";
 	ss << "│┌───────────────────────────────────┐│\n";
 	ss << "││    Query Profiling Information    ││\n";
 	ss << "│└───────────────────────────────────┘│\n";
 	ss << "└─────────────────────────────────────┘\n";
-<<<<<<< HEAD
-	ss << (show_query_name ? StringUtil::Replace(query_metrics.query, "\n", " ") : "") + "\n";
-=======
 	ss << (show_query_name ? StringUtil::Replace(query_metrics.query_name, "\n", " ") : "") + "\n";
->>>>>>> 1846eaae
 
 	// checking the tree to ensure the query is really empty
 	// the query string is empty when a logical plan is deserialized
