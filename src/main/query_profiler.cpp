#include "duckdb/main/query_profiler.hpp"

#include "duckdb/common/fstream.hpp"
#include "duckdb/common/limits.hpp"
#include "duckdb/common/numeric_utils.hpp"
#include "duckdb/common/printer.hpp"
#include "duckdb/common/string_util.hpp"
#include "duckdb/common/tree_renderer/text_tree_renderer.hpp"
#include "duckdb/execution/expression_executor.hpp"
#include "duckdb/execution/operator/helper/physical_execute.hpp"
#include "duckdb/execution/physical_operator.hpp"
#include "duckdb/main/client_config.hpp"
#include "duckdb/main/client_context.hpp"
#include "duckdb/main/client_data.hpp"
#include "duckdb/planner/expression/bound_function_expression.hpp"
#include "duckdb/execution/operator/scan/physical_table_scan.hpp"

#include "yyjson.hpp"

#include <algorithm>
#include <utility>

using namespace duckdb_yyjson; // NOLINT

namespace duckdb {

QueryProfiler::QueryProfiler(ClientContext &context_p)
    : context(context_p), running(false), query_requires_profiling(false), is_explain_analyze(false) {
}

bool QueryProfiler::IsEnabled() const {
	return is_explain_analyze || ClientConfig::GetConfig(context).enable_profiler;
}

bool QueryProfiler::IsDetailedEnabled() const {
	return !is_explain_analyze && ClientConfig::GetConfig(context).enable_detailed_profiling;
}

ProfilerPrintFormat QueryProfiler::GetPrintFormat(ExplainFormat format) const {
	auto print_format = ClientConfig::GetConfig(context).profiler_print_format;
	if (format == ExplainFormat::DEFAULT) {
		return print_format;
	}
	switch (format) {
	case ExplainFormat::TEXT:
		return ProfilerPrintFormat::QUERY_TREE;
	case ExplainFormat::JSON:
		return ProfilerPrintFormat::JSON;
	default:
		throw NotImplementedException("No mapping from ExplainFormat::%s to ProfilerPrintFormat",
		                              EnumUtil::ToString(format));
	}
}

bool QueryProfiler::PrintOptimizerOutput() const {
	return GetPrintFormat() == ProfilerPrintFormat::QUERY_TREE_OPTIMIZER || IsDetailedEnabled();
}

string QueryProfiler::GetSaveLocation() const {
	return is_explain_analyze ? string() : ClientConfig::GetConfig(context).profiler_save_location;
}

QueryProfiler &QueryProfiler::Get(ClientContext &context) {
	return *ClientData::Get(context).profiler;
}

void QueryProfiler::StartQuery(string query, bool is_explain_analyze_p, bool start_at_optimizer) {
	if (is_explain_analyze_p) {
		StartExplainAnalyze();
	}
	if (!IsEnabled()) {
		return;
	}
	if (start_at_optimizer && !PrintOptimizerOutput()) {
		// This is the StartQuery call before the optimizer, but we don't have to print optimizer output
		return;
	}
	if (running) {
		// Called while already running: this should only happen when we print optimizer output
		D_ASSERT(PrintOptimizerOutput());
		return;
	}

	running = true;
	query_info.query_name = std::move(query);
	tree_map.clear();
	root = nullptr;
	phase_timings.clear();
	phase_stack.clear();
	main_query.Start();
}

bool QueryProfiler::OperatorRequiresProfiling(PhysicalOperatorType op_type) {
	switch (op_type) {
	case PhysicalOperatorType::ORDER_BY:
	case PhysicalOperatorType::RESERVOIR_SAMPLE:
	case PhysicalOperatorType::STREAMING_SAMPLE:
	case PhysicalOperatorType::LIMIT:
	case PhysicalOperatorType::LIMIT_PERCENT:
	case PhysicalOperatorType::STREAMING_LIMIT:
	case PhysicalOperatorType::TOP_N:
	case PhysicalOperatorType::WINDOW:
	case PhysicalOperatorType::UNNEST:
	case PhysicalOperatorType::UNGROUPED_AGGREGATE:
	case PhysicalOperatorType::HASH_GROUP_BY:
	case PhysicalOperatorType::FILTER:
	case PhysicalOperatorType::PROJECTION:
	case PhysicalOperatorType::COPY_TO_FILE:
	case PhysicalOperatorType::TABLE_SCAN:
	case PhysicalOperatorType::CHUNK_SCAN:
	case PhysicalOperatorType::DELIM_SCAN:
	case PhysicalOperatorType::EXPRESSION_SCAN:
	case PhysicalOperatorType::BLOCKWISE_NL_JOIN:
	case PhysicalOperatorType::NESTED_LOOP_JOIN:
	case PhysicalOperatorType::HASH_JOIN:
	case PhysicalOperatorType::CROSS_PRODUCT:
	case PhysicalOperatorType::PIECEWISE_MERGE_JOIN:
	case PhysicalOperatorType::IE_JOIN:
	case PhysicalOperatorType::LEFT_DELIM_JOIN:
	case PhysicalOperatorType::RIGHT_DELIM_JOIN:
	case PhysicalOperatorType::UNION:
	case PhysicalOperatorType::RECURSIVE_CTE:
	case PhysicalOperatorType::EMPTY_RESULT:
		return true;
	default:
		return false;
	}
}

void QueryProfiler::Finalize(ProfilingNode &node) {
	for (idx_t i = 0; i < node.GetChildCount(); i++) {
		auto child = node.GetChild(i);
		Finalize(*child);
		auto type = PhysicalOperatorType(node.GetProfilingInfo().GetMetricValue<uint8_t>(MetricsType::OPERATOR_TYPE));
		if (type == PhysicalOperatorType::UNION && node.GetProfilingInfo().Enabled(MetricsType::OPERATOR_CARDINALITY)) {
			node.GetProfilingInfo().AddToMetric(
			    MetricsType::OPERATOR_CARDINALITY,
			    child->GetProfilingInfo().metrics[MetricsType::OPERATOR_CARDINALITY].GetValue<idx_t>());
		}
	}
}

void QueryProfiler::StartExplainAnalyze() {
	is_explain_analyze = true;
}

template <class METRIC_TYPE>
static void GetCumulativeMetric(ProfilingNode &node, MetricsType cumulative_metric, MetricsType child_metric) {
	node.GetProfilingInfo().metrics[cumulative_metric] = node.GetProfilingInfo().metrics[child_metric];
	for (idx_t i = 0; i < node.GetChildCount(); i++) {
		auto child = node.GetChild(i);
		GetCumulativeMetric<METRIC_TYPE>(*child, cumulative_metric, child_metric);
		node.GetProfilingInfo().AddToMetric(
		    cumulative_metric, child->GetProfilingInfo().metrics[cumulative_metric].GetValue<METRIC_TYPE>());
	}
}

void QueryProfiler::EndQuery() {
	lock_guard<mutex> guard(flush_lock);
	if (!IsEnabled() || !running) {
		return;
	}

	main_query.End();
	if (root && root->GetProfilingInfo().Enabled(MetricsType::OPERATOR_CARDINALITY)) {
		Finalize(*root->GetChild(0));
	}
	running = false;

	// Print or output the query profiling after query termination.
	// EXPLAIN ANALYZE output is not written by the profiler.
	if (IsEnabled() && !is_explain_analyze) {
		// Expand the query info.
		if (root) {
			auto &info = root->GetProfilingInfo();
			info = ProfilingInfo(ClientConfig::GetConfig(context).profiler_settings);
			info.metrics[MetricsType::QUERY_NAME] = query_info.query_name;

			if (info.Enabled(MetricsType::IDLE_THREAD_TIME)) {
				info.metrics[MetricsType::IDLE_THREAD_TIME] = query_info.idle_thread_time;
			}
			if (info.Enabled(MetricsType::OPERATOR_TIMING)) {
				info.metrics[MetricsType::OPERATOR_TIMING] = main_query.Elapsed();
			}
			if (info.Enabled(MetricsType::CPU_TIME)) {
				GetCumulativeMetric<double>(*root, MetricsType::CPU_TIME, MetricsType::OPERATOR_TIMING);
			}
			if (info.Enabled(MetricsType::CUMULATIVE_CARDINALITY)) {
				GetCumulativeMetric<idx_t>(*root, MetricsType::CUMULATIVE_CARDINALITY,
				                           MetricsType::OPERATOR_CARDINALITY);
			}
			if (info.Enabled(MetricsType::CUMULATIVE_ROWS_SCANNED)) {
				GetCumulativeMetric<idx_t>(*root, MetricsType::CUMULATIVE_ROWS_SCANNED,
				                           MetricsType::OPERATOR_ROWS_SCANNED);
			}
			MoveOptimizerPhasesToRoot();
		}

		string tree = ToString();
		auto save_location = GetSaveLocation();

		if (!ClientConfig::GetConfig(context).emit_profiler_output) {
			// disable output
		} else if (save_location.empty()) {
			Printer::Print(tree);
			Printer::Print("\n");
		} else {
			WriteToFile(save_location.c_str(), tree);
		}
	}

	is_explain_analyze = false;
}

string QueryProfiler::ToString(ExplainFormat explain_format) const {
	const auto format = GetPrintFormat(explain_format);
	switch (format) {
	case ProfilerPrintFormat::QUERY_TREE:
	case ProfilerPrintFormat::QUERY_TREE_OPTIMIZER:
		return QueryTreeToString();
	case ProfilerPrintFormat::JSON:
		return ToJSON();
	case ProfilerPrintFormat::NO_OUTPUT:
		return "";
	default:
		throw InternalException("Unknown ProfilerPrintFormat \"%s\"", EnumUtil::ToString(format));
	}
}

void QueryProfiler::StartPhase(string new_phase) {
	if (!IsEnabled() || !running) {
		return;
	}

	if (!phase_stack.empty()) {
		// there are active phases
		phase_profiler.End();
		// add the timing to all phases prior to this one
		string prefix = "";
		for (auto &phase : phase_stack) {
			phase_timings[phase] += phase_profiler.Elapsed();
			if (phase == "optimizer") {
				prefix += phase + "_";
			} else {
			    prefix += phase + " > ";
			}
		}
		// when there are previous phases, we prefix the current phase with those phases
		new_phase = prefix + new_phase;
	}

	// start a new phase
	phase_stack.push_back(new_phase);
	// restart the timer
	phase_profiler.Start();
}

void QueryProfiler::EndPhase() {
	if (!IsEnabled() || !running) {
		return;
	}
	D_ASSERT(!phase_stack.empty());

	// end the timer
	phase_profiler.End();
	// add the timing to all currently active phases
	for (auto &phase : phase_stack) {
		phase_timings[phase] += phase_profiler.Elapsed();
	}
	// now remove the last added phase
	phase_stack.pop_back();

	if (!phase_stack.empty()) {
		phase_profiler.Start();
	}
}

bool SettingIsEnabled(const profiler_settings_t &settings, MetricsType metric) {
	if (settings.find(metric) != settings.end()) {
		return true;
	}

	switch (metric) {
	case MetricsType::OPERATOR_TIMING:
		return SettingIsEnabled(settings, MetricsType::CPU_TIME);
	case MetricsType::OPERATOR_CARDINALITY:
		return SettingIsEnabled(settings, MetricsType::CUMULATIVE_CARDINALITY);
	case MetricsType::OPERATOR_ROWS_SCANNED:
		return SettingIsEnabled(settings, MetricsType::CUMULATIVE_ROWS_SCANNED);
	default:
		break;
	}

	return false;
}

OperatorProfiler::OperatorProfiler(ClientContext &context) : context(context) {
	enabled = QueryProfiler::Get(context).IsEnabled();
	auto &settings = ClientConfig::GetConfig(context).profiler_settings;

	profiler_settings_t op_metrics = ProfilingInfo::DefaultOperatorSettings();
	for (auto &metric : op_metrics) {
		if (SettingIsEnabled(settings, metric)) {
			operator_settings.insert(metric);
		}
	}
}

void OperatorProfiler::StartOperator(optional_ptr<const PhysicalOperator> phys_op) {
	if (!enabled) {
		return;
	}

	if (active_operator) {
		throw InternalException("OperatorProfiler: Attempting to call StartOperator while another operator is active");
	}

	active_operator = phys_op;

	// start timing for current element
	if (HasOperatorSetting(MetricsType::OPERATOR_TIMING)) {
		op.Start();
	}
}

void OperatorProfiler::EndOperator(optional_ptr<DataChunk> chunk) {
	if (!enabled) {
		return;
	}

	if (!active_operator) {
		throw InternalException("OperatorProfiler: Attempting to call EndOperator while another operator is active");
	}

	if (!operator_settings.empty()) {
		// get the operator info for the current element
		auto &curr_operator_info = GetOperatorInfo(*active_operator);

		// finish timing for the current element
		if (HasOperatorSetting(MetricsType::OPERATOR_TIMING)) {
			op.End();
			curr_operator_info.AddTime(op.Elapsed());
		}
		if (HasOperatorSetting(MetricsType::OPERATOR_CARDINALITY) && chunk) {
			curr_operator_info.AddReturnedElements(chunk->size());
		}
	}
	active_operator = nullptr;
}

OperatorInformation &OperatorProfiler::GetOperatorInfo(const PhysicalOperator &phys_op) {
	auto entry = timings.find(phys_op);
	if (entry != timings.end()) {
		return entry->second;
	} else {
		// add new entry
		timings[phys_op] = OperatorInformation();
		return timings[phys_op];
	}
}

void OperatorProfiler::Flush(const PhysicalOperator &phys_op) {
	auto entry = timings.find(phys_op);
	if (entry == timings.end()) {
		return;
	}
	auto &operator_timing = timings.find(phys_op)->second;
	operator_timing.name = phys_op.GetName();
}

void QueryProfiler::Flush(OperatorProfiler &profiler) {
	lock_guard<mutex> guard(flush_lock);
	if (!IsEnabled() || !running) {
		return;
	}
	for (auto &node : profiler.timings) {
		auto &op = node.first.get();
		auto entry = tree_map.find(op);
		D_ASSERT(entry != tree_map.end());
		auto &tree_node = entry->second.get();

		if (profiler.HasOperatorSetting(MetricsType::OPERATOR_TIMING)) {
			tree_node.GetProfilingInfo().AddToMetric<double>(MetricsType::OPERATOR_TIMING, node.second.time);
		}
		if (profiler.HasOperatorSetting(MetricsType::OPERATOR_CARDINALITY)) {
			tree_node.GetProfilingInfo().AddToMetric<idx_t>(MetricsType::OPERATOR_CARDINALITY,
			                                                node.second.elements_returned);
		}
		if (profiler.HasOperatorSetting(MetricsType::OPERATOR_ROWS_SCANNED)) {
			if (op.type == PhysicalOperatorType::TABLE_SCAN) {
				auto &scan_op = op.Cast<PhysicalTableScan>();
				auto &bind_data = scan_op.bind_data;
				if (bind_data && scan_op.function.cardinality) {
					auto cardinality = scan_op.function.cardinality(context, &(*bind_data));
					if (cardinality && cardinality->has_estimated_cardinality) {
						tree_node.GetProfilingInfo().AddToMetric<idx_t>(MetricsType::OPERATOR_ROWS_SCANNED,
						                                                cardinality->estimated_cardinality);
					}
				}
			}
		}
	}
	profiler.timings.clear();
}

void QueryProfiler::SetInfo(const double &idle_thread_time) {
	lock_guard<mutex> guard(flush_lock);
	if (!IsEnabled() || !running || !root->GetProfilingInfo().Enabled(MetricsType::IDLE_THREAD_TIME)) {
		return;
	}

	query_info.idle_thread_time = idle_thread_time;
}

string QueryProfiler::DrawPadded(const string &str, idx_t width) {
	if (str.size() > width) {
		return str.substr(0, width);
	} else {
		width -= str.size();
		auto half_spaces = width / 2;
		auto extra_left_space = NumericCast<idx_t>(width % 2 != 0 ? 1 : 0);
		return string(half_spaces + extra_left_space, ' ') + str + string(half_spaces, ' ');
	}
}

static string RenderTitleCase(string str) {
	str = StringUtil::Lower(str);
	str[0] = NumericCast<char>(toupper(str[0]));
	for (idx_t i = 0; i < str.size(); i++) {
		if (str[i] == '_') {
			str[i] = ' ';
			if (i + 1 < str.size()) {
				str[i + 1] = NumericCast<char>(toupper(str[i + 1]));
			}
		}
	}
	return str;
}

static string RenderTiming(double timing) {
	string timing_s;
	if (timing >= 1) {
		timing_s = StringUtil::Format("%.2f", timing);
	} else if (timing >= 0.1) {
		timing_s = StringUtil::Format("%.3f", timing);
	} else {
		timing_s = StringUtil::Format("%.4f", timing);
	}
	return timing_s + "s";
}

string QueryProfiler::QueryTreeToString() const {
	std::stringstream str;
	QueryTreeToStream(str);
	return str.str();
}

void QueryProfiler::QueryTreeToStream(std::ostream &ss) const {
	if (!IsEnabled()) {
		ss << "Query profiling is disabled. Call "
		      "Connection::EnableProfiling() to enable profiling!";
		return;
	}
	ss << "┌─────────────────────────────────────┐\n";
	ss << "│┌───────────────────────────────────┐│\n";
	ss << "││    Query Profiling Information    ││\n";
	ss << "│└───────────────────────────────────┘│\n";
	ss << "└─────────────────────────────────────┘\n";
	ss << StringUtil::Replace(query_info.query_name, "\n", " ") + "\n";

	// checking the tree to ensure the query is really empty
	// the query string is empty when a logical plan is deserialized
	if (query_info.query_name.empty() && !root) {
		return;
	}

	for (auto &state : context.registered_state->States()) {
		state->WriteProfilingInformation(ss);
	}

	constexpr idx_t TOTAL_BOX_WIDTH = 39;
	ss << "┌─────────────────────────────────────┐\n";
	ss << "│┌───────────────────────────────────┐│\n";
	string total_time = "Total Time: " + RenderTiming(main_query.Elapsed());
	ss << "││" + DrawPadded(total_time, TOTAL_BOX_WIDTH - 4) + "││\n";
	ss << "│└───────────────────────────────────┘│\n";
	ss << "└─────────────────────────────────────┘\n";
	// print phase timings
	if (PrintOptimizerOutput()) {
		bool has_previous_phase = false;
		for (const auto &entry : GetOrderedPhaseTimings()) {
			if (!StringUtil::Contains(entry.first, " > ")) {
				// primary phase!
				if (has_previous_phase) {
					ss << "│└───────────────────────────────────┘│\n";
					ss << "└─────────────────────────────────────┘\n";
				}
				ss << "┌─────────────────────────────────────┐\n";
				ss << "│" +
				          DrawPadded(RenderTitleCase(entry.first) + ": " + RenderTiming(entry.second),
				                     TOTAL_BOX_WIDTH - 2) +
				          "│\n";
				ss << "│┌───────────────────────────────────┐│\n";
				has_previous_phase = true;
			} else {
				string entry_name = StringUtil::Split(entry.first, " > ")[1];
				ss << "││" +
				          DrawPadded(RenderTitleCase(entry_name) + ": " + RenderTiming(entry.second),
				                     TOTAL_BOX_WIDTH - 4) +
				          "││\n";
			}
		}
		if (has_previous_phase) {
			ss << "│└───────────────────────────────────┘│\n";
			ss << "└─────────────────────────────────────┘\n";
		}
	}
	// render the main operator tree
	if (root) {
		Render(*root, ss);
	}
}

InsertionOrderPreservingMap<string> QueryProfiler::JSONSanitize(const InsertionOrderPreservingMap<string> &input) {
	InsertionOrderPreservingMap<string> result;
	for (auto &it : input) {
		result[it.first] = JSONSanitize(it.second);
	}
	return result;
}

string QueryProfiler::JSONSanitize(const std::string &text) {
	string result;
	result.reserve(text.size());
	for (char i : text) {
		switch (i) {
		case '\b':
			result += "\\b";
			break;
		case '\f':
			result += "\\f";
			break;
		case '\n':
			result += "\\n";
			break;
		case '\r':
			result += "\\r";
			break;
		case '\t':
			result += "\\t";
			break;
		case '"':
			result += "\\\"";
			break;
		case '\\':
			result += "\\\\";
			break;
		default:
			result += i;
			break;
		}
	}
	return result;
}

static yyjson_mut_val *ToJSONRecursive(yyjson_mut_doc *doc, ProfilingNode &node) {
	auto result_obj = yyjson_mut_obj(doc);

	node.GetProfilingInfo().WriteMetricsToJSON(doc, result_obj);

	auto children_list = yyjson_mut_arr(doc);
	for (idx_t i = 0; i < node.GetChildCount(); i++) {
		auto child = ToJSONRecursive(doc, *node.GetChild(i));
		yyjson_mut_arr_add_val(children_list, child);
	}
	yyjson_mut_obj_add_val(doc, result_obj, "children", children_list);
	return result_obj;
}

static string StringifyAndFree(yyjson_mut_doc *doc, yyjson_mut_val *object) {
	auto data = yyjson_mut_val_write_opts(object, YYJSON_WRITE_ALLOW_INF_AND_NAN | YYJSON_WRITE_PRETTY, nullptr,
	                                      nullptr, nullptr);
	if (!data) {
		yyjson_mut_doc_free(doc);
		throw InternalException("The plan could not be rendered as JSON, yyjson failed");
	}
	auto result = string(data);
	free(data);
	yyjson_mut_doc_free(doc);
	return result;
}

string QueryProfiler::ToJSON() const {
	auto doc = yyjson_mut_doc_new(nullptr);
	auto result_obj = yyjson_mut_obj(doc);
	yyjson_mut_doc_set_root(doc, result_obj);

	if (!IsEnabled()) {
		yyjson_mut_obj_add_str(doc, result_obj, "result", "disabled");
		return StringifyAndFree(doc, result_obj);
	}
	if (query_info.query_name.empty() && !root) {
		yyjson_mut_obj_add_str(doc, result_obj, "result", "empty");
		return StringifyAndFree(doc, result_obj);
	}
	if (!root) {
		yyjson_mut_obj_add_str(doc, result_obj, "result", "error");
		return StringifyAndFree(doc, result_obj);
	}

	auto &settings = root->GetProfilingInfo();

	settings.WriteMetricsToJSON(doc, result_obj);
	if (settings.Enabled(MetricsType::EXTRA_INFO)) {
		auto timings_list = yyjson_mut_arr(doc);
		const auto &ordered_phase_timings = GetOrderedPhaseTimings();
		for (idx_t i = 0; i < ordered_phase_timings.size(); i++) {
			auto timing_object = yyjson_mut_arr_add_obj(doc, timings_list);
			yyjson_mut_obj_add_strcpy(doc, timing_object, "annotation", ordered_phase_timings[i].first.c_str());
			yyjson_mut_obj_add_real(doc, timing_object, "timing", ordered_phase_timings[i].second);
		}
		yyjson_mut_obj_add_val(doc, result_obj, "timings", timings_list);
	}

	// recursively print the physical operator tree

	auto children_list = yyjson_mut_arr(doc);
	yyjson_mut_obj_add_val(doc, result_obj, "children", children_list);
	auto child = ToJSONRecursive(doc, *root->GetChild(0));
	yyjson_mut_arr_add_val(children_list, child);
	return StringifyAndFree(doc, result_obj);
}

void QueryProfiler::WriteToFile(const char *path, string &info) const {
	ofstream out(path);
	out << info;
	out.close();
	// throw an IO exception if it fails to write the file
	if (out.fail()) {
		throw IOException(strerror(errno));
	}
}

unique_ptr<ProfilingNode> QueryProfiler::CreateTree(const PhysicalOperator &root_p, profiler_settings_t settings,
                                                    idx_t depth) {
	if (OperatorRequiresProfiling(root_p.type)) {
		query_requires_profiling = true;
	}

	unique_ptr<ProfilingNode> node = make_uniq<ProfilingNode>();
	auto &info = node->GetProfilingInfo();
	info = ProfilingInfo(settings, depth);
	node->depth = depth;

	if (depth != 0) {
		info.AddToMetric<uint8_t>(MetricsType::OPERATOR_TYPE, static_cast<uint8_t>(root_p.type));
	}
	if (info.Enabled(MetricsType::EXTRA_INFO)) {
		info.extra_info = root_p.ParamsToString();
	}

	tree_map.insert(make_pair(reference<const PhysicalOperator>(root_p), reference<ProfilingNode>(*node)));
	auto children = root_p.GetChildren();
	for (auto &child : children) {
		auto child_node = CreateTree(child.get(), settings, depth + 1);
		node->AddChild(std::move(child_node));
	}
	return node;
}

void QueryProfiler::Initialize(const PhysicalOperator &root_op) {
	if (!IsEnabled() || !running) {
		return;
	}
	query_requires_profiling = false;
	ClientConfig &config = ClientConfig::GetConfig(context);
	root = CreateTree(root_op, config.profiler_settings, 0);
	if (!query_requires_profiling) {
		// query does not require profiling: disable profiling for this query
		this->running = false;
		tree_map.clear();
		root = nullptr;
		phase_timings.clear();
		phase_stack.clear();
	}
}

void QueryProfiler::Render(const ProfilingNode &node, std::ostream &ss) const {
	TextTreeRenderer renderer;
	if (IsDetailedEnabled()) {
		renderer.EnableDetailed();
	} else {
		renderer.EnableStandard();
	}
	renderer.Render(node, ss);
}

void QueryProfiler::Print() {
	Printer::Print(QueryTreeToString());
}

vector<QueryProfiler::PhaseTimingItem> QueryProfiler::GetOrderedPhaseTimings() const {
	vector<PhaseTimingItem> result;
	// first sort the phases alphabetically
	vector<string> phases;
	for (auto &entry : phase_timings) {
		phases.push_back(entry.first);
	}
	std::sort(phases.begin(), phases.end());
	for (const auto &phase : phases) {
		auto entry = phase_timings.find(phase);
		D_ASSERT(entry != phase_timings.end());
		result.emplace_back(entry->first, entry->second);
	}
	return result;
}

<<<<<<< HEAD
//void QueryProfiler::MoveOptimizerPhasesToRoot(&QueryProfiler::query_info &root) {
//    auto &root_info = root.GetProfilingInfo();
//    auto &root_metrics = root_info.metrics;
//    for (auto &entry : phase_timings) {
//        auto &phase = entry.first;
//        auto &timing = entry.second;
//        if (StringUtil::StartsWith(phase, "optimizer")) {
//            auto phase_name = StringUtil::Split(phase, " > ")[1];
//            root_metrics[MetricsType::OPTIMIZER_TIMING] = timing;
//        }
//    }
//}


void QueryProfiler::Propagate(QueryProfiler &qp) {
=======
void QueryProfiler::Propagate(QueryProfiler &) {
>>>>>>> 33527f51
}

} // namespace duckdb<|MERGE_RESOLUTION|>--- conflicted
+++ resolved
@@ -715,7 +715,6 @@
 	return result;
 }
 
-<<<<<<< HEAD
 //void QueryProfiler::MoveOptimizerPhasesToRoot(&QueryProfiler::query_info &root) {
 //    auto &root_info = root.GetProfilingInfo();
 //    auto &root_metrics = root_info.metrics;
@@ -730,10 +729,7 @@
 //}
 
 
-void QueryProfiler::Propagate(QueryProfiler &qp) {
-=======
 void QueryProfiler::Propagate(QueryProfiler &) {
->>>>>>> 33527f51
 }
 
 } // namespace duckdb