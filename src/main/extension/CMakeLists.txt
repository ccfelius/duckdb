--- conflicted
+++ resolved
@@ -5,29 +5,18 @@
 # parameter.
 
 # generated_extension_headers.hpp
-<<<<<<< HEAD
-configure_file(generated_extension_headers.hpp.in
-               "${PROJECT_BINARY_DIR}/include/generated_extension_headers.hpp")
-=======
 configure_file(
   generated_extension_headers.hpp.in
   "${PROJECT_BINARY_DIR}/codegen/include/generated_extension_headers.hpp")
->>>>>>> 966a5f6e
 if(NOT ${DISABLE_BUILTIN_EXTENSIONS})
   foreach(EXT_NAME IN LISTS DUCKDB_EXTENSION_NAMES)
     string(TOUPPER ${EXT_NAME} EXT_NAME_UPPERCASE)
     if(${DUCKDB_EXTENSION_${EXT_NAME_UPPERCASE}_SHOULD_LINK})
       set(DUCKDB_EXTENSION_HEADER "${EXT_NAME}_extension.hpp")
-<<<<<<< HEAD
-      file(APPEND
-           "${PROJECT_BINARY_DIR}/include/generated_extension_headers.hpp"
-           "#include \"${DUCKDB_EXTENSION_HEADER}\"\n")
-=======
       file(
         APPEND
         "${PROJECT_BINARY_DIR}/codegen/include/generated_extension_headers.hpp"
         "#include \"${DUCKDB_EXTENSION_HEADER}\"\n")
->>>>>>> 966a5f6e
     endif()
   endforeach()
 endif()
@@ -46,11 +35,7 @@
       string(REGEX REPLACE "^.(.*)" "${FIRST_LETTER}\\1" EXTENSION_CLASS
                            "${EXT_NAME}")
 
-<<<<<<< HEAD
-      set(EXT_LOADER_NAME_LIST "${EXT_LOADER_NAME_LIST},\"${EXT_NAME}\"")
-=======
       set(EXT_LOADER_NAME_LIST "${EXT_LOADER_NAME_LIST},\n\t\"${EXT_NAME}\"")
->>>>>>> 966a5f6e
       set(EXT_LOADER_BODY
           "${EXT_LOADER_BODY}\
     if (extension==\"${EXT_NAME}\") {
@@ -67,12 +52,6 @@
   string(SUBSTRING ${EXT_LOADER_NAME_LIST} 1 -1 EXT_NAME_VECTOR_INITIALIZER)
 endif()
 
-<<<<<<< HEAD
-configure_file(generated_extension_loader.hpp.in
-               "${PROJECT_BINARY_DIR}/include/generated_extension_loader.hpp")
-
-add_definitions(-DGENERATED_EXTENSION_HEADERS=1)
-=======
 # Load test paths for extensions whose SQLLogicTests need to be registered
 set(EXT_TEST_PATH_LIST "")
 foreach(EXT_NAME IN LISTS DUCKDB_EXTENSION_NAMES)
@@ -102,7 +81,6 @@
   set(generated_loader_obj_files
       $<TARGET_OBJECTS:duckdb_generated_extension_loader>)
 endif()
->>>>>>> 966a5f6e
 
 # include generated includes
 include_directories("${PROJECT_BINARY_DIR}/codegen/include/")
