#include "duckdb/main/database.hpp"

#include "duckdb/catalog/catalog.hpp"
#include "duckdb/common/virtual_file_system.hpp"
#include "duckdb/execution/index/index_type_set.hpp"
#include "duckdb/execution/operator/helper/physical_set.hpp"
#include "duckdb/function/cast/cast_function_set.hpp"
#include "duckdb/function/compression_function.hpp"
#include "duckdb/main/attached_database.hpp"
#include "duckdb/main/client_context.hpp"
#include "duckdb/main/connection_manager.hpp"
#include "duckdb/main/database_file_opener.hpp"
#include "duckdb/main/database_manager.hpp"
#include "duckdb/main/database_path_and_type.hpp"
#include "duckdb/main/db_instance_cache.hpp"
#include "duckdb/main/error_manager.hpp"
#include "duckdb/main/extension_helper.hpp"
#include "duckdb/main/secret/secret_manager.hpp"
#include "duckdb/parallel/task_scheduler.hpp"
#include "duckdb/parser/parsed_data/attach_info.hpp"
#include "duckdb/planner/collation_binding.hpp"
#include "duckdb/planner/extension_callback.hpp"
#include "duckdb/storage/object_cache.hpp"
#include "duckdb/storage/standard_buffer_manager.hpp"
#include "duckdb/storage/storage_extension.hpp"
#include "duckdb/storage/storage_manager.hpp"
#include "duckdb/transaction/transaction_manager.hpp"
#include "duckdb/main/capi/extension_api.hpp"
#include "duckdb/storage/external_file_cache.hpp"
#include "duckdb/storage/compression/empty_validity.hpp"
#include "duckdb/logging/logger.hpp"
#include "duckdb/common/http_util.hpp"
#include "mbedtls_wrapper.hpp"

#ifndef DUCKDB_NO_THREADS
#include "duckdb/common/thread.hpp"
#endif

namespace duckdb {

DBConfig::DBConfig() {
	compression_functions = make_uniq<CompressionFunctionSet>();
	encoding_functions = make_uniq<EncodingFunctionSet>();
	encoding_functions->Initialize(*this);
	arrow_extensions = make_uniq<ArrowTypeExtensionSet>();
	arrow_extensions->Initialize(*this);
	cast_functions = make_uniq<CastFunctionSet>(*this);
	collation_bindings = make_uniq<CollationBinding>();
	index_types = make_uniq<IndexTypeSet>();
	error_manager = make_uniq<ErrorManager>();
	secret_manager = make_uniq<SecretManager>();
	http_util = make_shared_ptr<HTTPUtil>();
	storage_extensions["__open_file__"] = OpenFileStorageExtension::Create();
}

DBConfig::DBConfig(bool read_only) : DBConfig::DBConfig() {
	if (read_only) {
		options.access_mode = AccessMode::READ_ONLY;
	}
}

DBConfig::DBConfig(const case_insensitive_map_t<Value> &config_dict, bool read_only) : DBConfig::DBConfig(read_only) {
	SetOptionsByName(config_dict);
}

DBConfig::~DBConfig() {
}

DatabaseInstance::DatabaseInstance() {
	config.is_user_config = false;
	create_api_v1 = nullptr;
}

DatabaseInstance::~DatabaseInstance() {
	// destroy all attached databases
	if (db_manager) {
		db_manager->ResetDatabases(scheduler);
	}
	// destroy child elements
	connection_manager.reset();
	object_cache.reset();
	scheduler.reset();
	db_manager.reset();

	// stop the log manager, after this point Logger calls are unsafe.
	log_manager.reset();

	external_file_cache.reset();

	buffer_manager.reset();

	// flush allocations and disable the background thread
	if (Allocator::SupportsFlush()) {
		Allocator::FlushAll();
	}
	Allocator::SetBackgroundThreads(false);
	// after all destruction is complete clear the cache entry
	config.db_cache_entry.reset();
}

DatabaseInstance &DatabaseInstance::GetDatabase(ClientContext &context) {
	return *context.db;
}

const DatabaseInstance &DatabaseInstance::GetDatabase(const ClientContext &context) {
	return *context.db;
}

DatabaseManager &DatabaseInstance::GetDatabaseManager() {
	if (!db_manager) {
		throw InternalException("Missing DB manager");
	}
	return *db_manager;
}

Catalog &Catalog::GetSystemCatalog(DatabaseInstance &db) {
	return db.GetDatabaseManager().GetSystemCatalog();
}

Catalog &Catalog::GetCatalog(AttachedDatabase &db) {
	return db.GetCatalog();
}

FileSystem &FileSystem::GetFileSystem(DatabaseInstance &db) {
	return db.GetFileSystem();
}

FileSystem &FileSystem::Get(AttachedDatabase &db) {
	return FileSystem::GetFileSystem(db.GetDatabase());
}

DBConfig &DBConfig::GetConfig(DatabaseInstance &db) {
	return db.config;
}

ClientConfig &ClientConfig::GetConfig(ClientContext &context) {
	return context.config;
}

DBConfig &DBConfig::Get(AttachedDatabase &db) {
	return DBConfig::GetConfig(db.GetDatabase());
}

const DBConfig &DBConfig::GetConfig(const DatabaseInstance &db) {
	return db.config;
}

const ClientConfig &ClientConfig::GetConfig(const ClientContext &context) {
	return context.config;
}

TransactionManager &TransactionManager::Get(AttachedDatabase &db) {
	return db.GetTransactionManager();
}

ConnectionManager &ConnectionManager::Get(DatabaseInstance &db) {
	return db.GetConnectionManager();
}

ConnectionManager &ConnectionManager::Get(ClientContext &context) {
	return ConnectionManager::Get(DatabaseInstance::GetDatabase(context));
}

unique_ptr<AttachedDatabase> DatabaseInstance::CreateAttachedDatabase(ClientContext &context, AttachInfo &info,
                                                                      AttachOptions &options) {
	unique_ptr<AttachedDatabase> attached_database;
	auto &catalog = Catalog::GetSystemCatalog(*this);

	if (!options.db_type.empty()) {
		// Find the storage extension for this database file.
		auto extension_name = ExtensionHelper::ApplyExtensionAlias(options.db_type);
		auto entry = config.storage_extensions.find(extension_name);
		if (entry == config.storage_extensions.end()) {
			throw BinderException("Unrecognized storage type \"%s\"", options.db_type);
		}

		if (entry->second->attach != nullptr && entry->second->create_transaction_manager != nullptr) {
			// Use the storage extension to create the initial database.
			attached_database =
			    make_uniq<AttachedDatabase>(*this, catalog, *entry->second, context, info.name, info, options);
			return attached_database;
		}

		attached_database = make_uniq<AttachedDatabase>(*this, catalog, info.name, info.path, options);
		return attached_database;
	}

	// An empty db_type defaults to a duckdb database file.
	attached_database = make_uniq<AttachedDatabase>(*this, catalog, info.name, info.path, options);
	return attached_database;
}

void DatabaseInstance::CreateMainDatabase() {
	AttachInfo info;
	info.name = AttachedDatabase::ExtractDatabaseName(config.options.database_path, GetFileSystem());
	info.path = config.options.database_path;

	optional_ptr<AttachedDatabase> initial_database;
	Connection con(*this);
	con.BeginTransaction();
	AttachOptions options(config.options);
	initial_database = db_manager->AttachDatabase(*con.context, info, options);

	initial_database->SetInitialDatabase();
	initial_database->Initialize(*con.context);
	con.Commit();
}

static void ThrowExtensionSetUnrecognizedOptions(const case_insensitive_map_t<Value> &unrecognized_options) {
	D_ASSERT(!unrecognized_options.empty());

	vector<string> options;
	for (auto &kv : unrecognized_options) {
		options.push_back(kv.first);
	}
	auto concatenated = StringUtil::Join(options, ", ");
	throw InvalidInputException("The following options were not recognized: " + concatenated);
}

void DatabaseInstance::LoadExtensionSettings() {
	// copy the map, to protect against modifications during
	auto unrecognized_options_copy = config.options.unrecognized_options;

	if (config.options.autoload_known_extensions) {
		if (unrecognized_options_copy.empty()) {
			// Nothing to do
			return;
		}

		Connection con(*this);
		con.BeginTransaction();

		vector<string> extension_options;
		for (auto &option : unrecognized_options_copy) {
			auto &name = option.first;
			auto &value = option.second;

			auto extension_name = ExtensionHelper::FindExtensionInEntries(name, EXTENSION_SETTINGS);
			if (extension_name.empty()) {
				continue;
			}
			if (!ExtensionHelper::TryAutoLoadExtension(*this, extension_name)) {
				throw InvalidInputException(
				    "To set the %s setting, the %s extension needs to be loaded. But it could not be autoloaded.", name,
				    extension_name);
			}
			auto it = config.extension_parameters.find(name);
			if (it == config.extension_parameters.end()) {
				throw InternalException("Extension %s did not provide the '%s' config setting", extension_name, name);
			}
			// if the extension provided the option, it should no longer be unrecognized.
			D_ASSERT(config.options.unrecognized_options.find(name) == config.options.unrecognized_options.end());
			auto &context = *con.context;
			PhysicalSet::SetExtensionVariable(context, it->second, name, SetScope::GLOBAL, value);
			extension_options.push_back(name);
		}

		con.Commit();
	}
	if (!config.options.unrecognized_options.empty()) {
		ThrowExtensionSetUnrecognizedOptions(config.options.unrecognized_options);
	}
}

static duckdb_ext_api_v1 CreateAPIv1Wrapper() {
	return CreateAPIv1();
}

void DatabaseInstance::Initialize(const char *database_path, DBConfig *user_config) {
	DBConfig default_config;
	DBConfig *config_ptr = &default_config;
	if (user_config) {
		config_ptr = user_config;
	}

	Configure(*config_ptr, database_path);

	create_api_v1 = CreateAPIv1Wrapper;

	db_file_system = make_uniq<DatabaseFileSystem>(*this);
	db_manager = make_uniq<DatabaseManager>(*this);
	if (config.buffer_manager) {
		buffer_manager = config.buffer_manager;
	} else {
		buffer_manager = make_uniq<StandardBufferManager>(*this, config.options.temporary_directory);
	}

	log_manager = make_shared_ptr<LogManager>(*this, LogConfig());
	log_manager->Initialize();

	external_file_cache = make_uniq<ExternalFileCache>(*this, config.options.enable_external_file_cache);

	scheduler = make_uniq<TaskScheduler>(*this);
	object_cache = make_uniq<ObjectCache>();
	connection_manager = make_uniq<ConnectionManager>();

	// initialize the secret manager
	config.secret_manager->Initialize(*this);

	// resolve the type of teh database we are opening
	auto &fs = FileSystem::GetFileSystem(*this);
	DBPathAndType::ResolveDatabaseType(fs, config.options.database_path, config.options.database_type);

	// initialize the system catalog
	db_manager->InitializeSystemCatalog();

	if (config.options.database_type == "duckdb") {
		config.options.database_type = string();
	}
	if (!config.options.database_type.empty()) {
		// if we are opening an extension database - load the extension
		if (!config.file_system) {
			throw InternalException("No file system!?");
		}
		auto entry = config.storage_extensions.find(config.options.database_type);
		if (entry == config.storage_extensions.end()) {
			ExtensionHelper::LoadExternalExtension(*this, *config.file_system, config.options.database_type);
		}
	}

	LoadExtensionSettings();

	if (!db_manager->HasDefaultDatabase()) {
		CreateMainDatabase();
	}

	// only increase thread count after storage init because we get races on catalog otherwise
	scheduler->SetThreads(config.options.maximum_threads, config.options.external_threads);
	scheduler->RelaunchThreads();
}

DuckDB::DuckDB(const char *path, DBConfig *new_config) : instance(make_shared_ptr<DatabaseInstance>()) {
	instance->Initialize(path, new_config);
	if (instance->config.options.load_extensions) {
		ExtensionHelper::LoadAllExtensions(*this);
	}
}

DuckDB::DuckDB(const string &path, DBConfig *config) : DuckDB(path.c_str(), config) {
}

DuckDB::DuckDB(DatabaseInstance &instance_p) : instance(instance_p.shared_from_this()) {
}

DuckDB::~DuckDB() {
}

SecretManager &DatabaseInstance::GetSecretManager() {
	return *config.secret_manager;
}

BufferManager &DatabaseInstance::GetBufferManager() {
	return *buffer_manager;
}

const BufferManager &DatabaseInstance::GetBufferManager() const {
	return *buffer_manager;
}

BufferPool &DatabaseInstance::GetBufferPool() const {
	return *config.buffer_pool;
}

DatabaseManager &DatabaseManager::Get(DatabaseInstance &db) {
	return db.GetDatabaseManager();
}

DatabaseManager &DatabaseManager::Get(ClientContext &db) {
	return DatabaseManager::Get(*db.db);
}

TaskScheduler &DatabaseInstance::GetScheduler() {
	return *scheduler;
}

ObjectCache &DatabaseInstance::GetObjectCache() {
	return *object_cache;
}

FileSystem &DatabaseInstance::GetFileSystem() {
	return *db_file_system;
}

ExternalFileCache &DatabaseInstance::GetExternalFileCache() {
	return *external_file_cache;
}

ConnectionManager &DatabaseInstance::GetConnectionManager() {
	return *connection_manager;
}

FileSystem &DuckDB::GetFileSystem() {
	return instance->GetFileSystem();
}

Allocator &Allocator::Get(ClientContext &context) {
	return Allocator::Get(*context.db);
}

Allocator &Allocator::Get(DatabaseInstance &db) {
	return *db.config.allocator;
}

Allocator &Allocator::Get(AttachedDatabase &db) {
	return Allocator::Get(db.GetDatabase());
}

void DatabaseInstance::Configure(DBConfig &new_config, const char *database_path) {
	config.options = new_config.options;

	if (config.options.duckdb_api.empty()) {
		config.SetOptionByName("duckdb_api", "cpp");
	}

	if (database_path) {
		config.options.database_path = database_path;
	} else {
		config.options.database_path.clear();
	}

	if (new_config.options.temporary_directory.empty()) {
		config.SetDefaultTempDirectory();
	}

	if (config.options.access_mode == AccessMode::UNDEFINED) {
		config.options.access_mode = AccessMode::READ_WRITE;
	}
	config.extension_parameters = new_config.extension_parameters;
	if (new_config.file_system) {
		config.file_system = std::move(new_config.file_system);
	} else {
		config.file_system = make_uniq<VirtualFileSystem>(FileSystem::CreateLocal());
	}
	if (database_path && !config.options.enable_external_access) {
		config.AddAllowedPath(database_path);
		config.AddAllowedPath(database_path + string(".wal"));
		if (!config.options.temporary_directory.empty()) {
			config.AddAllowedDirectory(config.options.temporary_directory);
		}
	}
	if (new_config.secret_manager) {
		config.secret_manager = std::move(new_config.secret_manager);
	}
	if (config.options.maximum_memory == DConstants::INVALID_INDEX) {
		config.SetDefaultMaxMemory();
	}
	if (new_config.options.maximum_threads == DConstants::INVALID_INDEX) {
		config.options.maximum_threads = config.GetSystemMaxThreads(*config.file_system);
	}
	config.allocator = std::move(new_config.allocator);
	if (!config.allocator) {
		config.allocator = make_uniq<Allocator>();
	}
	config.replacement_scans = std::move(new_config.replacement_scans);
	config.parser_extensions = std::move(new_config.parser_extensions);
	config.error_manager = std::move(new_config.error_manager);
	if (!config.error_manager) {
		config.error_manager = make_uniq<ErrorManager>();
	}
	if (!config.default_allocator) {
		config.default_allocator = Allocator::DefaultAllocatorReference();
	}
	if (new_config.buffer_pool) {
		config.buffer_pool = std::move(new_config.buffer_pool);
	} else {
		config.buffer_pool = make_shared_ptr<BufferPool>(config.options.maximum_memory,
		                                                 config.options.buffer_manager_track_eviction_timestamps,
		                                                 config.options.allocator_bulk_deallocation_flush_threshold);
	}
	config.db_cache_entry = std::move(new_config.db_cache_entry);
}

DBConfig &DBConfig::GetConfig(ClientContext &context) {
	return context.db->config;
}

const DBConfig &DBConfig::GetConfig(const ClientContext &context) {
	return context.db->config;
}

idx_t DatabaseInstance::NumberOfThreads() {
	return NumericCast<idx_t>(scheduler->NumberOfThreads());
}

const unordered_map<string, ExtensionInfo> &DatabaseInstance::GetExtensions() {
	return loaded_extensions_info;
}

void DatabaseInstance::AddExtensionInfo(const string &name, const ExtensionLoadedInfo &info) {
	loaded_extensions_info[name].load_info = make_uniq<ExtensionLoadedInfo>(info);
}

idx_t DuckDB::NumberOfThreads() {
	return instance->NumberOfThreads();
}

bool DatabaseInstance::ExtensionIsLoaded(const std::string &name) {
	auto extension_name = ExtensionHelper::GetExtensionName(name);
	auto it = loaded_extensions_info.find(extension_name);
	return it != loaded_extensions_info.end() && it->second.is_loaded;
}

bool DuckDB::ExtensionIsLoaded(const std::string &name) {
	return instance->ExtensionIsLoaded(name);
}

void DatabaseInstance::SetExtensionLoaded(const string &name, ExtensionInstallInfo &install_info) {
	auto extension_name = ExtensionHelper::GetExtensionName(name);
	loaded_extensions_info[extension_name].is_loaded = true;
	loaded_extensions_info[extension_name].install_info = make_uniq<ExtensionInstallInfo>(install_info);

	auto &callbacks = DBConfig::GetConfig(*this).extension_callbacks;
	for (auto &callback : callbacks) {
		callback->OnExtensionLoaded(*this, name);
	}
	DUCKDB_LOG_INFO(*this, name);
}

SettingLookupResult DatabaseInstance::TryGetCurrentSetting(const std::string &key, Value &result) const {
	// check the session values
	auto &db_config = DBConfig::GetConfig(*this);
	const auto &global_config_map = db_config.options.set_variables;

	auto global_value = global_config_map.find(key);
	bool found_global_value = global_value != global_config_map.end();
	if (!found_global_value) {
		return SettingLookupResult();
	}
	result = global_value->second;
	return SettingLookupResult(SettingScope::GLOBAL);
}

shared_ptr<EncryptionUtil> DatabaseInstance::GetEncryptionUtil() const {
<<<<<<< HEAD

=======
>>>>>>> c2aee8f9
	if (config.encryption_util) {
		return config.encryption_util;
	}

	return make_shared_ptr<duckdb_mbedtls::MbedTlsWrapper::AESStateMBEDTLSFactory>();
}

ValidChecker &DatabaseInstance::GetValidChecker() {
	return db_validity;
}

const duckdb_ext_api_v1 DatabaseInstance::GetExtensionAPIV1() {
	D_ASSERT(create_api_v1);
	return create_api_v1();
}

LogManager &DatabaseInstance::GetLogManager() const {
	return *log_manager;
}

ValidChecker &ValidChecker::Get(DatabaseInstance &db) {
	return db.GetValidChecker();
}

} // namespace duckdb<|MERGE_RESOLUTION|>--- conflicted
+++ resolved
@@ -531,10 +531,6 @@
 }
 
 shared_ptr<EncryptionUtil> DatabaseInstance::GetEncryptionUtil() const {
-<<<<<<< HEAD
-
-=======
->>>>>>> c2aee8f9
 	if (config.encryption_util) {
 		return config.encryption_util;
 	}
