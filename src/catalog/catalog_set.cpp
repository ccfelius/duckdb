#include "duckdb/catalog/catalog_set.hpp"

#include "duckdb/catalog/catalog_entry/table_catalog_entry.hpp"
#include "duckdb/catalog/catalog_entry/type_catalog_entry.hpp"
#include "duckdb/catalog/dependency_manager.hpp"
#include "duckdb/catalog/duck_catalog.hpp"
#include "duckdb/catalog/mapping_value.hpp"
#include "duckdb/common/exception.hpp"
#include "duckdb/common/serializer/memory_stream.hpp"
#include "duckdb/common/serializer/binary_serializer.hpp"
#include "duckdb/common/string_util.hpp"
#include "duckdb/parser/expression/constant_expression.hpp"
#include "duckdb/parser/parsed_data/alter_table_info.hpp"
#include "duckdb/transaction/duck_transaction.hpp"
#include "duckdb/transaction/transaction_manager.hpp"

namespace duckdb {

//! Class responsible to keep track of state when removing entries from the catalog.
//! When deleting, many types of errors can be thrown, since we want to avoid try/catch blocks
//! this class makes sure that whatever elements were modified are returned to a correct state
//! when exceptions are thrown.
//! The idea here is to use RAII (Resource acquisition is initialization) to mimic a try/catch/finally block.
//! If any exception is raised when this object exists, then its destructor will be called
//! and the entry will return to its previous state during deconstruction.
class EntryDropper {
public:
	//! Both constructor and destructor are privates because they should only be called by DropEntryDependencies
	explicit EntryDropper(EntryIndex &entry_index_p) : entry_index(entry_index_p) {
		old_deleted = entry_index.GetEntry()->deleted;
	}

	~EntryDropper() {
<<<<<<< HEAD
		entry_index.GetEntry()->deleted = old_deleted;
=======
		entry_index.GetEntry<true>().deleted = old_deleted;
>>>>>>> 183217c4
	}

private:
	//! Keeps track of the state of the entry before starting the delete
	bool old_deleted;
	//! Index of entry to be deleted
	EntryIndex &entry_index;
};

CatalogSet::CatalogSet(Catalog &catalog_p, unique_ptr<DefaultGenerator> defaults)
    : catalog(catalog_p.Cast<DuckCatalog>()), defaults(std::move(defaults)) {
	D_ASSERT(catalog_p.IsDuckCatalog());
}
CatalogSet::~CatalogSet() {
}

EntryIndex CatalogSet::PutEntry(idx_t entry_index, unique_ptr<CatalogEntry> entry) {
	if (entries.find(entry_index) != entries.end()) {
		throw InternalException("Entry with entry index \"%llu\" already exists", entry_index);
	}
	entries.insert(make_pair(entry_index, EntryValue(std::move(entry))));
	return EntryIndex(*this, entry_index);
}

void CatalogSet::PutEntry(EntryIndex index, unique_ptr<CatalogEntry> catalog_entry) {
	auto entry = entries.find(index.GetIndex());
	if (entry == entries.end()) {
		throw InternalException("Entry with entry index \"%llu\" does not exist", index.GetIndex());
	}
<<<<<<< HEAD
	catalog_entry->child = std::move(entry->second.entry);
	catalog_entry->child->parent = catalog_entry.get();
	entry->second.entry = std::move(catalog_entry);
}

bool IsDependencyEntry(CatalogEntry &entry) {
	return entry.type == CatalogType::DEPENDENCY_ENTRY || entry.type == CatalogType::DEPENDENCY_SET;
=======
	catalog_entry->SetChild(entry->second.TakeEntry());
	entry->second.SetEntry(std::move(catalog_entry));
>>>>>>> 183217c4
}

bool CatalogSet::CreateEntry(CatalogTransaction transaction, const string &name, unique_ptr<CatalogEntry> value,
                             DependencyList &dependencies) {
	if (value->internal && !catalog.IsSystemCatalog() && name != DEFAULT_SCHEMA) {
		throw InternalException("Attempting to create internal entry \"%s\" in non-system catalog - internal entries "
		                        "can only be created in the system catalog",
		                        name);
	}
	if (!value->internal) {
		if (!value->temporary && catalog.IsSystemCatalog() && !IsDependencyEntry(*value)) {
			throw InternalException(
			    "Attempting to create non-internal entry \"%s\" in system catalog - the system catalog "
			    "can only contain internal entries",
			    name);
		}
		if (value->temporary && !catalog.IsTemporaryCatalog()) {
			throw InternalException("Attempting to create temporary entry \"%s\" in non-temporary catalog", name);
		}
		if (!value->temporary && catalog.IsTemporaryCatalog() && name != DEFAULT_SCHEMA) {
			throw InvalidInputException("Cannot create non-temporary entry \"%s\" in temporary catalog", name);
		}
	}

	// create a new entry and replace the currently stored one
	// set the timestamp to the timestamp of the current transaction
	// and point it at the dummy node
	value->timestamp = transaction.transaction_id;
	value->set = this;
	// now add the dependency set of this object to the dependency manager
	catalog.GetDependencyManager().AddObject(transaction, *value, dependencies);

	// lock the catalog for writing
	unique_lock<mutex> write_lock(catalog.GetWriteLock());
	// lock this catalog set to disallow reading
	unique_lock<mutex> read_lock(catalog_lock);

	// first check if the entry exists in the unordered set
	idx_t index;
	auto mapping_value = GetMapping(transaction, name);
	if (mapping_value == nullptr || mapping_value->deleted) {
		// if it does not: entry has never been created

		// check if there is a default entry
		auto entry = CreateDefaultEntry(transaction, name, read_lock);
		if (entry) {
			return false;
		}

		// first create a dummy deleted entry for this entry
		// so transactions started before the commit of this transaction don't
		// see it yet
		auto dummy_node = make_uniq<InCatalogEntry>(CatalogType::INVALID, value->ParentCatalog(), name);
		dummy_node->timestamp = 0;
		dummy_node->deleted = true;
		dummy_node->set = this;

		auto entry_index = PutEntry(current_entry++, std::move(dummy_node));
		index = entry_index.GetIndex();
		PutMapping(transaction, name, std::move(entry_index));
	} else {
		index = mapping_value->index.GetIndex();
		auto &current = *mapping_value->index.GetEntry();
		// if it does, we have to check version numbers
		if (HasConflict(transaction, current.timestamp)) {
			// current version has been written to by a currently active
			// transaction
			throw TransactionException("Catalog write-write conflict on create with \"%s\"", current.name);
		}
		// there is a current version that has been committed
		// if it has not been deleted there is a conflict
		if (!current.deleted) {
			return false;
		}
	}

	auto value_ptr = value.get();
	EntryIndex entry_index(*this, index);
	PutEntry(std::move(entry_index), std::move(value));
	// push the old entry in the undo buffer for this transaction
	if (transaction.transaction) {
		auto &dtransaction = transaction.transaction->Cast<DuckTransaction>();
		dtransaction.PushCatalogEntry(value_ptr->Child());
	}
	return true;
}

bool CatalogSet::CreateEntry(ClientContext &context, const string &name, unique_ptr<CatalogEntry> value,
                             DependencyList &dependencies) {
	return CreateEntry(catalog.GetCatalogTransaction(context), name, std::move(value), dependencies);
}

optional_ptr<CatalogEntry> CatalogSet::GetEntryInternal(CatalogTransaction transaction, EntryIndex &entry_index) {
	auto &catalog_entry = *entry_index.GetEntry();
	// if it does: we have to retrieve the entry and to check version numbers
	if (HasConflict(transaction, catalog_entry.timestamp)) {
		// current version has been written to by a currently active
		// transaction
		throw TransactionException("Catalog write-write conflict on alter with \"%s\"", catalog_entry.name);
	}
	// there is a current version that has been committed by this transaction
	if (catalog_entry.deleted) {
		// if the entry was already deleted, it now does not exist anymore
		// so we return that we could not find it
		return nullptr;
	}
	return &catalog_entry;
}

optional_ptr<CatalogEntry> CatalogSet::GetEntryInternal(CatalogTransaction transaction, const string &name,
                                                        EntryIndex *entry_index) {
	auto mapping_value = GetMapping(transaction, name);
	if (mapping_value == nullptr || mapping_value->deleted) {
		// the entry does not exist, check if we can create a default entry
		return nullptr;
	}
	if (entry_index) {
		*entry_index = mapping_value->index.Copy();
	}
	return GetEntryInternal(transaction, mapping_value->index);
}

bool CatalogSet::AlterOwnership(CatalogTransaction transaction, ChangeOwnershipInfo &info) {
	auto entry = GetEntryInternal(transaction, info.name, nullptr);
	if (!entry) {
		return false;
	}

	auto &owner_entry = catalog.GetEntry(transaction.GetContext(), info.owner_schema, info.owner_name);
	catalog.GetDependencyManager().AddOwnership(transaction, owner_entry, *entry);
	return true;
}

bool CatalogSet::AlterEntry(CatalogTransaction transaction, const string &name, AlterInfo &alter_info) {
	// lock the catalog for writing
	unique_lock<mutex> write_lock(catalog.GetWriteLock());

	// first check if the entry exists in the unordered set
	EntryIndex entry_index;
	auto entry = GetEntryInternal(transaction, name, &entry_index);
	if (!entry) {
		return false;
	}
	if (!alter_info.allow_internal && entry->internal) {
		throw CatalogException("Cannot alter entry \"%s\" because it is an internal system entry", entry->name);
	}

	// lock this catalog set to disallow reading
	unique_lock<mutex> read_lock(catalog_lock);

	// create a new entry and replace the currently stored one
	// set the timestamp to the timestamp of the current transaction
	// and point it to the updated table node
	string original_name = entry->name;
	if (!transaction.context) {
		throw InternalException("Cannot AlterEntry without client context");
	}
	auto &context = *transaction.context;
	auto value = entry->AlterEntry(context, alter_info);
	if (!value) {
		// alter failed, but did not result in an error
		return true;
	}

	if (value->name != original_name) {
		auto mapping_value = GetMapping(transaction, value->name);
		if (mapping_value && !mapping_value->deleted) {
			auto &original_entry = GetEntryForTransaction(transaction, *mapping_value->index.GetEntry());
			if (!original_entry.deleted) {
				entry->UndoAlter(context, alter_info);
				string rename_err_msg =
				    "Could not rename \"%s\" to \"%s\": another entry with this name already exists!";
				throw CatalogException(rename_err_msg, original_name, value->name);
			}
		}
	}

	if (value->name != original_name) {
		// Do PutMapping and DeleteMapping after dependency check
		PutMapping(transaction, value->name, entry_index.Copy());
		DeleteMapping(transaction, original_name);
	}

	value->timestamp = transaction.transaction_id;
	value->set = this;
	auto new_entry = value.get();
	PutEntry(std::move(entry_index), std::move(value));

	// serialize the AlterInfo into a temporary buffer
	MemoryStream stream;
	BinarySerializer serializer(stream);
	serializer.Begin();
	serializer.WriteProperty(100, "column_name", alter_info.GetColumnName());
	serializer.WriteProperty(101, "alter_info", &alter_info);
	serializer.End();

	// push the old entry in the undo buffer for this transaction
	if (transaction.transaction) {
		auto &dtransaction = transaction.transaction->Cast<DuckTransaction>();
		dtransaction.PushCatalogEntry(new_entry->Child(), stream.GetData(), stream.GetPosition());
	}

	// Check the dependency manager to verify that there are no conflicting dependencies with this alter
	// Note that we do this AFTER the new entry has been entirely set up in the catalog set
	// that is because in case the alter fails because of a dependency conflict, we need to be able to cleanly roll back
	// to the old entry.
	read_lock.unlock();
	write_lock.unlock();
	catalog.GetDependencyManager().AlterObject(transaction, *entry, *new_entry);

	return true;
}

void CatalogSet::DropEntryDependencies(CatalogTransaction transaction, EntryIndex &entry_index, CatalogEntry &entry,
                                       bool cascade) {
	// Stores the deleted value of the entry before starting the process
	EntryDropper dropper(entry_index);

	// To correctly delete the object and its dependencies, it temporarily is set to deleted.
	entry_index.GetEntry()->deleted = true;

	// check any dependencies of this object
	D_ASSERT(entry.ParentCatalog().IsDuckCatalog());
	auto &duck_catalog = entry.ParentCatalog().Cast<DuckCatalog>();
	duck_catalog.GetDependencyManager().DropObject(transaction, entry, cascade);

	// dropper destructor is called here
	// the destructor makes sure to return the value to the previous state
	// dropper.~EntryDropper()
}

void CatalogSet::DropEntryInternal(CatalogTransaction transaction, EntryIndex entry_index, CatalogEntry &entry,
                                   bool cascade) {

	// create a new entry and replace the currently stored one
	// set the timestamp to the timestamp of the current transaction
	// and point it at the dummy node
	auto value = make_uniq<InCatalogEntry>(CatalogType::DELETED_ENTRY, entry.ParentCatalog(), entry.name);
	value->timestamp = transaction.transaction_id;
	value->set = this;
	value->deleted = true;
	auto value_ptr = value.get();
	PutEntry(std::move(entry_index), std::move(value));

	// push the old entry in the undo buffer for this transaction
	if (transaction.transaction) {
		auto &dtransaction = transaction.transaction->Cast<DuckTransaction>();
		dtransaction.PushCatalogEntry(value_ptr->Child());
	}
}

bool CatalogSet::DropEntry(CatalogTransaction transaction, const string &name, bool cascade, bool allow_drop_internal) {
	EntryIndex entry_index;
	// lock the catalog for writing
	// we can only delete an entry that exists
	unique_lock<mutex> write_lock(catalog.GetWriteLock());
	auto entry = GetEntryInternal(transaction, name, &entry_index);
	if (!entry) {
		return false;
	}
	if (entry->internal && !allow_drop_internal) {
		throw CatalogException("Cannot drop entry \"%s\" because it is an internal system entry", entry->name);
	}
	write_lock.unlock();
	DropEntryDependencies(transaction, entry_index, *entry, cascade);
	write_lock.lock();

	lock_guard<mutex> read_lock(catalog_lock);
	DropEntryInternal(transaction, std::move(entry_index), *entry, cascade);
	return true;
}

bool CatalogSet::DropEntry(ClientContext &context, const string &name, bool cascade, bool allow_drop_internal) {
	return DropEntry(catalog.GetCatalogTransaction(context), name, cascade, allow_drop_internal);
}

DuckCatalog &CatalogSet::GetCatalog() {
	return catalog;
}

void CatalogSet::CleanupEntry(CatalogEntry &catalog_entry) {
	// destroy the backed up entry: it is no longer required
<<<<<<< HEAD
	D_ASSERT(catalog_entry.parent);

	lock_guard<mutex> write_lock(catalog.GetWriteLock());
	lock_guard<mutex> lock(catalog_lock);
	auto parent = catalog_entry.parent;
	parent->child = std::move(catalog_entry.child);
	if (parent->deleted && !parent->child && !parent->parent) {
		auto mapping_entry = mapping.find(parent->name);
		D_ASSERT(mapping_entry != mapping.end());
		auto &entry = mapping_entry->second->index.GetEntry();
		D_ASSERT(entry);
		if (entry.get() == parent.get()) {
			mapping.erase(mapping_entry);
=======
	auto parent_p = catalog_entry.Parent();
	D_ASSERT(parent_p);
	if (parent_p->type != CatalogType::UPDATED_ENTRY) {
		lock_guard<mutex> write_lock(catalog.GetWriteLock());
		lock_guard<mutex> lock(catalog_lock);
		if (!catalog_entry.deleted) {
			// delete the entry from the dependency manager, if it is not deleted yet
			D_ASSERT(catalog_entry.ParentCatalog().IsDuckCatalog());
			catalog_entry.ParentCatalog().Cast<DuckCatalog>().GetDependencyManager().EraseObject(catalog_entry);
		}
		parent_p = catalog_entry.Parent();
		auto &parent = *parent_p;
		parent.SetChild(catalog_entry.TakeChild());
		if (parent.deleted && !parent.HasChild() && !parent.HasParent()) {
			auto mapping_entry = mapping.find(parent.name);
			D_ASSERT(mapping_entry != mapping.end());
			auto &entry = mapping_entry->second->index.GetEntry();
			if (&entry == parent_p.get()) {
				mapping.erase(mapping_entry);
			}
>>>>>>> 183217c4
		}
	}
}

bool CatalogSet::HasConflict(CatalogTransaction transaction, transaction_t timestamp) {
	return (timestamp >= TRANSACTION_ID_START && timestamp != transaction.transaction_id) ||
	       (timestamp < TRANSACTION_ID_START && timestamp > transaction.start_time);
}

optional_ptr<MappingValue> CatalogSet::GetLatestMapping(const string &name) {
	optional_ptr<MappingValue> mapping_value;
	auto entry = mapping.find(name);
	if (entry != mapping.end()) {
		mapping_value = entry->second.get();
	} else {

		return nullptr;
	}
	return mapping_value;
}

optional_ptr<MappingValue> CatalogSet::GetMapping(CatalogTransaction transaction, const string &name, bool get_latest) {
	auto mapping_value = GetLatestMapping(name);
	if (get_latest || !mapping_value) {
		return mapping_value;
	}
	// Find the mapping value that is up-to-date with the current transaction
	while (mapping_value->child) {
		if (UseTimestamp(transaction, mapping_value->timestamp)) {
			break;
		}
		mapping_value = mapping_value->child.get();
		D_ASSERT(mapping_value);
	}
	return mapping_value;
}

void CatalogSet::PutMapping(CatalogTransaction transaction, const string &name, EntryIndex entry_index) {
	auto entry = mapping.find(name);
	auto new_value = make_uniq<MappingValue>(std::move(entry_index));
	new_value->timestamp = transaction.transaction_id;
	if (entry != mapping.end()) {
		if (HasConflict(transaction, entry->second->timestamp)) {
			throw TransactionException("Catalog write-write conflict on name \"%s\"", name);
		}
		new_value->child = std::move(entry->second);
		new_value->child->parent = new_value.get();
	}
	mapping[name] = std::move(new_value);
}

void CatalogSet::DeleteMapping(CatalogTransaction transaction, const string &name) {
	auto entry = mapping.find(name);
	D_ASSERT(entry != mapping.end());
	auto delete_marker = make_uniq<MappingValue>(entry->second->index.Copy());
	delete_marker->deleted = true;
	delete_marker->timestamp = transaction.transaction_id;
	delete_marker->child = std::move(entry->second);
	delete_marker->child->parent = delete_marker.get();
	mapping[name] = std::move(delete_marker);
}

bool CatalogSet::UseTimestamp(CatalogTransaction transaction, transaction_t timestamp) {
	if (timestamp == transaction.transaction_id) {
		// we created this version
		return true;
	}
	if (timestamp < transaction.start_time) {
		// this version was commited before we started the transaction
		return true;
	}
	return false;
}

CatalogEntry &CatalogSet::GetEntryForTransaction(CatalogTransaction transaction, CatalogEntry &current) {
	reference<CatalogEntry> entry(current);
	while (entry.get().HasChild()) {
		if (UseTimestamp(transaction, entry.get().timestamp)) {
			break;
		}
		entry = entry.get().Child();
	}
	return entry.get();
}

CatalogEntry &CatalogSet::GetCommittedEntry(CatalogEntry &current) {
	reference<CatalogEntry> entry(current);
	while (entry.get().HasChild()) {
		if (entry.get().timestamp < TRANSACTION_ID_START) {
			// this entry is committed: use it
			break;
		}
		entry = entry.get().Child();
	}
	return entry.get();
}

SimilarCatalogEntry CatalogSet::SimilarEntry(CatalogTransaction transaction, const string &name) {
	unique_lock<mutex> lock(catalog_lock);
	CreateDefaultEntries(transaction, lock);

	SimilarCatalogEntry result;
	for (auto &kv : mapping) {
		auto mapping_value = GetMapping(transaction, kv.first);
		if (mapping_value && !mapping_value->deleted) {
			auto ldist = StringUtil::SimilarityScore(kv.first, name);
			if (ldist < result.distance) {
				result.distance = ldist;
				result.name = kv.first;
			}
		}
	}
	return result;
}

optional_ptr<CatalogEntry> CatalogSet::CreateEntryInternal(CatalogTransaction transaction,
                                                           unique_ptr<CatalogEntry> entry) {
	if (mapping.find(entry->name) != mapping.end()) {
		return nullptr;
	}
	auto &name = entry->name;
	auto catalog_entry = entry.get();

	entry->set = this;
	entry->timestamp = 0;

	auto entry_index = PutEntry(current_entry++, std::move(entry));
	PutMapping(transaction, name, std::move(entry_index));
	mapping[name]->timestamp = 0;
	return catalog_entry;
}

optional_ptr<CatalogEntry> CatalogSet::CreateDefaultEntry(CatalogTransaction transaction, const string &name,
                                                          unique_lock<mutex> &lock) {
	// no entry found with this name, check for defaults
	if (!defaults || defaults->created_all_entries) {
		// no defaults either: return null
		return nullptr;
	}
	// this catalog set has a default map defined
	// check if there is a default entry that we can create with this name
	if (!transaction.context) {
		// no context - cannot create default entry
		return nullptr;
	}
	lock.unlock();
	auto entry = defaults->CreateDefaultEntry(*transaction.context, name);

	lock.lock();
	if (!entry) {
		// no default entry
		return nullptr;
	}
	// there is a default entry! create it
	auto result = CreateEntryInternal(transaction, std::move(entry));
	if (result) {
		return result;
	}
	// we found a default entry, but failed
	// this means somebody else created the entry first
	// just retry?
	lock.unlock();
	return GetEntry(transaction, name);
}

static bool IncludeEntry(bool include_deleted, bool deleted) {
	if (!deleted) {
		return true;
	}
	return include_deleted;
}

optional_ptr<CatalogEntry> CatalogSet::GetEntry(CatalogTransaction transaction, const string &name,
                                                bool include_deleted) {
	unique_lock<mutex> lock(catalog_lock);
	auto mapping_value = GetMapping(transaction, name);
	if (!mapping_value || !IncludeEntry(include_deleted, mapping_value->deleted)) {
		return CreateDefaultEntry(transaction, name, lock);
	}
	// we found an entry for this name
	// check the version numbers

	auto &catalog_entry = *mapping_value->index.GetEntry();
	auto &current = GetEntryForTransaction(transaction, catalog_entry);
	const bool entry_is_invalid = !IncludeEntry(include_deleted, current.deleted);
	const bool entry_is_out_of_date = current.name != name && !UseTimestamp(transaction, mapping_value->timestamp);
	if (entry_is_invalid || entry_is_out_of_date) {
		return nullptr;
	}
	return &current;
}

optional_ptr<CatalogEntry> CatalogSet::GetEntry(ClientContext &context, const string &name) {
	return GetEntry(catalog.GetCatalogTransaction(context), name);
}

void CatalogSet::UpdateTimestamp(CatalogEntry &entry, transaction_t timestamp) {
	entry.timestamp = timestamp;
	mapping[entry.name]->timestamp = timestamp;
}

void CatalogSet::Undo(CatalogEntry &entry) {
	lock_guard<mutex> write_lock(catalog.GetWriteLock());
	lock_guard<mutex> lock(catalog_lock);

	// entry has to be restored
	// and entry->parent has to be removed ("rolled back")

	// i.e. we have to place (entry) as (entry->parent) again
	auto &to_be_removed_node = *entry.Parent();

	if (!StringUtil::CIEquals(entry.name, to_be_removed_node.name)) {
		// rename: clean up the new name when the rename is rolled back
		auto removed_entry = mapping.find(to_be_removed_node.name);
		if (removed_entry->second->child) {
			removed_entry->second->child->parent = nullptr;
			mapping[to_be_removed_node.name] = std::move(removed_entry->second->child);
		} else {
			mapping.erase(removed_entry);
		}
	}
	if (to_be_removed_node.HasParent()) {
		// if the to be removed node has a parent, set the child pointer to the
		// to be restored node
<<<<<<< HEAD
		auto preserved_child = std::move(to_be_removed_node.parent->child);
		to_be_removed_node.parent->child = std::move(to_be_removed_node.child);
		entry.parent = to_be_removed_node.parent;
	} else {
		// otherwise we need to update the base entry tables
		auto &name = entry.name;
		to_be_removed_node.child->SetAsRoot();
		mapping[name]->index.GetEntry() = std::move(to_be_removed_node.child);
		entry.parent = nullptr;
=======
		to_be_removed_node.Parent()->SetChild(to_be_removed_node.TakeChild());
	} else {
		// otherwise we need to update the base entry tables
		auto &name = entry.name;
		to_be_removed_node.Child().SetAsRoot();
		mapping[name]->index.SetEntry(to_be_removed_node.TakeChild());
>>>>>>> 183217c4
	}

	// restore the name if it was deleted
	auto restored_entry = mapping.find(entry.name);
	if (restored_entry->second->deleted || entry.type == CatalogType::INVALID) {
		if (restored_entry->second->child) {
			restored_entry->second->child->parent = nullptr;
			mapping[entry.name] = std::move(restored_entry->second->child);
		} else {
			mapping.erase(restored_entry);
		}
	}
	// we mark the catalog as being modified, since this action can lead to e.g. tables being dropped
	catalog.ModifyCatalog();
}

void CatalogSet::CreateDefaultEntries(CatalogTransaction transaction, unique_lock<mutex> &lock) {
	if (!defaults || defaults->created_all_entries || !transaction.context) {
		return;
	}
	// this catalog set has a default set defined:
	auto default_entries = defaults->GetDefaultEntries();
	for (auto &default_entry : default_entries) {
		auto map_entry = mapping.find(default_entry);
		if (map_entry == mapping.end()) {
			// we unlock during the CreateEntry, since it might reference other catalog sets...
			// specifically for views this can happen since the view will be bound
			lock.unlock();
			auto entry = defaults->CreateDefaultEntry(*transaction.context, default_entry);
			if (!entry) {
				throw InternalException("Failed to create default entry for %s", default_entry);
			}

			lock.lock();
			CreateEntryInternal(transaction, std::move(entry));
		}
	}
	defaults->created_all_entries = true;
}

void CatalogSet::Scan(CatalogTransaction transaction, const std::function<void(CatalogEntry &)> &callback) {
	// lock the catalog set
	unique_lock<mutex> lock(catalog_lock);
	CreateDefaultEntries(transaction, lock);

	for (auto &kv : entries) {
		auto &entry = *kv.second.entry.get();
		auto &entry_for_transaction = GetEntryForTransaction(transaction, entry);
		if (!entry_for_transaction.deleted) {
			callback(entry_for_transaction);
		}
	}
}

void CatalogSet::Scan(ClientContext &context, const std::function<void(CatalogEntry &)> &callback) {
	Scan(catalog.GetCatalogTransaction(context), callback);
}

void CatalogSet::Scan(const std::function<void(CatalogEntry &)> &callback) {
	// lock the catalog set
	lock_guard<mutex> lock(catalog_lock);
	for (auto &kv : entries) {
		auto entry = kv.second.entry.get();
		auto &commited_entry = GetCommittedEntry(*entry);
		if (!commited_entry.deleted) {
			callback(commited_entry);
		}
	}
}

void CatalogSet::Verify(Catalog &catalog_p) {
	D_ASSERT(&catalog_p == &catalog);
	vector<reference<CatalogEntry>> entries;
	Scan([&](CatalogEntry &entry) { entries.push_back(entry); });
	for (auto &entry : entries) {
		entry.get().Verify(catalog_p);
	}
}

} // namespace duckdb<|MERGE_RESOLUTION|>--- conflicted
+++ resolved
@@ -27,15 +27,11 @@
 public:
 	//! Both constructor and destructor are privates because they should only be called by DropEntryDependencies
 	explicit EntryDropper(EntryIndex &entry_index_p) : entry_index(entry_index_p) {
-		old_deleted = entry_index.GetEntry()->deleted;
+		old_deleted = entry_index.GetEntry().deleted;
 	}
 
 	~EntryDropper() {
-<<<<<<< HEAD
-		entry_index.GetEntry()->deleted = old_deleted;
-=======
 		entry_index.GetEntry<true>().deleted = old_deleted;
->>>>>>> 183217c4
 	}
 
 private:
@@ -65,18 +61,12 @@
 	if (entry == entries.end()) {
 		throw InternalException("Entry with entry index \"%llu\" does not exist", index.GetIndex());
 	}
-<<<<<<< HEAD
-	catalog_entry->child = std::move(entry->second.entry);
-	catalog_entry->child->parent = catalog_entry.get();
-	entry->second.entry = std::move(catalog_entry);
+	catalog_entry->SetChild(entry->second.TakeEntry());
+	entry->second.SetEntry(std::move(catalog_entry));
 }
 
 bool IsDependencyEntry(CatalogEntry &entry) {
 	return entry.type == CatalogType::DEPENDENCY_ENTRY || entry.type == CatalogType::DEPENDENCY_SET;
-=======
-	catalog_entry->SetChild(entry->second.TakeEntry());
-	entry->second.SetEntry(std::move(catalog_entry));
->>>>>>> 183217c4
 }
 
 bool CatalogSet::CreateEntry(CatalogTransaction transaction, const string &name, unique_ptr<CatalogEntry> value,
@@ -139,7 +129,7 @@
 		PutMapping(transaction, name, std::move(entry_index));
 	} else {
 		index = mapping_value->index.GetIndex();
-		auto &current = *mapping_value->index.GetEntry();
+		auto &current = mapping_value->index.GetEntry();
 		// if it does, we have to check version numbers
 		if (HasConflict(transaction, current.timestamp)) {
 			// current version has been written to by a currently active
@@ -170,7 +160,7 @@
 }
 
 optional_ptr<CatalogEntry> CatalogSet::GetEntryInternal(CatalogTransaction transaction, EntryIndex &entry_index) {
-	auto &catalog_entry = *entry_index.GetEntry();
+	auto &catalog_entry = entry_index.GetEntry();
 	// if it does: we have to retrieve the entry and to check version numbers
 	if (HasConflict(transaction, catalog_entry.timestamp)) {
 		// current version has been written to by a currently active
@@ -244,7 +234,7 @@
 	if (value->name != original_name) {
 		auto mapping_value = GetMapping(transaction, value->name);
 		if (mapping_value && !mapping_value->deleted) {
-			auto &original_entry = GetEntryForTransaction(transaction, *mapping_value->index.GetEntry());
+			auto &original_entry = GetEntryForTransaction(transaction, mapping_value->index.GetEntry());
 			if (!original_entry.deleted) {
 				entry->UndoAlter(context, alter_info);
 				string rename_err_msg =
@@ -296,7 +286,7 @@
 	EntryDropper dropper(entry_index);
 
 	// To correctly delete the object and its dependencies, it temporarily is set to deleted.
-	entry_index.GetEntry()->deleted = true;
+	entry_index.GetEntry().deleted = true;
 
 	// check any dependencies of this object
 	D_ASSERT(entry.ParentCatalog().IsDuckCatalog());
@@ -359,44 +349,25 @@
 
 void CatalogSet::CleanupEntry(CatalogEntry &catalog_entry) {
 	// destroy the backed up entry: it is no longer required
-<<<<<<< HEAD
-	D_ASSERT(catalog_entry.parent);
-
+	auto parent_p = catalog_entry.Parent();
+	D_ASSERT(parent_p);
 	lock_guard<mutex> write_lock(catalog.GetWriteLock());
 	lock_guard<mutex> lock(catalog_lock);
-	auto parent = catalog_entry.parent;
-	parent->child = std::move(catalog_entry.child);
-	if (parent->deleted && !parent->child && !parent->parent) {
-		auto mapping_entry = mapping.find(parent->name);
+	parent_p = catalog_entry.Parent();
+	auto &parent = *parent_p;
+	parent.SetChild(catalog_entry.TakeChild());
+	if (parent.deleted && !parent.HasChild() && !parent.HasParent()) {
+		auto mapping_entry = mapping.find(parent.name);
 		D_ASSERT(mapping_entry != mapping.end());
 		auto &entry = mapping_entry->second->index.GetEntry();
-		D_ASSERT(entry);
-		if (entry.get() == parent.get()) {
+		if (&entry == parent_p.get()) {
 			mapping.erase(mapping_entry);
-=======
-	auto parent_p = catalog_entry.Parent();
-	D_ASSERT(parent_p);
-	if (parent_p->type != CatalogType::UPDATED_ENTRY) {
-		lock_guard<mutex> write_lock(catalog.GetWriteLock());
-		lock_guard<mutex> lock(catalog_lock);
-		if (!catalog_entry.deleted) {
-			// delete the entry from the dependency manager, if it is not deleted yet
-			D_ASSERT(catalog_entry.ParentCatalog().IsDuckCatalog());
-			catalog_entry.ParentCatalog().Cast<DuckCatalog>().GetDependencyManager().EraseObject(catalog_entry);
-		}
-		parent_p = catalog_entry.Parent();
-		auto &parent = *parent_p;
-		parent.SetChild(catalog_entry.TakeChild());
-		if (parent.deleted && !parent.HasChild() && !parent.HasParent()) {
-			auto mapping_entry = mapping.find(parent.name);
-			D_ASSERT(mapping_entry != mapping.end());
-			auto &entry = mapping_entry->second->index.GetEntry();
-			if (&entry == parent_p.get()) {
-				mapping.erase(mapping_entry);
-			}
->>>>>>> 183217c4
-		}
-	}
+		}
+	}
+}
+
+catalog_entry_t CatalogSet::GenerateCatalogEntryIndex() {
+	return current_entry++;
 }
 
 bool CatalogSet::HasConflict(CatalogTransaction transaction, transaction_t timestamp) {
@@ -521,7 +492,7 @@
 	entry->set = this;
 	entry->timestamp = 0;
 
-	auto entry_index = PutEntry(current_entry++, std::move(entry));
+	auto entry_index = PutEntry(GenerateCatalogEntryIndex(), std::move(entry));
 	PutMapping(transaction, name, std::move(entry_index));
 	mapping[name]->timestamp = 0;
 	return catalog_entry;
@@ -577,7 +548,7 @@
 	// we found an entry for this name
 	// check the version numbers
 
-	auto &catalog_entry = *mapping_value->index.GetEntry();
+	auto &catalog_entry = mapping_value->index.GetEntry();
 	auto &current = GetEntryForTransaction(transaction, catalog_entry);
 	const bool entry_is_invalid = !IncludeEntry(include_deleted, current.deleted);
 	const bool entry_is_out_of_date = current.name != name && !UseTimestamp(transaction, mapping_value->timestamp);
@@ -619,24 +590,12 @@
 	if (to_be_removed_node.HasParent()) {
 		// if the to be removed node has a parent, set the child pointer to the
 		// to be restored node
-<<<<<<< HEAD
-		auto preserved_child = std::move(to_be_removed_node.parent->child);
-		to_be_removed_node.parent->child = std::move(to_be_removed_node.child);
-		entry.parent = to_be_removed_node.parent;
-	} else {
-		// otherwise we need to update the base entry tables
-		auto &name = entry.name;
-		to_be_removed_node.child->SetAsRoot();
-		mapping[name]->index.GetEntry() = std::move(to_be_removed_node.child);
-		entry.parent = nullptr;
-=======
 		to_be_removed_node.Parent()->SetChild(to_be_removed_node.TakeChild());
 	} else {
 		// otherwise we need to update the base entry tables
 		auto &name = entry.name;
 		to_be_removed_node.Child().SetAsRoot();
 		mapping[name]->index.SetEntry(to_be_removed_node.TakeChild());
->>>>>>> 183217c4
 	}
 
 	// restore the name if it was deleted
@@ -683,7 +642,7 @@
 	CreateDefaultEntries(transaction, lock);
 
 	for (auto &kv : entries) {
-		auto &entry = *kv.second.entry.get();
+		auto &entry = kv.second.Entry();
 		auto &entry_for_transaction = GetEntryForTransaction(transaction, entry);
 		if (!entry_for_transaction.deleted) {
 			callback(entry_for_transaction);
@@ -699,8 +658,8 @@
 	// lock the catalog set
 	lock_guard<mutex> lock(catalog_lock);
 	for (auto &kv : entries) {
-		auto entry = kv.second.entry.get();
-		auto &commited_entry = GetCommittedEntry(*entry);
+		auto &entry = kv.second.Entry();
+		auto &commited_entry = GetCommittedEntry(entry);
 		if (!commited_entry.deleted) {
 			callback(commited_entry);
 		}
