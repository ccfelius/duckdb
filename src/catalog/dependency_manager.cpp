#include "duckdb/catalog/dependency_manager.hpp"
#include "duckdb/catalog/catalog_entry/type_catalog_entry.hpp"
#include "duckdb/catalog/catalog.hpp"
#include "duckdb/catalog/catalog_entry.hpp"
#include "duckdb/catalog/catalog_entry/table_catalog_entry.hpp"
#include "duckdb/main/client_context.hpp"
#include "duckdb/main/database.hpp"
#include "duckdb/parser/expression/constant_expression.hpp"

namespace duckdb {

DependencyManager::DependencyManager(Catalog &catalog) : catalog(catalog) {
}

void DependencyManager::AddObject(ClientContext &context, CatalogEntry *object,
                                  unordered_set<CatalogEntry *> &dependencies) {
	// check for each object in the sources if they were not deleted yet
	for (auto &dependency : dependencies) {
		idx_t entry_index;
		CatalogEntry *catalog_entry;
		if (!dependency->set) {
			throw InternalException("Dependency has no set");
		}
		if (!dependency->set->GetEntryInternal(context, dependency->name, entry_index, catalog_entry)) {
			throw InternalException("Dependency has already been deleted?");
		}
	}
	// indexes do not require CASCADE to be dropped, they are simply always dropped along with the table
	auto dependency_type = object->type == CatalogType::INDEX_ENTRY ? DependencyType::DEPENDENCY_AUTOMATIC
	                                                                : DependencyType::DEPENDENCY_REGULAR;
	// add the object to the dependents_map of each object that it depends on
	for (auto &dependency : dependencies) {
		dependents_map[dependency].insert(Dependency(object, dependency_type));
	}
	// create the dependents map for this object: it starts out empty
	dependents_map[object] = dependency_set_t();
	dependencies_map[object] = dependencies;
}

void DependencyManager::DropObject(ClientContext &context, CatalogEntry *object, bool cascade) {
	D_ASSERT(dependents_map.find(object) != dependents_map.end());

	// first check the objects that depend on this object
	auto &dependent_objects = dependents_map[object];
	for (auto &dep : dependent_objects) {
		// look up the entry in the catalog set
		auto &catalog_set = *dep.entry->set;
		auto mapping_value = catalog_set.GetMapping(context, dep.entry->name, true /* get_latest */);
		if (mapping_value == nullptr) {
			continue;
		}
		idx_t entry_index = mapping_value->index;
		CatalogEntry *dependency_entry;

		if (!catalog_set.GetEntryInternal(context, entry_index, dependency_entry)) {
			// the dependent object was already deleted, no conflict
			continue;
		}
		// conflict: attempting to delete this object but the dependent object still exists
		if (cascade || dep.dependency_type == DependencyType::DEPENDENCY_AUTOMATIC ||
		    dep.dependency_type == DependencyType::DEPENDENCY_OWNS) {
			// cascade: drop the dependent object
			catalog_set.DropEntryInternal(context, entry_index, *dependency_entry, cascade);
		} else {
			// no cascade and there are objects that depend on this object: throw error
			throw CatalogException("Cannot drop entry \"%s\" because there are entries that "
			                       "depend on it. Use DROP...CASCADE to drop all dependents.",
			                       object->name);
		}
	}
}

void DependencyManager::AlterObject(ClientContext &context, CatalogEntry *old_obj, CatalogEntry *new_obj) {
	D_ASSERT(dependents_map.find(old_obj) != dependents_map.end());
	D_ASSERT(dependencies_map.find(old_obj) != dependencies_map.end());

	// first check the objects that depend on this object
	vector<CatalogEntry *> owned_objects_to_add;
	auto &dependent_objects = dependents_map[old_obj];
	for (auto &dep : dependent_objects) {
		// look up the entry in the catalog set
		auto &catalog_set = *dep.entry->set;
		idx_t entry_index;
		CatalogEntry *dependency_entry;
		if (!catalog_set.GetEntryInternal(context, dep.entry->name, entry_index, dependency_entry)) {
			// the dependent object was already deleted, no conflict
			continue;
		}
		if (dep.dependency_type == DependencyType::DEPENDENCY_OWNS) {
			// the dependent object is owned by the current object
			owned_objects_to_add.push_back(dep.entry);
			continue;
		}
		// conflict: attempting to alter this object but the dependent object still exists
		// no cascade and there are objects that depend on this object: throw error
		throw CatalogException("Cannot alter entry \"%s\" because there are entries that "
		                       "depend on it.",
		                       old_obj->name);
	}
	// add the new object to the dependents_map of each object that it depends on
	auto &old_dependencies = dependencies_map[old_obj];
	vector<CatalogEntry *> to_delete;
	for (auto &dependency : old_dependencies) {
		if (dependency->type == CatalogType::TYPE_ENTRY) {
			auto user_type = (TypeCatalogEntry *)dependency;
			auto table = (TableCatalogEntry *)new_obj;
			bool deleted_dependency = true;
			for (auto &column : table->columns) {
				if (column.Type() == user_type->user_type) {
					deleted_dependency = false;
					break;
				}
			}
			if (deleted_dependency) {
				to_delete.push_back(dependency);
				continue;
			}
		}
		dependents_map[dependency].insert(new_obj);
	}
	for (auto &dependency : to_delete) {
		old_dependencies.erase(dependency);
		dependents_map[dependency].erase(old_obj);
	}

	// We might have to add a type dependency
	vector<CatalogEntry *> to_add;
	if (new_obj->type == CatalogType::TABLE_ENTRY) {
		auto table = (TableCatalogEntry *)new_obj;
		for (auto &column : table->columns) {
<<<<<<< HEAD
			auto user_type_catalog = LogicalType::GetCatalog(column.type);
			if (user_type_catalog) {
				to_add.push_back(user_type_catalog);
=======
			if (column.Type().id() == LogicalTypeId::ENUM) {
				auto enum_type_catalog = EnumType::GetCatalog(column.Type());
				if (enum_type_catalog) {
					to_add.push_back(enum_type_catalog);
				}
>>>>>>> 164a8936
			}
		}
	}
	// add the new object to the dependency manager
	dependents_map[new_obj] = dependency_set_t();
	dependencies_map[new_obj] = old_dependencies;

	for (auto &dependency : to_add) {
		dependencies_map[new_obj].insert(dependency);
		dependents_map[dependency].insert(new_obj);
	}

	for (auto &dependency : owned_objects_to_add) {
		dependents_map[new_obj].insert(Dependency(dependency, DependencyType::DEPENDENCY_OWNS));
		dependents_map[dependency].insert(Dependency(new_obj, DependencyType::DEPENDENCY_OWNED_BY));
		dependencies_map[new_obj].insert(dependency);
	}
}

void DependencyManager::EraseObject(CatalogEntry *object) {
	// obtain the writing lock
	EraseObjectInternal(object);
}

void DependencyManager::EraseObjectInternal(CatalogEntry *object) {
	if (dependents_map.find(object) == dependents_map.end()) {
		// dependencies already removed
		return;
	}
	D_ASSERT(dependents_map.find(object) != dependents_map.end());
	D_ASSERT(dependencies_map.find(object) != dependencies_map.end());
	// now for each of the dependencies, erase the entries from the dependents_map
	for (auto &dependency : dependencies_map[object]) {
		auto entry = dependents_map.find(dependency);
		if (entry != dependents_map.end()) {
			D_ASSERT(entry->second.find(object) != entry->second.end());
			entry->second.erase(object);
		}
	}
	// erase the dependents and dependencies for this object
	dependents_map.erase(object);
	dependencies_map.erase(object);
}

void DependencyManager::Scan(const std::function<void(CatalogEntry *, CatalogEntry *, DependencyType)> &callback) {
	lock_guard<mutex> write_lock(catalog.write_lock);
	for (auto &entry : dependents_map) {
		for (auto &dependent : entry.second) {
			callback(entry.first, dependent.entry, dependent.dependency_type);
		}
	}
}

void DependencyManager::AddOwnership(ClientContext &context, CatalogEntry *owner, CatalogEntry *entry) {
	// lock the catalog for writing
	lock_guard<mutex> write_lock(catalog.write_lock);

	// If the owner is already owned by something else, throw an error
	for (auto &dep : dependents_map[owner]) {
		if (dep.dependency_type == DependencyType::DEPENDENCY_OWNED_BY) {
			throw CatalogException(owner->name + " already owned by " + dep.entry->name);
		}
	}

	// If the entry is already owned, throw an error
	for (auto &dep : dependents_map[entry]) {
		// if the entry is already owned, throw error
		if (dep.entry != owner) {
			throw CatalogException(entry->name + " already depends on " + dep.entry->name);
		}
		// if the entry owns the owner, throw error
		if (dep.entry == owner && dep.dependency_type == DependencyType::DEPENDENCY_OWNS) {
			throw CatalogException(entry->name + " already owns " + owner->name +
			                       ". Cannot have circular dependencies");
		}
	}

	// Emplace guarantees that the same object cannot be inserted twice in the unordered_set
	// In the case AddOwnership is called twice, because of emplace, the object will not be repeated in the set.
	// We use an automatic dependency because if the Owner gets deleted, then the owned objects are also deleted
	dependents_map[owner].emplace(Dependency(entry, DependencyType::DEPENDENCY_OWNS));
	dependents_map[entry].emplace(Dependency(owner, DependencyType::DEPENDENCY_OWNED_BY));
	dependencies_map[owner].emplace(entry);
}

} // namespace duckdb<|MERGE_RESOLUTION|>--- conflicted
+++ resolved
@@ -128,17 +128,9 @@
 	if (new_obj->type == CatalogType::TABLE_ENTRY) {
 		auto table = (TableCatalogEntry *)new_obj;
 		for (auto &column : table->columns) {
-<<<<<<< HEAD
-			auto user_type_catalog = LogicalType::GetCatalog(column.type);
+			auto user_type_catalog = LogicalType::GetCatalog(column.Type());
 			if (user_type_catalog) {
 				to_add.push_back(user_type_catalog);
-=======
-			if (column.Type().id() == LogicalTypeId::ENUM) {
-				auto enum_type_catalog = EnumType::GetCatalog(column.Type());
-				if (enum_type_catalog) {
-					to_add.push_back(enum_type_catalog);
-				}
->>>>>>> 164a8936
 			}
 		}
 	}
