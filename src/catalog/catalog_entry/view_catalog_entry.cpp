--- conflicted
+++ resolved
@@ -80,13 +80,8 @@
 
 unique_ptr<CatalogEntry> ViewCatalogEntry::Copy(ClientContext &context) const {
 	D_ASSERT(!internal);
-<<<<<<< HEAD
-	auto create_info = make_uniq<CreateViewInfo>(schema, name);
-	create_info->query = unique_ptr_cast<SQLStatement, SelectStatement>(query->Copy());
-=======
 	CreateViewInfo create_info(schema, name);
 	create_info.query = unique_ptr_cast<SQLStatement, SelectStatement>(query->Copy());
->>>>>>> 9fb91aac
 	for (idx_t i = 0; i < aliases.size(); i++) {
 		create_info.aliases.push_back(aliases[i]);
 	}
@@ -96,11 +91,7 @@
 	create_info.temporary = temporary;
 	create_info.sql = sql;
 
-<<<<<<< HEAD
-	return make_uniq<ViewCatalogEntry>(catalog, schema, create_info.get());
-=======
 	return make_uniq<ViewCatalogEntry>(catalog, schema, create_info);
->>>>>>> 9fb91aac
 }
 
 } // namespace duckdb