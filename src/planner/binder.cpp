#include "duckdb/planner/binder.hpp"

#include "duckdb/parser/statement/list.hpp"
#include "duckdb/planner/bound_query_node.hpp"
#include "duckdb/planner/bound_tableref.hpp"
#include "duckdb/planner/expression.hpp"

#include <algorithm>

namespace duckdb {
using namespace std;

Binder::Binder(ClientContext &context, Binder *parent_)
    : context(context), read_only(true), parent(!parent_ ? nullptr : (parent_->parent ? parent_->parent : parent_)),
      bound_tables(0) {
	if (parent_) {
		// We have to inherit CTE bindings from the parent bind_context, if there is a parent.
		bind_context.SetCTEBindings(parent_->bind_context.GetCTEBindings());
		bind_context.cte_references = parent_->bind_context.cte_references;
	}
	if (parent) {
		parameters = parent->parameters;
		CTE_bindings = parent->CTE_bindings;
	}
}

BoundStatement Binder::Bind(SQLStatement &statement) {
	switch (statement.type) {
	case StatementType::SELECT_STATEMENT:
		return Bind((SelectStatement &)statement);
	case StatementType::INSERT_STATEMENT:
		return Bind((InsertStatement &)statement);
	case StatementType::COPY_STATEMENT:
		return Bind((CopyStatement &)statement);
	case StatementType::DELETE_STATEMENT:
		return Bind((DeleteStatement &)statement);
	case StatementType::UPDATE_STATEMENT:
		return Bind((UpdateStatement &)statement);
	case StatementType::RELATION_STATEMENT:
		return Bind((RelationStatement &)statement);
	case StatementType::CREATE_STATEMENT:
		return Bind((CreateStatement &)statement);
	case StatementType::DROP_STATEMENT:
		return Bind((DropStatement &)statement);
	case StatementType::ALTER_STATEMENT:
		return Bind((AlterTableStatement &)statement);
	case StatementType::TRANSACTION_STATEMENT:
		return Bind((TransactionStatement &)statement);
	case StatementType::PRAGMA_STATEMENT:
		return Bind((PragmaStatement &)statement);
	case StatementType::EXECUTE_STATEMENT:
		return Bind((ExecuteStatement &)statement);
	case StatementType::EXPLAIN_STATEMENT:
		return Bind((ExplainStatement &)statement);
	case StatementType::VACUUM_STATEMENT:
		return Bind((VacuumStatement &)statement);
<<<<<<< HEAD
	case StatementType::CALL_STATEMENT:
		return Bind((CallStatement &)statement);
=======
	case StatementType::EXPORT_STATEMENT:
		return Bind((ExportStatement &)statement);
>>>>>>> d9bceddc
	default:
		throw NotImplementedException("Unimplemented statement type \"%s\" for Bind",
		                              StatementTypeToString(statement.type));
	}
}

unique_ptr<BoundQueryNode> Binder::BindNode(QueryNode &node) {
	unique_ptr<BoundQueryNode> result;
	switch (node.type) {
	case QueryNodeType::SELECT_NODE:
		result = BindNode((SelectNode &)node);
		break;
	case QueryNodeType::RECURSIVE_CTE_NODE:
		result = BindNode((RecursiveCTENode &)node);
		break;
	default:
		assert(node.type == QueryNodeType::SET_OPERATION_NODE);
		result = BindNode((SetOperationNode &)node);
		break;
	}
	return result;
}

BoundStatement Binder::Bind(QueryNode &node) {
	BoundStatement result;
	// bind the node
	auto bound_node = BindNode(node);

	result.names = bound_node->names;
	result.types = bound_node->types;

	// and plan it
	result.plan = CreatePlan(*bound_node);
	return result;
}

unique_ptr<LogicalOperator> Binder::CreatePlan(BoundQueryNode &node) {
	switch (node.type) {
	case QueryNodeType::SELECT_NODE:
		return CreatePlan((BoundSelectNode &)node);
	case QueryNodeType::SET_OPERATION_NODE:
		return CreatePlan((BoundSetOperationNode &)node);
	case QueryNodeType::RECURSIVE_CTE_NODE:
		return CreatePlan((BoundRecursiveCTENode &)node);
	default:
		throw Exception("Unsupported bound query node type");
	}
}
unique_ptr<BoundTableRef> Binder::Bind(TableRef &ref) {
	switch (ref.type) {
	case TableReferenceType::BASE_TABLE:
		return Bind((BaseTableRef &)ref);
	case TableReferenceType::CROSS_PRODUCT:
		return Bind((CrossProductRef &)ref);
	case TableReferenceType::JOIN:
		return Bind((JoinRef &)ref);
	case TableReferenceType::SUBQUERY:
		return Bind((SubqueryRef &)ref);
	case TableReferenceType::EMPTY:
		return Bind((EmptyTableRef &)ref);
	case TableReferenceType::TABLE_FUNCTION:
		return Bind((TableFunctionRef &)ref);
	case TableReferenceType::EXPRESSION_LIST:
		return Bind((ExpressionListRef &)ref);
	default:
		throw Exception("Unknown table ref type");
	}
}

unique_ptr<LogicalOperator> Binder::CreatePlan(BoundTableRef &ref) {
	switch (ref.type) {
	case TableReferenceType::BASE_TABLE:
		return CreatePlan((BoundBaseTableRef &)ref);
	case TableReferenceType::SUBQUERY:
		return CreatePlan((BoundSubqueryRef &)ref);
	case TableReferenceType::JOIN:
		return CreatePlan((BoundJoinRef &)ref);
	case TableReferenceType::CROSS_PRODUCT:
		return CreatePlan((BoundCrossProductRef &)ref);
	case TableReferenceType::TABLE_FUNCTION:
		return CreatePlan((BoundTableFunction &)ref);
	case TableReferenceType::EMPTY:
		return CreatePlan((BoundEmptyTableRef &)ref);
	case TableReferenceType::EXPRESSION_LIST:
		return CreatePlan((BoundExpressionListRef &)ref);
	case TableReferenceType::CTE:
		return CreatePlan((BoundCTERef &)ref);
	default:
		throw Exception("Unsupported bound table ref type type");
	}
}

void Binder::AddCTE(const string &name, QueryNode *cte) {
	assert(cte);
	assert(!name.empty());
	auto entry = CTE_bindings.find(name);
	if (entry != CTE_bindings.end()) {
		throw BinderException("Duplicate CTE \"%s\" in query!", name);
	}
	CTE_bindings[name] = cte;
}

unique_ptr<QueryNode> Binder::FindCTE(const string &name) {
	auto entry = CTE_bindings.find(name);
	if (entry == CTE_bindings.end()) {
		if (parent) {
			return parent->FindCTE(name);
		}
		return nullptr;
	}
	return entry->second->Copy();
}

idx_t Binder::GenerateTableIndex() {
	if (parent) {
		return parent->GenerateTableIndex();
	}
	return bound_tables++;
}

void Binder::PushExpressionBinder(ExpressionBinder *binder) {
	GetActiveBinders().push_back(binder);
}

void Binder::PopExpressionBinder() {
	assert(HasActiveBinder());
	GetActiveBinders().pop_back();
}

void Binder::SetActiveBinder(ExpressionBinder *binder) {
	assert(HasActiveBinder());
	GetActiveBinders().back() = binder;
}

ExpressionBinder *Binder::GetActiveBinder() {
	return GetActiveBinders().back();
}

bool Binder::HasActiveBinder() {
	return GetActiveBinders().size() > 0;
}

vector<ExpressionBinder *> &Binder::GetActiveBinders() {
	if (parent) {
		return parent->GetActiveBinders();
	}
	return active_binders;
}

void Binder::MoveCorrelatedExpressions(Binder &other) {
	MergeCorrelatedColumns(other.correlated_columns);
	other.correlated_columns.clear();
}

void Binder::MergeCorrelatedColumns(vector<CorrelatedColumnInfo> &other) {
	for (idx_t i = 0; i < other.size(); i++) {
		AddCorrelatedColumn(other[i]);
	}
}

void Binder::AddCorrelatedColumn(CorrelatedColumnInfo info) {
	// we only add correlated columns to the list if they are not already there
	if (std::find(correlated_columns.begin(), correlated_columns.end(), info) == correlated_columns.end()) {
		correlated_columns.push_back(info);
	}
}

} // namespace duckdb<|MERGE_RESOLUTION|>--- conflicted
+++ resolved
@@ -54,13 +54,10 @@
 		return Bind((ExplainStatement &)statement);
 	case StatementType::VACUUM_STATEMENT:
 		return Bind((VacuumStatement &)statement);
-<<<<<<< HEAD
 	case StatementType::CALL_STATEMENT:
 		return Bind((CallStatement &)statement);
-=======
 	case StatementType::EXPORT_STATEMENT:
 		return Bind((ExportStatement &)statement);
->>>>>>> d9bceddc
 	default:
 		throw NotImplementedException("Unimplemented statement type \"%s\" for Bind",
 		                              StatementTypeToString(statement.type));
