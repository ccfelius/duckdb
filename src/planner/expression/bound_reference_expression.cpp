--- conflicted
+++ resolved
@@ -32,11 +32,7 @@
 	if (!Expression::Equals(other_p)) {
 		return false;
 	}
-<<<<<<< HEAD
-	auto &other = other_p->Cast<BoundReferenceExpression>();
-=======
 	auto &other = other_p.Cast<BoundReferenceExpression>();
->>>>>>> 9fb91aac
 	return other.index == index;
 }
 
