#include "duckdb/planner/expression/bound_reference_expression.hpp"

#include "duckdb/common/serializer.hpp"
#include "duckdb/common/types/hash.hpp"

namespace duckdb {
using namespace std;

BoundReferenceExpression::BoundReferenceExpression(string alias, TypeId type, SQLType sql_type, idx_t index)
    : Expression(ExpressionType::BOUND_REF, ExpressionClass::BOUND_REF, type, move(sql_type)), index(index) {
	this->alias = alias;
}

string BoundReferenceExpression::ToString() const {
	return "#" + std::to_string(index);
}

bool BoundReferenceExpression::Equals(const BaseExpression *other_) const {
	if (!BaseExpression::Equals(other_)) {
		return false;
	}
	auto other = (BoundReferenceExpression *)other_;
	return other->index == index;
}

hash_t BoundReferenceExpression::Hash() const {
	return CombineHash(Expression::Hash(), duckdb::Hash<idx_t>(index));
}

unique_ptr<Expression> BoundReferenceExpression::Copy() {
<<<<<<< HEAD
	return make_unique<BoundReferenceExpression>(alias, return_type, sql_type, index);
}
=======
	return make_unique<BoundReferenceExpression>(alias, return_type, index);
}

} // namespace duckdb
>>>>>>> 62be916e
<|MERGE_RESOLUTION|>--- conflicted
+++ resolved
@@ -28,12 +28,7 @@
 }
 
 unique_ptr<Expression> BoundReferenceExpression::Copy() {
-<<<<<<< HEAD
 	return make_unique<BoundReferenceExpression>(alias, return_type, sql_type, index);
 }
-=======
-	return make_unique<BoundReferenceExpression>(alias, return_type, index);
-}
 
-} // namespace duckdb
->>>>>>> 62be916e
+} // namespace duckdb