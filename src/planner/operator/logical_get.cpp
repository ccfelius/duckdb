#include "duckdb/planner/operator/logical_get.hpp"

#include "duckdb/catalog/catalog_entry/table_catalog_entry.hpp"
#include "duckdb/catalog/catalog_entry/table_function_catalog_entry.hpp"
#include "duckdb/common/string_util.hpp"
#include "duckdb/function/function_serialization.hpp"
#include "duckdb/function/table/table_scan.hpp"
#include "duckdb/main/config.hpp"
#include "duckdb/storage/data_table.hpp"
#include "duckdb/common/serializer/serializer.hpp"
#include "duckdb/common/serializer/deserializer.hpp"
#include "duckdb/parser/tableref/table_function_ref.hpp"

namespace duckdb {

LogicalGet::LogicalGet() : LogicalOperator(LogicalOperatorType::LOGICAL_GET) {
}

LogicalGet::LogicalGet(idx_t table_index, TableFunction function, unique_ptr<FunctionData> bind_data,
                       vector<LogicalType> returned_types, vector<string> returned_names,
                       virtual_column_map_t virtual_columns_p)
    : LogicalOperator(LogicalOperatorType::LOGICAL_GET), table_index(table_index), function(std::move(function)),
      bind_data(std::move(bind_data)), returned_types(std::move(returned_types)), names(std::move(returned_names)),
      virtual_columns(std::move(virtual_columns_p)), extra_info() {
}

optional_ptr<TableCatalogEntry> LogicalGet::GetTable() const {
	if (!function.get_bind_info) {
		return nullptr;
	}
	return function.get_bind_info(bind_data.get()).table;
}

InsertionOrderPreservingMap<string> LogicalGet::ParamsToString() const {
	InsertionOrderPreservingMap<string> result;

	string filters_info;
	bool first_item = true;
	for (auto &kv : table_filters.filters) {
		auto &column_index = kv.first;
		auto &filter = kv.second;
		if (column_index < names.size()) {
			if (!first_item) {
				filters_info += "\n";
			}
			first_item = false;
			filters_info += filter->ToString(names[column_index]);
		}
	}
	result["Filters"] = filters_info;

	if (extra_info.sample_options) {
		result["Sample Method"] = "System: " + extra_info.sample_options->sample_size.ToString() + "%";
	}

	if (!extra_info.file_filters.empty()) {
		result["File Filters"] = extra_info.file_filters;
		if (extra_info.filtered_files.IsValid() && extra_info.total_files.IsValid()) {
			result["Scanning Files"] = StringUtil::Format("%llu/%llu", extra_info.filtered_files.GetIndex(),
			                                              extra_info.total_files.GetIndex());
		}
	}

	if (function.to_string) {
		TableFunctionToStringInput input(function, bind_data.get());
		auto to_string_result = function.to_string(input);
		for (const auto &it : to_string_result) {
			result[it.first] = it.second;
		}
	}
	SetParamsEstimatedCardinality(result);
	return result;
}

void LogicalGet::SetColumnIds(vector<ColumnIndex> &&column_ids) {
	this->column_ids = std::move(column_ids);
}

void LogicalGet::AddColumnId(column_t column_id) {
	column_ids.emplace_back(column_id);
}

void LogicalGet::ClearColumnIds() {
	column_ids.clear();
}

const vector<ColumnIndex> &LogicalGet::GetColumnIds() const {
	return column_ids;
}

vector<ColumnIndex> &LogicalGet::GetMutableColumnIds() {
	return column_ids;
}

vector<ColumnBinding> LogicalGet::GetColumnBindings() {
	if (column_ids.empty()) {
		return {ColumnBinding(table_index, 0)};
	}
	vector<ColumnBinding> result;
	if (projection_ids.empty()) {
		for (idx_t col_idx = 0; col_idx < column_ids.size(); col_idx++) {
			result.emplace_back(table_index, col_idx);
		}
	} else {
		for (auto proj_id : projection_ids) {
			result.emplace_back(table_index, proj_id);
		}
	}
	if (!projected_input.empty()) {
		if (children.size() != 1) {
			throw InternalException("LogicalGet::project_input can only be set for table-in-out functions");
		}
		auto child_bindings = children[0]->GetColumnBindings();
		for (auto entry : projected_input) {
			D_ASSERT(entry < child_bindings.size());
			result.emplace_back(child_bindings[entry]);
		}
	}
	return result;
}

const LogicalType &LogicalGet::GetColumnType(const ColumnIndex &index) const {
	if (index.IsVirtualColumn()) {
		auto entry = virtual_columns.find(index.GetPrimaryIndex());
		if (entry == virtual_columns.end()) {
			throw InternalException("Failed to find referenced virtual column %d", index.GetPrimaryIndex());
		}
		return entry->second.type;
	} else if (index.HasType()) {
		return index.GetScanType();
	} else {
		return returned_types[index.GetPrimaryIndex()];
	}
}

const string &LogicalGet::GetColumnName(const ColumnIndex &index) const {
	if (index.IsVirtualColumn()) {
		auto entry = virtual_columns.find(index.GetPrimaryIndex());
		if (entry == virtual_columns.end()) {
			throw InternalException("Failed to find referenced virtual column %d", index.GetPrimaryIndex());
		}
		return entry->second.name;
	}
	return names[index.GetPrimaryIndex()];
}

column_t LogicalGet::GetAnyColumn() const {
	auto entry = virtual_columns.find(COLUMN_IDENTIFIER_EMPTY);
	if (entry != virtual_columns.end()) {
		// return the empty column if the projection supports it
		return COLUMN_IDENTIFIER_EMPTY;
	}
	entry = virtual_columns.find(COLUMN_IDENTIFIER_ROW_ID);
	if (entry != virtual_columns.end()) {
		// return the rowid column if the projection supports it
		return COLUMN_IDENTIFIER_ROW_ID;
	}
	// otherwise return the first column
	return 0;
}

void LogicalGet::ResolveTypes() {
	if (column_ids.empty()) {
		// no projection - we need to push a column
		column_ids.emplace_back(GetAnyColumn());
	}
	types.clear();
	if (projection_ids.empty()) {
		for (auto &index : column_ids) {
			types.push_back(GetColumnType(index));
		}
	} else {
		for (auto &proj_index : projection_ids) {
			auto &index = column_ids[proj_index];
			types.push_back(GetColumnType(index));
		}
	}
	if (!projected_input.empty()) {
		if (children.size() != 1) {
			throw InternalException("LogicalGet::project_input can only be set for table-in-out functions");
		}
		for (auto entry : projected_input) {
			D_ASSERT(entry < children[0]->types.size());
			types.push_back(children[0]->types[entry]);
		}
	}
}

bool LogicalGet::TryGetStorageIndex(const ColumnIndex &column_index, StorageIndex &out_index) const {
	if (column_index.IsRowIdColumn()) {
		return false;
	}
	if (column_index.IsVirtualColumn()) {
		return false;
	}

	auto table = GetTable();
	if (!table) {
<<<<<<< HEAD
		//! If there's no table we assume there's no mismatch between
=======
		//! If there's no table (or the table is not a DuckDB table) we assume there's no mismatch between
>>>>>>> 63c22201
		//! logical/storage index
		out_index = StorageIndex::FromColumnIndex(column_index);
		return true;
	}
<<<<<<< HEAD
	if (column_index.IsRowIdColumn() || column_index.IsVirtualColumn()) {
		return false;
	}
=======
>>>>>>> 63c22201

	auto &column = table->GetColumn(LogicalIndex(column_index.GetPrimaryIndex()));
	if (column.Generated()) {
		//! This is a generated column, can't use the row group pruner
		return false;
	}
<<<<<<< HEAD
	out_index = table->GetStorageIndex(column_index);
=======
	out_index = StorageIndex::FromColumnIndex(column_index);
	out_index.SetIndex(column.StorageOid());
>>>>>>> 63c22201
	return true;
}

idx_t LogicalGet::EstimateCardinality(ClientContext &context) {
	// join order optimizer does better cardinality estimation.
	if (has_estimated_cardinality) {
		return estimated_cardinality;
	}
	if (function.cardinality) {
		auto node_stats = function.cardinality(context, bind_data.get());
		if (node_stats && node_stats->has_estimated_cardinality) {
			return node_stats->estimated_cardinality;
		}
	}
	if (!children.empty()) {
		return children[0]->EstimateCardinality(context);
	}
	return 1;
}

void LogicalGet::Serialize(Serializer &serializer) const {
	LogicalOperator::Serialize(serializer);
	serializer.WriteProperty(200, "table_index", table_index);
	serializer.WriteProperty(201, "returned_types", returned_types);
	serializer.WriteProperty(202, "names", names);
	/* [Deleted] (vector<column_t>) "column_ids" */
	serializer.WriteProperty(204, "projection_ids", projection_ids);
	serializer.WriteProperty(205, "table_filters", table_filters);
	FunctionSerializer::Serialize(serializer, function, bind_data.get());
	if (!function.serialize) {
		D_ASSERT(!function.serialize);
		// no serialize method: serialize input values and named_parameters for rebinding purposes
		serializer.WriteProperty(206, "parameters", parameters);
		serializer.WriteProperty(207, "named_parameters", named_parameters);
		serializer.WriteProperty(208, "input_table_types", input_table_types);
		serializer.WriteProperty(209, "input_table_names", input_table_names);
	}
	serializer.WriteProperty(210, "projected_input", projected_input);
	serializer.WritePropertyWithDefault(211, "column_indexes", column_ids);
	serializer.WritePropertyWithDefault(212, "extra_info", extra_info, ExtraOperatorInfo {});
	serializer.WritePropertyWithDefault<optional_idx>(213, "ordinality_idx", ordinality_idx);
}

unique_ptr<LogicalOperator> LogicalGet::Deserialize(Deserializer &deserializer) {
	vector<column_t> legacy_column_ids;

	auto result = unique_ptr<LogicalGet>(new LogicalGet());
	deserializer.ReadProperty(200, "table_index", result->table_index);
	deserializer.ReadProperty(201, "returned_types", result->returned_types);
	deserializer.ReadProperty(202, "names", result->names);
	deserializer.ReadPropertyWithDefault(203, "column_ids", legacy_column_ids);
	deserializer.ReadProperty(204, "projection_ids", result->projection_ids);
	deserializer.ReadProperty(205, "table_filters", result->table_filters);
	auto entry = FunctionSerializer::DeserializeBase<TableFunction, TableFunctionCatalogEntry>(
	    deserializer, CatalogType::TABLE_FUNCTION_ENTRY);
	result->function = entry.first;
	auto &function = result->function;
	auto has_serialize = entry.second;
	unique_ptr<FunctionData> bind_data;
	if (!has_serialize) {
		deserializer.ReadProperty(206, "parameters", result->parameters);
		deserializer.ReadProperty(207, "named_parameters", result->named_parameters);
		deserializer.ReadProperty(208, "input_table_types", result->input_table_types);
		deserializer.ReadProperty(209, "input_table_names", result->input_table_names);
	} else {
		bind_data = FunctionSerializer::FunctionDeserialize(deserializer, function);
	}
	deserializer.ReadProperty(210, "projected_input", result->projected_input);
	deserializer.ReadPropertyWithDefault(211, "column_indexes", result->column_ids);
	result->extra_info = deserializer.ReadPropertyWithExplicitDefault<ExtraOperatorInfo>(212, "extra_info", {});
	deserializer.ReadPropertyWithDefault<optional_idx>(213, "ordinality_idx", result->ordinality_idx);
	if (!legacy_column_ids.empty()) {
		if (!result->column_ids.empty()) {
			throw SerializationException(
			    "LogicalGet::Deserialize - either column_ids or column_indexes should be set - not both");
		}
		for (auto &col_id : legacy_column_ids) {
			result->column_ids.emplace_back(col_id);
		}
	}
	auto &context = deserializer.Get<ClientContext &>();
	virtual_column_map_t virtual_columns;
	if (!has_serialize) {
		TableFunctionRef empty_ref;
		TableFunctionBindInput input(result->parameters, result->named_parameters, result->input_table_types,
		                             result->input_table_names, function.function_info.get(), nullptr, result->function,
		                             empty_ref);

		vector<LogicalType> bind_return_types;
		vector<string> bind_names;
		if (!function.bind) {
			throw InternalException("Table function \"%s\" has neither bind nor (de)serialize", function.name);
		}
		bind_data = function.bind(context, input, bind_return_types, bind_names);
		if (result->ordinality_idx.IsValid()) {
			auto ordinality_pos = bind_return_types.begin() + NumericCast<int64_t>(result->ordinality_idx.GetIndex());
			bind_return_types.emplace(ordinality_pos, LogicalType::BIGINT);
		}
		if (function.get_virtual_columns) {
			virtual_columns = function.get_virtual_columns(context, bind_data.get());
		}
		for (auto &col_id : result->column_ids) {
			if (col_id.IsVirtualColumn()) {
				auto idx = col_id.GetPrimaryIndex();
				auto ventry = virtual_columns.find(idx);
				if (ventry == virtual_columns.end()) {
					throw SerializationException(
					    "Table function deserialization failure - could not find virtual column with id %d", idx);
				}
			} else {
				auto idx = col_id.GetPrimaryIndex();
				auto &ret_type = result->returned_types[idx];
				auto &col_name = result->names[idx];
				if (bind_return_types[idx] != ret_type) {
					throw SerializationException(
					    "Table function deserialization failure in function \"%s\" - column with "
					    "name %s was serialized with type %s, but now has type %s",
					    function.name, col_name, ret_type, bind_return_types[idx]);
				}
			}
		}
		result->returned_types = std::move(bind_return_types);
	} else if (function.get_virtual_columns) {
		virtual_columns = function.get_virtual_columns(context, bind_data.get());
	}
	result->virtual_columns = std::move(virtual_columns);
	result->bind_data = std::move(bind_data);
	return std::move(result);
}

vector<idx_t> LogicalGet::GetTableIndex() const {
	return vector<idx_t> {table_index};
}

string LogicalGet::GetName() const {
#ifdef DEBUG
	if (DBConfigOptions::debug_print_bindings) {
		return StringUtil::Upper(function.name) + StringUtil::Format(" #%llu", table_index);
	}
#endif
	return StringUtil::Upper(function.name);
}

} // namespace duckdb<|MERGE_RESOLUTION|>--- conflicted
+++ resolved
@@ -196,33 +196,18 @@
 
 	auto table = GetTable();
 	if (!table) {
-<<<<<<< HEAD
 		//! If there's no table we assume there's no mismatch between
-=======
-		//! If there's no table (or the table is not a DuckDB table) we assume there's no mismatch between
->>>>>>> 63c22201
 		//! logical/storage index
 		out_index = StorageIndex::FromColumnIndex(column_index);
 		return true;
 	}
-<<<<<<< HEAD
-	if (column_index.IsRowIdColumn() || column_index.IsVirtualColumn()) {
-		return false;
-	}
-=======
->>>>>>> 63c22201
 
 	auto &column = table->GetColumn(LogicalIndex(column_index.GetPrimaryIndex()));
 	if (column.Generated()) {
 		//! This is a generated column, can't use the row group pruner
 		return false;
 	}
-<<<<<<< HEAD
 	out_index = table->GetStorageIndex(column_index);
-=======
-	out_index = StorageIndex::FromColumnIndex(column_index);
-	out_index.SetIndex(column.StorageOid());
->>>>>>> 63c22201
 	return true;
 }
 
