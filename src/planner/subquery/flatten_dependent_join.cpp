--- conflicted
+++ resolved
@@ -181,15 +181,9 @@
 			// NULL or a value
 			unique_ptr<LogicalComparisonJoin> join = make_uniq<LogicalComparisonJoin>(JoinType::INNER);
 			for (auto &aggr_exp : aggr.expressions) {
-<<<<<<< HEAD
 				auto &b_aggr_exp = aggr_exp->Cast<BoundAggregateExpression>();
 				if (!b_aggr_exp.PropagatesNullValues() || any_join || !parent_propagate_null_values) {
-					join = make_unique<LogicalComparisonJoin>(JoinType::LEFT);
-=======
-				auto b_aggr_exp = (BoundAggregateExpression *)aggr_exp.get();
-				if (!b_aggr_exp->PropagatesNullValues() || any_join || !parent_propagate_null_values) {
 					join = make_uniq<LogicalComparisonJoin>(JoinType::LEFT);
->>>>>>> b5dbe843
 					break;
 				}
 			}
@@ -351,17 +345,10 @@
 				auto &comparison_join = join.Cast<LogicalComparisonJoin>();
 				comparison_join.conditions.push_back(std::move(cond));
 			} else {
-<<<<<<< HEAD
 				auto &any_join = join.Cast<LogicalAnyJoin>();
-				auto comparison = make_unique<BoundComparisonExpression>(ExpressionType::COMPARE_NOT_DISTINCT_FROM,
+				auto comparison = make_uniq<BoundComparisonExpression>(ExpressionType::COMPARE_NOT_DISTINCT_FROM,
 				                                                         std::move(left), std::move(right));
-				auto conjunction = make_unique<BoundConjunctionExpression>(
-=======
-				auto &any_join = (LogicalAnyJoin &)join;
-				auto comparison = make_uniq<BoundComparisonExpression>(ExpressionType::COMPARE_NOT_DISTINCT_FROM,
-				                                                       std::move(left), std::move(right));
 				auto conjunction = make_uniq<BoundConjunctionExpression>(
->>>>>>> b5dbe843
 				    ExpressionType::CONJUNCTION_AND, std::move(comparison), std::move(any_join.condition));
 				any_join.condition = std::move(conjunction);
 			}
@@ -508,13 +495,8 @@
 		// now we add all the correlated columns to each of the expressions of the expression scan
 		auto &expr_get = plan->Cast<LogicalExpressionGet>();
 		for (idx_t i = 0; i < correlated_columns.size(); i++) {
-<<<<<<< HEAD
 			for (auto &expr_list : expr_get.expressions) {
-				auto colref = make_unique<BoundColumnRefExpression>(
-=======
-			for (auto &expr_list : expr_get->expressions) {
 				auto colref = make_uniq<BoundColumnRefExpression>(
->>>>>>> b5dbe843
 				    correlated_columns[i].type, ColumnBinding(base_binding.table_index, base_binding.column_index + i));
 				expr_list.push_back(std::move(colref));
 			}
