--- conflicted
+++ resolved
@@ -34,11 +34,7 @@
 		}
 		result.table = table;
 		auto base_column_id = get.GetColumnIds()[binding.column_index];
-<<<<<<< HEAD
-		result.column = &table->GetColumn(LogicalIndex(base_column_id));
-=======
 		result.column = &table->GetColumn(LogicalIndex(base_column_id.GetPrimaryIndex()));
->>>>>>> 560050de
 		return result;
 	}
 	case LogicalOperatorType::LOGICAL_PROJECTION: {
