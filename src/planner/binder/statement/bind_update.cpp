#include "duckdb/parser/expression/columnref_expression.hpp"
#include "duckdb/parser/statement/update_statement.hpp"
#include "duckdb/planner/binder.hpp"
#include "duckdb/planner/bound_tableref.hpp"
#include "duckdb/planner/constraints/bound_check_constraint.hpp"
#include "duckdb/planner/expression/bound_columnref_expression.hpp"
#include "duckdb/planner/expression/bound_default_expression.hpp"
#include "duckdb/planner/expression_binder/update_binder.hpp"
#include "duckdb/planner/expression_binder/where_binder.hpp"
#include "duckdb/planner/operator/logical_filter.hpp"
#include "duckdb/planner/operator/logical_get.hpp"
#include "duckdb/planner/operator/logical_projection.hpp"
#include "duckdb/planner/operator/logical_update.hpp"
#include "duckdb/planner/tableref/bound_basetableref.hpp"
#include "duckdb/planner/tableref/bound_crossproductref.hpp"
#include "duckdb/storage/data_table.hpp"

#include <algorithm>

namespace duckdb {

static void BindExtraColumns(TableCatalogEntry &table, LogicalGet &get, LogicalProjection &proj, LogicalUpdate &update,
                             physical_index_set_t &bound_columns) {
	if (bound_columns.size() <= 1) {
		return;
	}
	idx_t found_column_count = 0;
	physical_index_set_t found_columns;
	for (idx_t i = 0; i < update.columns.size(); i++) {
		if (bound_columns.find(update.columns[i]) != bound_columns.end()) {
			// this column is referenced in the CHECK constraint
			found_column_count++;
			found_columns.insert(update.columns[i]);
		}
	}
	if (found_column_count > 0 && found_column_count != bound_columns.size()) {
		// columns in this CHECK constraint were referenced, but not all were part of the UPDATE
		// add them to the scan and update set
		for (auto &check_column_id : bound_columns) {
			if (found_columns.find(check_column_id) != found_columns.end()) {
				// column is already projected
				continue;
			}
			// column is not projected yet: project it by adding the clause "i=i" to the set of updated columns
			auto &column = table.columns.GetColumn(check_column_id);
			update.expressions.push_back(make_unique<BoundColumnRefExpression>(
			    column.Type(), ColumnBinding(proj.table_index, proj.expressions.size())));
			proj.expressions.push_back(make_unique<BoundColumnRefExpression>(
			    column.Type(), ColumnBinding(get.table_index, get.column_ids.size())));
			get.column_ids.push_back(check_column_id.index);
			update.columns.push_back(check_column_id);
		}
	}
}

static bool TypeSupportsRegularUpdate(const LogicalType &type) {
	switch (type.id()) {
	case LogicalTypeId::LIST:
	case LogicalTypeId::MAP:
	case LogicalTypeId::UNION:
		// lists and maps and unions don't support updates directly
		return false;
	case LogicalTypeId::STRUCT: {
		auto &child_types = StructType::GetChildTypes(type);
		for (auto &entry : child_types) {
			if (!TypeSupportsRegularUpdate(entry.second)) {
				return false;
			}
		}
		return true;
	}
	default:
		return true;
	}
}

static void BindUpdateConstraints(TableCatalogEntry &table, LogicalGet &get, LogicalProjection &proj,
                                  LogicalUpdate &update) {
	// check the constraints and indexes of the table to see if we need to project any additional columns
	// we do this for indexes with multiple columns and CHECK constraints in the UPDATE clause
	// suppose we have a constraint CHECK(i + j < 10); now we need both i and j to check the constraint
	// if we are only updating one of the two columns we add the other one to the UPDATE set
	// with a "useless" update (i.e. i=i) so we can verify that the CHECK constraint is not violated
	for (auto &constraint : table.bound_constraints) {
		if (constraint->type == ConstraintType::CHECK) {
			auto &check = *reinterpret_cast<BoundCheckConstraint *>(constraint.get());
			// check constraint! check if we need to add any extra columns to the UPDATE clause
			BindExtraColumns(table, get, proj, update, check.bound_columns);
		}
	}
	if (update.return_chunk) {
		physical_index_set_t all_columns;
		for (idx_t i = 0; i < table.storage->column_definitions.size(); i++) {
			all_columns.insert(PhysicalIndex(i));
		}
		BindExtraColumns(table, get, proj, update, all_columns);
	}
	// for index updates we always turn any update into an insert and a delete
	// we thus need all the columns to be available, hence we check if the update touches any index columns
	// If the returning keyword is used, we need access to the whole row in case the user requests it.
	// Therefore switch the update to a delete and insert.
	update.update_is_del_and_insert = false;
	table.storage->info->indexes.Scan([&](Index &index) {
		if (index.IndexIsUpdated(update.columns)) {
			update.update_is_del_and_insert = true;
			return true;
		}
		return false;
	});

	// we also convert any updates on LIST columns into delete + insert
	for (auto &col_index : update.columns) {
		auto &column = table.columns.GetColumn(col_index);
		if (!TypeSupportsRegularUpdate(column.Type())) {
			update.update_is_del_and_insert = true;
			break;
		}
	}

	if (update.update_is_del_and_insert) {
		// the update updates a column required by an index or requires returning the updated rows,
		// push projections for all columns
		physical_index_set_t all_columns;
		for (idx_t i = 0; i < table.storage->column_definitions.size(); i++) {
			all_columns.insert(PhysicalIndex(i));
		}
		BindExtraColumns(table, get, proj, update, all_columns);
	}
}

// This creates a LogicalProjection and moves 'root' into it as a child
// unless there are no expressions to project, in which case it just returns 'root'
unique_ptr<LogicalOperator> Binder::BindUpdateSet(LogicalOperator *op, unique_ptr<LogicalOperator> root,
                                                  UpdateSetInfo &set_info, TableCatalogEntry *table,
                                                  vector<PhysicalIndex> &columns) {
	auto proj_index = GenerateTableIndex();

	vector<unique_ptr<Expression>> projection_expressions;
	D_ASSERT(set_info.columns.size() == set_info.expressions.size());
	for (idx_t i = 0; i < set_info.columns.size(); i++) {
		auto &colname = set_info.columns[i];
		auto &expr = set_info.expressions[i];
		if (!table->ColumnExists(colname)) {
			throw BinderException("Referenced update column %s not found in table!", colname);
		}
		auto &column = table->GetColumn(colname);
		if (column.Generated()) {
			throw BinderException("Cant update column \"%s\" because it is a generated column!", column.Name());
		}
		if (std::find(columns.begin(), columns.end(), column.Physical()) != columns.end()) {
			throw BinderException("Multiple assignments to same column \"%s\"", colname);
		}
		columns.push_back(column.Physical());
		if (expr->type == ExpressionType::VALUE_DEFAULT) {
			op->expressions.push_back(make_unique<BoundDefaultExpression>(column.Type()));
		} else {
			UpdateBinder binder(*this, context);
			binder.target_type = column.Type();
			auto bound_expr = binder.Bind(expr);
			PlanSubqueries(&bound_expr, &root);

			op->expressions.push_back(make_unique<BoundColumnRefExpression>(
			    bound_expr->return_type, ColumnBinding(proj_index, projection_expressions.size())));
			projection_expressions.push_back(move(bound_expr));
		}
	}
	if (op->type != LogicalOperatorType::LOGICAL_UPDATE && projection_expressions.empty()) {
		return move(root);
	}
	// now create the projection
	auto proj = make_unique<LogicalProjection>(proj_index, move(projection_expressions));
	proj->AddChild(move(root));
	return proj;
}

BoundStatement Binder::Bind(UpdateStatement &stmt) {
	BoundStatement result;
	unique_ptr<LogicalOperator> root;
	LogicalGet *get;

	// visit the table reference
	auto bound_table = Bind(*stmt.table);
	if (bound_table->type != TableReferenceType::BASE_TABLE) {
		throw BinderException("Can only update base table!");
	}
	auto &table_binding = (BoundBaseTableRef &)*bound_table;
	auto table = table_binding.table;

	// Add CTEs as bindable
	AddCTEMap(stmt.cte_map);

	if (stmt.from_table) {
		BoundCrossProductRef bound_crossproduct;
		bound_crossproduct.left = std::move(bound_table);
		bound_crossproduct.right = Bind(*stmt.from_table);
		root = CreatePlan(bound_crossproduct);
		get = (LogicalGet *)root->children[0].get();
	} else {
		root = CreatePlan(*bound_table);
		get = (LogicalGet *)root.get();
	}

	if (!table->temporary) {
		// update of persistent table: not read only!
		properties.modified_databases.insert(table->catalog->GetName());
	}
	auto update = make_unique<LogicalUpdate>(table);

	// set return_chunk boolean early because it needs uses update_is_del_and_insert logic
	if (!stmt.returning_list.empty()) {
		update->return_chunk = true;
	}
	// bind the default values
	BindDefaultValues(table->columns, update->bound_defaults);

	// project any additional columns required for the condition/expressions
	if (stmt.set_info->condition) {
		WhereBinder binder(*this, context);
		auto condition = binder.Bind(stmt.set_info->condition);

		PlanSubqueries(&condition, &root);
		auto filter = make_unique<LogicalFilter>(std::move(condition));
		filter->AddChild(std::move(root));
		root = std::move(filter);
	}

	D_ASSERT(stmt.set_info);
	D_ASSERT(stmt.set_info->columns.size() == stmt.set_info->expressions.size());

<<<<<<< HEAD
	auto proj_tmp = BindUpdateSet(update.get(), move(root), *stmt.set_info, table, update->columns);
	D_ASSERT(proj_tmp->type == LogicalOperatorType::LOGICAL_PROJECTION);
	auto proj = unique_ptr_cast<LogicalOperator, LogicalProjection>(move(proj_tmp));
=======
	auto proj_index = GenerateTableIndex();
	vector<unique_ptr<Expression>> projection_expressions;

	for (idx_t i = 0; i < stmt.columns.size(); i++) {
		auto &colname = stmt.columns[i];
		auto &expr = stmt.expressions[i];
		if (!table->ColumnExists(colname)) {
			throw BinderException("Referenced update column %s not found in table!", colname);
		}
		auto &column = table->GetColumn(colname);
		if (column.Generated()) {
			throw BinderException("Cant update column \"%s\" because it is a generated column!", column.Name());
		}
		if (std::find(update->columns.begin(), update->columns.end(), column.Physical()) != update->columns.end()) {
			throw BinderException("Multiple assignments to same column \"%s\"", colname);
		}
		update->columns.push_back(column.Physical());

		if (expr->type == ExpressionType::VALUE_DEFAULT) {
			update->expressions.push_back(make_unique<BoundDefaultExpression>(column.Type()));
		} else {
			UpdateBinder binder(*this, context);
			binder.target_type = column.Type();
			auto bound_expr = binder.Bind(expr);
			PlanSubqueries(&bound_expr, &root);

			update->expressions.push_back(make_unique<BoundColumnRefExpression>(
			    bound_expr->return_type, ColumnBinding(proj_index, projection_expressions.size())));
			projection_expressions.push_back(std::move(bound_expr));
		}
	}

	// now create the projection
	auto proj = make_unique<LogicalProjection>(proj_index, std::move(projection_expressions));
	proj->AddChild(std::move(root));
>>>>>>> 29229a04

	// bind any extra columns necessary for CHECK constraints or indexes
	BindUpdateConstraints(*table, *get, *proj, *update);
	// finally add the row id column to the projection list
	proj->expressions.push_back(make_unique<BoundColumnRefExpression>(
	    LogicalType::ROW_TYPE, ColumnBinding(get->table_index, get->column_ids.size())));
	get->column_ids.push_back(COLUMN_IDENTIFIER_ROW_ID);

	// set the projection as child of the update node and finalize the result
	update->AddChild(std::move(proj));

	auto update_table_index = GenerateTableIndex();
	update->table_index = update_table_index;
	if (!stmt.returning_list.empty()) {
		unique_ptr<LogicalOperator> update_as_logicaloperator = std::move(update);

		return BindReturning(std::move(stmt.returning_list), table, update_table_index,
		                     std::move(update_as_logicaloperator), std::move(result));
	}

	result.names = {"Count"};
	result.types = {LogicalType::BIGINT};
	result.plan = std::move(update);
	properties.allow_stream_result = false;
	properties.return_type = StatementReturnType::CHANGED_ROWS;
	return result;
}

} // namespace duckdb<|MERGE_RESOLUTION|>--- conflicted
+++ resolved
@@ -168,7 +168,7 @@
 		return move(root);
 	}
 	// now create the projection
-	auto proj = make_unique<LogicalProjection>(proj_index, move(projection_expressions));
+	auto proj = make_unique<LogicalProjection>(proj_index, std::move(projection_expressions));
 	proj->AddChild(move(root));
 	return proj;
 }
@@ -227,47 +227,9 @@
 	D_ASSERT(stmt.set_info);
 	D_ASSERT(stmt.set_info->columns.size() == stmt.set_info->expressions.size());
 
-<<<<<<< HEAD
-	auto proj_tmp = BindUpdateSet(update.get(), move(root), *stmt.set_info, table, update->columns);
+	auto proj_tmp = BindUpdateSet(update.get(), std::move(root), *stmt.set_info, table, update->columns);
 	D_ASSERT(proj_tmp->type == LogicalOperatorType::LOGICAL_PROJECTION);
-	auto proj = unique_ptr_cast<LogicalOperator, LogicalProjection>(move(proj_tmp));
-=======
-	auto proj_index = GenerateTableIndex();
-	vector<unique_ptr<Expression>> projection_expressions;
-
-	for (idx_t i = 0; i < stmt.columns.size(); i++) {
-		auto &colname = stmt.columns[i];
-		auto &expr = stmt.expressions[i];
-		if (!table->ColumnExists(colname)) {
-			throw BinderException("Referenced update column %s not found in table!", colname);
-		}
-		auto &column = table->GetColumn(colname);
-		if (column.Generated()) {
-			throw BinderException("Cant update column \"%s\" because it is a generated column!", column.Name());
-		}
-		if (std::find(update->columns.begin(), update->columns.end(), column.Physical()) != update->columns.end()) {
-			throw BinderException("Multiple assignments to same column \"%s\"", colname);
-		}
-		update->columns.push_back(column.Physical());
-
-		if (expr->type == ExpressionType::VALUE_DEFAULT) {
-			update->expressions.push_back(make_unique<BoundDefaultExpression>(column.Type()));
-		} else {
-			UpdateBinder binder(*this, context);
-			binder.target_type = column.Type();
-			auto bound_expr = binder.Bind(expr);
-			PlanSubqueries(&bound_expr, &root);
-
-			update->expressions.push_back(make_unique<BoundColumnRefExpression>(
-			    bound_expr->return_type, ColumnBinding(proj_index, projection_expressions.size())));
-			projection_expressions.push_back(std::move(bound_expr));
-		}
-	}
-
-	// now create the projection
-	auto proj = make_unique<LogicalProjection>(proj_index, std::move(projection_expressions));
-	proj->AddChild(std::move(root));
->>>>>>> 29229a04
+	auto proj = unique_ptr_cast<LogicalOperator, LogicalProjection>(std::move(proj_tmp));
 
 	// bind any extra columns necessary for CHECK constraints or indexes
 	BindUpdateConstraints(*table, *get, *proj, *update);
