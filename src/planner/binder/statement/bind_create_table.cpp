--- conflicted
+++ resolved
@@ -294,20 +294,14 @@
 
 	// bind collations to detect any unsupported collation errors
 	for (auto &column : base.columns) {
-<<<<<<< HEAD
-		if (column.type.id() == LogicalTypeId::VARCHAR) {
-			ExpressionBinder::TestCollation(context, StringType::GetCollation(column.type));
-		}
-		BindLogicalType(context, column.type);
-		if (column.type.id() == LogicalTypeId::ENUM) {
-=======
 		if (column.Generated()) {
 			continue;
 		}
-		ExpressionBinder::TestCollation(context, StringType::GetCollation(column.Type()));
+		if (column.Type().id() == LogicalTypeId::VARCHAR) {
+			ExpressionBinder::TestCollation(context, StringType::GetCollation(column.Type()));
+		}
 		BindLogicalType(context, column.TypeMutable());
 		if (column.Type().id() == LogicalTypeId::ENUM) {
->>>>>>> 5287a381
 			// We add a catalog dependency
 			auto enum_dependency = EnumType::GetCatalog(column.Type());
 			if (enum_dependency) {
