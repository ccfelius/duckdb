#include "duckdb/parser/expression/lambda_expression.hpp"
#include "duckdb/parser/expression/operator_expression.hpp"
#include "duckdb/planner/expression_binder.hpp"
#include "duckdb/planner/bind_context.hpp"
#include "duckdb/parser/expression/columnref_expression.hpp"
#include "duckdb/planner/binder.hpp"
#include "duckdb/parser/expression/function_expression.hpp"
#include "duckdb/planner/expression/bound_reference_expression.hpp"
#include "duckdb/planner/expression/bound_lambdaref_expression.hpp"
#include "duckdb/planner/expression/bound_lambda_expression.hpp"
#include "duckdb/planner/expression_iterator.hpp"

namespace duckdb {

BindResult ExpressionBinder::BindExpression(LambdaExpression &expr, idx_t depth, const bool is_lambda,
                                            const LogicalType &list_child_type) {

	if (!is_lambda) {
		// this is for binding JSON
		auto lhs_expr = expr.lhs->Copy();
		OperatorExpression arrow_expr(ExpressionType::ARROW, std::move(lhs_expr), expr.expr->Copy());
		return BindExpression(arrow_expr, depth);
	}

	// binding the lambda expression
	D_ASSERT(expr.lhs);
	if (expr.lhs->expression_class != ExpressionClass::FUNCTION &&
	    expr.lhs->expression_class != ExpressionClass::COLUMN_REF) {
		throw BinderException(
		    "Invalid parameter list! Parameters must be comma-separated column names, e.g. x or (x, y).");
	}

	// move the lambda parameters to the params vector
	if (expr.lhs->expression_class == ExpressionClass::COLUMN_REF) {
		expr.params.push_back(std::move(expr.lhs));
	} else {
		auto &func_expr = expr.lhs->Cast<FunctionExpression>();
		for (idx_t i = 0; i < func_expr.children.size(); i++) {
			expr.params.push_back(std::move(func_expr.children[i]));
		}
	}
	D_ASSERT(!expr.params.empty());

	// create dummy columns for the lambda parameters (lhs)
	vector<LogicalType> column_types;
	vector<string> column_names;
	vector<string> params_strings;

	// positional parameters as column references
	for (idx_t i = 0; i < expr.params.size(); i++) {
		if (expr.params[i]->GetExpressionClass() != ExpressionClass::COLUMN_REF) {
			throw BinderException("Parameter must be a column name.");
		}

		auto column_ref = expr.params[i]->Cast<ColumnRefExpression>();
		if (column_ref.IsQualified()) {
			throw BinderException("Invalid parameter name '%s': must be unqualified", column_ref.ToString());
		}

		column_types.emplace_back(list_child_type);
		column_names.push_back(column_ref.GetColumnName());
		params_strings.push_back(expr.params[i]->ToString());
	}

	// base table alias
	auto params_alias = StringUtil::Join(params_strings, ", ");
	if (params_strings.size() > 1) {
		params_alias = "(" + params_alias + ")";
	}

	// create a lambda binding and push it to the lambda bindings vector
	vector<DummyBinding> local_bindings;
	if (!lambda_bindings) {
		lambda_bindings = &local_bindings;
	}
	DummyBinding new_lambda_binding(column_types, column_names, params_alias);
	lambda_bindings->push_back(new_lambda_binding);

	// bind the parameter expressions
	for (idx_t i = 0; i < expr.params.size(); i++) {
<<<<<<< HEAD
		auto result = BindExpression(&expr.params[i], depth, false);
=======
		auto result = BindExpression(expr.params[i], depth, false);
>>>>>>> 9fb91aac
		if (result.HasError()) {
			throw InternalException("Error during lambda binding: %s", result.error);
		}
	}

	auto result = BindExpression(expr.expr, depth, false);
	lambda_bindings->pop_back();

	// successfully bound a subtree of nested lambdas, set this to nullptr in case other parts of the
	// query also contain lambdas
	if (lambda_bindings->empty()) {
		lambda_bindings = nullptr;
	}

	if (result.HasError()) {
		throw BinderException(result.error);
	}

	return BindResult(make_uniq<BoundLambdaExpression>(ExpressionType::LAMBDA, LogicalType::LAMBDA,
	                                                   std::move(result.expression), params_strings.size()));
}

void ExpressionBinder::TransformCapturedLambdaColumn(unique_ptr<Expression> &original,
                                                     unique_ptr<Expression> &replacement,
                                                     vector<unique_ptr<Expression>> &captures,
                                                     LogicalType &list_child_type) {

	// check if the original expression is a lambda parameter
	if (original->expression_class == ExpressionClass::BOUND_LAMBDA_REF) {

		// determine if this is the lambda parameter
		auto &bound_lambda_ref = original->Cast<BoundLambdaRefExpression>();
		auto alias = bound_lambda_ref.alias;

		if (lambda_bindings && bound_lambda_ref.lambda_index != lambda_bindings->size()) {

			D_ASSERT(bound_lambda_ref.lambda_index < lambda_bindings->size());
			auto &lambda_binding = (*lambda_bindings)[bound_lambda_ref.lambda_index];

			D_ASSERT(lambda_binding.names.size() == 1);
			D_ASSERT(lambda_binding.types.size() == 1);
			// refers to a lambda parameter outside of the current lambda function
			replacement =
			    make_uniq<BoundReferenceExpression>(lambda_binding.names[0], lambda_binding.types[0],
			                                        lambda_bindings->size() - bound_lambda_ref.lambda_index + 1);

		} else {
			// refers to current lambda parameter
			replacement = make_uniq<BoundReferenceExpression>(alias, list_child_type, 0);
		}

	} else {
		// always at least the current lambda parameter
		idx_t index_offset = 1;
		if (lambda_bindings) {
			index_offset += lambda_bindings->size();
		}

		// this is not a lambda parameter, so we need to create a new argument for the arguments vector
		replacement = make_uniq<BoundReferenceExpression>(original->alias, original->return_type,
		                                                  captures.size() + index_offset + 1);
		captures.push_back(std::move(original));
	}
}

void ExpressionBinder::CaptureLambdaColumns(vector<unique_ptr<Expression>> &captures, LogicalType &list_child_type,
                                            unique_ptr<Expression> &expr) {

	if (expr->expression_class == ExpressionClass::BOUND_SUBQUERY) {
		throw InvalidInputException("Subqueries are not supported in lambda expressions!");
	}

	// these expression classes do not have children, transform them
	if (expr->expression_class == ExpressionClass::BOUND_CONSTANT ||
	    expr->expression_class == ExpressionClass::BOUND_COLUMN_REF ||
	    expr->expression_class == ExpressionClass::BOUND_PARAMETER ||
	    expr->expression_class == ExpressionClass::BOUND_LAMBDA_REF) {

		// move the expr because we are going to replace it
		auto original = std::move(expr);
		unique_ptr<Expression> replacement;

		TransformCapturedLambdaColumn(original, replacement, captures, list_child_type);

		// replace the expression
		expr = std::move(replacement);

	} else {
		// recursively enumerate the children of the expression
		ExpressionIterator::EnumerateChildren(
		    *expr, [&](unique_ptr<Expression> &child) { CaptureLambdaColumns(captures, list_child_type, child); });
	}

	expr->Verify();
}

} // namespace duckdb<|MERGE_RESOLUTION|>--- conflicted
+++ resolved
@@ -78,11 +78,7 @@
 
 	// bind the parameter expressions
 	for (idx_t i = 0; i < expr.params.size(); i++) {
-<<<<<<< HEAD
-		auto result = BindExpression(&expr.params[i], depth, false);
-=======
 		auto result = BindExpression(expr.params[i], depth, false);
->>>>>>> 9fb91aac
 		if (result.HasError()) {
 			throw InternalException("Error during lambda binding: %s", result.error);
 		}
