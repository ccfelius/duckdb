#include "duckdb/parser/expression/comparison_expression.hpp"
#include "duckdb/planner/expression/bound_cast_expression.hpp"
#include "duckdb/planner/expression/bound_comparison_expression.hpp"
#include "duckdb/planner/expression/bound_function_expression.hpp"
#include "duckdb/planner/expression_binder.hpp"
#include "duckdb/catalog/catalog_entry/collate_catalog_entry.hpp"
#include "duckdb/common/string_util.hpp"

#include "duckdb/function/scalar/string_functions.hpp"

#include "duckdb/main/config.hpp"
#include "duckdb/catalog/catalog.hpp"

using namespace std;

namespace duckdb {

unique_ptr<Expression> ExpressionBinder::PushCollation(ClientContext &context, unique_ptr<Expression> source,
                                                       string collation, bool equality_only) {
	// replace default collation with system collation
	if (collation.empty()) {
		collation = DBConfig::GetConfig(context).collation;
	}
	// bind the collation
	if (collation.empty() || collation == "binary" || collation == "c" || collation == "posix") {
		// binary collation: just skip
		return source;
	}
	auto &catalog = Catalog::GetCatalog(context);
	auto splits = StringUtil::Split(StringUtil::Lower(collation), ".");
	vector<CollateCatalogEntry *> entries;
	for (auto &collation_argument : splits) {
		auto collation_entry = catalog.GetEntry<CollateCatalogEntry>(context, DEFAULT_SCHEMA, collation_argument);
		if (collation_entry->combinable) {
			entries.insert(entries.begin(), collation_entry);
		} else {
			if (entries.size() > 0 && !entries.back()->combinable) {
				throw BinderException("Cannot combine collation types \"%s\" and \"%s\"", entries.back()->name,
				                      collation_entry->name);
			}
			entries.push_back(collation_entry);
		}
	}
	for (auto &collation_entry : entries) {
		if (equality_only && collation_entry->not_required_for_equality) {
			continue;
		}
<<<<<<< HEAD
		auto function = make_unique<BoundFunctionExpression>(SQLType::VARCHAR, collation_entry->function);
=======
		auto function =
		    make_unique<BoundFunctionExpression>(collation_entry->function.return_type, collation_entry->function);
>>>>>>> 8dd67a06
		function->children.push_back(move(source));
		if (collation_entry->function.bind) {
			function->bind_info = collation_entry->function.bind(*function, context);
		}
		source = move(function);
	}
	return source;
}

BindResult ExpressionBinder::BindExpression(ComparisonExpression &expr, idx_t depth) {
	// first try to bind the children of the case expression
	string error;
	BindChild(expr.left, depth, error);
	BindChild(expr.right, depth, error);
	if (!error.empty()) {
		return BindResult(error);
	}
	// the children have been successfully resolved
	auto &left = (BoundExpression &)*expr.left;
	auto &right = (BoundExpression &)*expr.right;
	auto left_sql_type = left.expr->return_type;
	auto right_sql_type = right.expr->return_type;
	// cast the input types to the same type
	// now obtain the result type of the input types
	auto input_type = MaxLogicalType(left_sql_type, right_sql_type);
	if (input_type.id() == LogicalTypeId::VARCHAR) {
		// for comparison with strings, we prefer to bind to the numeric types
		if (left_sql_type.IsNumeric()) {
			input_type = left_sql_type;
		} else if (right_sql_type.IsNumeric()) {
			input_type = right_sql_type;
		} else {
			// else: check if collations are compatible
			if (!left_sql_type.collation().empty() && !right_sql_type.collation().empty() &&
			    left_sql_type.collation() != right_sql_type.collation()) {
				throw BinderException("Cannot combine types with different collation!");
			}
		}
	}
	if (input_type.id() == LogicalTypeId::UNKNOWN) {
		throw BinderException("Could not determine type of parameters: try adding explicit type casts");
	}
	// add casts (if necessary)
	left.expr = BoundCastExpression::AddCastToType(move(left.expr), input_type);
	right.expr = BoundCastExpression::AddCastToType(move(right.expr), input_type);
	if (input_type.id() == LogicalTypeId::VARCHAR) {
		// handle collation
		left.expr =
		    PushCollation(context, move(left.expr), input_type.collation(), expr.type == ExpressionType::COMPARE_EQUAL);
		right.expr = PushCollation(context, move(right.expr), input_type.collation(),
		                           expr.type == ExpressionType::COMPARE_EQUAL);
	}
	// now create the bound comparison expression
	return BindResult(make_unique<BoundComparisonExpression>(expr.type, move(left.expr), move(right.expr)));
}

} // namespace duckdb<|MERGE_RESOLUTION|>--- conflicted
+++ resolved
@@ -45,12 +45,8 @@
 		if (equality_only && collation_entry->not_required_for_equality) {
 			continue;
 		}
-<<<<<<< HEAD
-		auto function = make_unique<BoundFunctionExpression>(SQLType::VARCHAR, collation_entry->function);
-=======
 		auto function =
 		    make_unique<BoundFunctionExpression>(collation_entry->function.return_type, collation_entry->function);
->>>>>>> 8dd67a06
 		function->children.push_back(move(source));
 		if (collation_entry->function.bind) {
 			function->bind_info = collation_entry->function.bind(*function, context);
