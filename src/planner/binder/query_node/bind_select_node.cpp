--- conflicted
+++ resolved
@@ -135,19 +135,6 @@
 			auto bound_order = make_uniq<BoundOrderModifier>();
 			auto &config = DBConfig::GetConfig(context);
 			D_ASSERT(!order.orders.empty());
-<<<<<<< HEAD
-			if (order.orders[0].expression->type == ExpressionType::STAR) {
-				// ORDER BY ALL
-				// replace the order list with the maximum order by count
-				D_ASSERT(order.orders.size() == 1);
-				auto order_type = order.orders[0].type;
-				auto null_order = order.orders[0].null_order;
-
-				vector<OrderByNode> new_orders;
-				for (idx_t i = 0; i < order_binder.MaxCount(); i++) {
-					new_orders.emplace_back(order_type, null_order,
-					                        make_uniq<ConstantExpression>(Value::INTEGER(i + 1)));
-=======
 			auto &order_binders = order_binder.GetBinders();
 			if (order.orders.size() == 1 && order.orders[0].expression->type == ExpressionType::STAR) {
 				auto star = (StarExpression *)order.orders[0].expression.get();
@@ -160,10 +147,9 @@
 					vector<OrderByNode> new_orders;
 					for (idx_t i = 0; i < order_binder.MaxCount(); i++) {
 						new_orders.emplace_back(order_type, null_order,
-						                        make_unique<ConstantExpression>(Value::INTEGER(i + 1)));
+						                        make_uniq<ConstantExpression>(Value::INTEGER(i + 1)));
 					}
 					order.orders = std::move(new_orders);
->>>>>>> 4be6bdb5
 				}
 			}
 			for (auto &order_node : order.orders) {
@@ -478,14 +464,7 @@
 			}
 			// we are forcing aggregates, and the node has columns bound
 			// this entry becomes a group
-<<<<<<< HEAD
-			auto group_ref = make_uniq<BoundColumnRefExpression>(
-			    expr->return_type, ColumnBinding(result->group_index, result->groups.group_expressions.size()));
-			result->groups.group_expressions.push_back(std::move(expr));
-			expr = std::move(group_ref);
-=======
 			group_by_all_indexes.push_back(i);
->>>>>>> 4be6bdb5
 		}
 		result->select_list.push_back(std::move(expr));
 		if (is_original_column) {
