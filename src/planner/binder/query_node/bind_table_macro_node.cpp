#include "duckdb/catalog/catalog_entry/scalar_macro_catalog_entry.hpp"
#include "duckdb/parser/expression/function_expression.hpp"
#include "duckdb/parser/expression/subquery_expression.hpp"
#include "duckdb/parser/parsed_expression_iterator.hpp"
#include "duckdb/planner/expression_binder.hpp"
#include "duckdb/common/string_util.hpp"
#include "duckdb/common/limits.hpp"
#include "duckdb/main/config.hpp"
#include "duckdb/parser/expression/columnref_expression.hpp"
#include "duckdb/parser/expression/comparison_expression.hpp"
#include "duckdb/parser/query_node/select_node.hpp"
#include "duckdb/parser/tableref/joinref.hpp"
#include "duckdb/catalog/catalog_entry/table_macro_catalog_entry.hpp"
#include "duckdb/planner/binder.hpp"
#include "duckdb/function/table_macro_function.hpp"

namespace duckdb {

unique_ptr<QueryNode> Binder::BindTableMacro(FunctionExpression &function, TableMacroCatalogEntry &macro_func,
                                             idx_t depth) {

	auto &macro_def = macro_func.function->Cast<TableMacroFunction>();
	auto node = macro_def.query_node->Copy();

	// auto &macro_def = *macro_func->function;

	// validate the arguments and separate positional and default arguments
	vector<unique_ptr<ParsedExpression>> positionals;
	unordered_map<string, unique_ptr<ParsedExpression>> defaults;
	string error =
	    MacroFunction::ValidateArguments(*macro_func.function, macro_func.name, function, positionals, defaults);
	if (!error.empty()) {
		// cannot use error below as binder rnot in scope
		// return BindResult(binder. FormatError(*expr->get(), error));
		throw BinderException(FormatError(function, error));
	}

	// create a MacroBinding to bind this macro's parameters to its arguments
	vector<LogicalType> types;
	vector<string> names;
	// positional parameters
	for (idx_t i = 0; i < macro_def.parameters.size(); i++) {
		types.emplace_back(LogicalType::SQLNULL);
		auto &param = macro_def.parameters[i]->Cast<ColumnRefExpression>();
		names.push_back(param.GetColumnName());
	}
	// default parameters
	for (auto it = macro_def.default_parameters.begin(); it != macro_def.default_parameters.end(); it++) {
		types.emplace_back(LogicalType::SQLNULL);
		names.push_back(it->first);
		// now push the defaults into the positionals
		positionals.push_back(std::move(defaults[it->first]));
	}
<<<<<<< HEAD
	auto new_macro_binding = make_uniq<DummyBinding>(types, names, macro_func->name);
=======
	auto new_macro_binding = make_uniq<DummyBinding>(types, names, macro_func.name);
>>>>>>> 9fb91aac
	new_macro_binding->arguments = &positionals;

	// We need an ExpressionBinder so that we can call ExpressionBinder::ReplaceMacroParametersRecursive()
	auto eb = ExpressionBinder(*this, this->context);

	eb.macro_binding = new_macro_binding.get();

	/* Does it all goes throu every expression in a selectstmt  */
	ParsedExpressionIterator::EnumerateQueryNodeChildren(
	    *node, [&](unique_ptr<ParsedExpression> &child) { eb.ReplaceMacroParametersRecursive(child); });

	return node;
}

} // namespace duckdb<|MERGE_RESOLUTION|>--- conflicted
+++ resolved
@@ -51,11 +51,7 @@
 		// now push the defaults into the positionals
 		positionals.push_back(std::move(defaults[it->first]));
 	}
-<<<<<<< HEAD
-	auto new_macro_binding = make_uniq<DummyBinding>(types, names, macro_func->name);
-=======
 	auto new_macro_binding = make_uniq<DummyBinding>(types, names, macro_func.name);
->>>>>>> 9fb91aac
 	new_macro_binding->arguments = &positionals;
 
 	// We need an ExpressionBinder so that we can call ExpressionBinder::ReplaceMacroParametersRecursive()
