--- conflicted
+++ resolved
@@ -42,11 +42,8 @@
     {"sum_rewriter", OptimizerType::SUM_REWRITER},
     {"late_materialization", OptimizerType::LATE_MATERIALIZATION},
     {"cte_inlining", OptimizerType::CTE_INLINING},
-<<<<<<< HEAD
+    {"common_subplan", OptimizerType::COMMON_SUBPLAN},
     {"join_elimination", OptimizerType::JOIN_ELIMINATION},
-=======
-    {"common_subplan", OptimizerType::COMMON_SUBPLAN},
->>>>>>> ecc3cc9f
     {nullptr, OptimizerType::INVALID}};
 
 string OptimizerTypeToString(OptimizerType type) {
