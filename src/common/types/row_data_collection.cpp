#include "duckdb/common/types/row_data_collection.hpp"

namespace duckdb {

RowDataCollection::RowDataCollection(BufferManager &buffer_manager, idx_t block_capacity, idx_t entry_size,
                                     bool keep_pinned)
    : buffer_manager(buffer_manager), count(0), block_capacity(block_capacity), entry_size(entry_size),
      keep_pinned(keep_pinned) {
	D_ASSERT(block_capacity * entry_size >= Storage::BLOCK_SIZE);
}

idx_t RowDataCollection::AppendToBlock(RowDataBlock &block, BufferHandle &handle,
                                       vector<BlockAppendEntry> &append_entries, idx_t remaining, idx_t entry_sizes[]) {
	idx_t append_count = 0;
	data_ptr_t dataptr;
	if (entry_sizes) {
		D_ASSERT(entry_size == 1);
		// compute how many entries fit if entry size is variable
		dataptr = handle.Ptr() + block.byte_offset;
		for (idx_t i = 0; i < remaining; i++) {
			if (block.byte_offset + entry_sizes[i] > block.capacity) {
				if (block.count == 0 && append_count == 0 && entry_sizes[i] > block.capacity) {
					// special case: single entry is bigger than block capacity
					// resize current block to fit the entry, append it, and move to the next block
					block.capacity = entry_sizes[i];
					buffer_manager.ReAllocate(block.block, block.capacity);
					dataptr = handle.Ptr();
					append_count++;
					block.byte_offset += entry_sizes[i];
				}
				break;
			}
			append_count++;
			block.byte_offset += entry_sizes[i];
		}
	} else {
		append_count = MinValue<idx_t>(remaining, block.capacity - block.count);
		dataptr = handle.Ptr() + block.count * entry_size;
	}
	append_entries.emplace_back(dataptr, append_count);
	block.count += append_count;
	return append_count;
}

<<<<<<< HEAD
RowDataBlock &RowDataCollection::CreateBlock() {
	blocks.push_back(make_unique<RowDataBlock>(buffer_manager, block_capacity, entry_size));
	return *blocks.back();
}

vector<unique_ptr<BufferHandle>> RowDataCollection::Build(idx_t added_count, data_ptr_t key_locations[],
                                                          idx_t entry_sizes[], const SelectionVector *sel) {
	vector<unique_ptr<BufferHandle>> handles;
=======
vector<BufferHandle> RowDataCollection::Build(idx_t added_count, data_ptr_t key_locations[], idx_t entry_sizes[],
                                              const SelectionVector *sel) {
	vector<BufferHandle> handles;
>>>>>>> 453d0970
	vector<BlockAppendEntry> append_entries;

	// first allocate space of where to serialize the keys and payload columns
	idx_t remaining = added_count;
	{
		// first append to the last block (if any)
		lock_guard<mutex> append_lock(rdc_lock);
		count += added_count;

		if (!blocks.empty()) {
			auto &last_block = *blocks.back();
			if (last_block.count < last_block.capacity) {
				// last block has space: pin the buffer of this block
				auto handle = buffer_manager.Pin(last_block.block);
				// now append to the block
				idx_t append_count = AppendToBlock(last_block, handle, append_entries, remaining, entry_sizes);
				remaining -= append_count;
				handles.push_back(move(handle));
			}
		}
		while (remaining > 0) {
			// now for the remaining data, allocate new buffers to store the data and append there
			auto &new_block = CreateBlock();
			auto handle = buffer_manager.Pin(new_block.block);

			// offset the entry sizes array if we have added entries already
			idx_t *offset_entry_sizes = entry_sizes ? entry_sizes + added_count - remaining : nullptr;

			idx_t append_count = AppendToBlock(new_block, handle, append_entries, remaining, offset_entry_sizes);
			D_ASSERT(new_block.count > 0);
			remaining -= append_count;

			if (keep_pinned) {
				pinned_blocks.push_back(move(handle));
			} else {
				handles.push_back(move(handle));
			}
		}
	}
	// now set up the key_locations based on the append entries
	idx_t append_idx = 0;
	for (auto &append_entry : append_entries) {
		idx_t next = append_idx + append_entry.count;
		if (entry_sizes) {
			for (; append_idx < next; append_idx++) {
				key_locations[append_idx] = append_entry.baseptr;
				append_entry.baseptr += entry_sizes[append_idx];
			}
		} else {
			for (; append_idx < next; append_idx++) {
				auto idx = sel->get_index(append_idx);
				key_locations[idx] = append_entry.baseptr;
				append_entry.baseptr += entry_size;
			}
		}
	}
	// return the unique pointers to the handles because they must stay pinned
	return handles;
}

void RowDataCollection::Merge(RowDataCollection &other) {
	if (other.count == 0) {
		return;
	}
	RowDataCollection temp(buffer_manager, Storage::BLOCK_SIZE, 1);
	{
		//	One lock at a time to avoid deadlocks
		lock_guard<mutex> read_lock(other.rdc_lock);
		temp.count = other.count;
		temp.block_capacity = other.block_capacity;
		temp.entry_size = other.entry_size;
		temp.blocks = move(other.blocks);
		other.count = 0;
	}

	lock_guard<mutex> write_lock(rdc_lock);
	count += temp.count;
	block_capacity = MaxValue(block_capacity, temp.block_capacity);
	entry_size = MaxValue(entry_size, temp.entry_size);
	for (auto &block : temp.blocks) {
		blocks.emplace_back(move(block));
	}
	for (auto &handle : temp.pinned_blocks) {
		pinned_blocks.emplace_back(move(handle));
	}
}

unique_ptr<RowDataCollection> RowDataCollection::CopyEmpty() {
	return make_unique<RowDataCollection>(buffer_manager, block_capacity, entry_size);
}

} // namespace duckdb<|MERGE_RESOLUTION|>--- conflicted
+++ resolved
@@ -42,20 +42,14 @@
 	return append_count;
 }
 
-<<<<<<< HEAD
 RowDataBlock &RowDataCollection::CreateBlock() {
 	blocks.push_back(make_unique<RowDataBlock>(buffer_manager, block_capacity, entry_size));
 	return *blocks.back();
 }
 
-vector<unique_ptr<BufferHandle>> RowDataCollection::Build(idx_t added_count, data_ptr_t key_locations[],
-                                                          idx_t entry_sizes[], const SelectionVector *sel) {
-	vector<unique_ptr<BufferHandle>> handles;
-=======
 vector<BufferHandle> RowDataCollection::Build(idx_t added_count, data_ptr_t key_locations[], idx_t entry_sizes[],
                                               const SelectionVector *sel) {
 	vector<BufferHandle> handles;
->>>>>>> 453d0970
 	vector<BlockAppendEntry> append_entries;
 
 	// first allocate space of where to serialize the keys and payload columns
