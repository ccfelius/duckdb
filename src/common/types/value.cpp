#include "duckdb/common/types/value.hpp"

#include "duckdb/common/exception.hpp"
#include "duckdb/common/to_string.hpp"
#include "duckdb/common/limits.hpp"
#include "duckdb/common/operator/aggregate_operators.hpp"
#include "duckdb/common/operator/cast_operators.hpp"
#include "duckdb/common/operator/comparison_operators.hpp"

#include "utf8proc_wrapper.hpp"
#include "duckdb/common/operator/numeric_binary_operators.hpp"
#include "duckdb/common/printer.hpp"
#include "duckdb/common/field_writer.hpp"
#include "duckdb/common/types/blob.hpp"
#include "duckdb/common/types/date.hpp"
#include "duckdb/common/types/decimal.hpp"
#include "duckdb/common/types/hugeint.hpp"
#include "duckdb/common/types/uuid.hpp"
#include "duckdb/common/types/interval.hpp"
#include "duckdb/common/types/null_value.hpp"
#include "duckdb/common/types/time.hpp"
#include "duckdb/common/types/timestamp.hpp"
#include "duckdb/common/types/bit.hpp"
#include "duckdb/common/types/vector.hpp"
#include "duckdb/common/value_operations/value_operations.hpp"
#include "duckdb/common/vector_operations/vector_operations.hpp"
#include "duckdb/common/string_util.hpp"
#include "duckdb/common/types/cast_helpers.hpp"
#include "duckdb/common/types/hash.hpp"
#include "duckdb/function/cast/cast_function_set.hpp"
#include "duckdb/main/error_manager.hpp"

#include "duckdb/common/serializer/format_serializer.hpp"
#include "duckdb/common/serializer/format_deserializer.hpp"

#include <utility>
#include <cmath>

namespace duckdb {

//===--------------------------------------------------------------------===//
// Extra Value Info
//===--------------------------------------------------------------------===//
enum class ExtraValueInfoType : uint8_t { INVALID_TYPE_INFO = 0, STRING_VALUE_INFO = 1, NESTED_VALUE_INFO = 2 };

struct ExtraValueInfo {
	explicit ExtraValueInfo(ExtraValueInfoType type) : type(type) {
	}
	virtual ~ExtraValueInfo() {
	}

	ExtraValueInfoType type;

public:
	bool Equals(ExtraValueInfo *other_p) const {
		if (!other_p) {
			return false;
		}
		if (type != other_p->type) {
			return false;
		}
		return EqualsInternal(other_p);
	}

	template <class T>
	T &Get() {
		if (type != T::TYPE) {
			throw InternalException("ExtraValueInfo type mismatch");
		}
		return (T &)*this;
	}

protected:
	virtual bool EqualsInternal(ExtraValueInfo *other_p) const {
		return true;
	}
};

//===--------------------------------------------------------------------===//
// String Value Info
//===--------------------------------------------------------------------===//
struct StringValueInfo : public ExtraValueInfo {
	static constexpr const ExtraValueInfoType TYPE = ExtraValueInfoType::STRING_VALUE_INFO;

public:
	explicit StringValueInfo(string str_p)
	    : ExtraValueInfo(ExtraValueInfoType::STRING_VALUE_INFO), str(std::move(str_p)) {
	}

	const string &GetString() {
		return str;
	}

protected:
	bool EqualsInternal(ExtraValueInfo *other_p) const override {
		return other_p->Get<StringValueInfo>().str == str;
	}

	string str;
};

//===--------------------------------------------------------------------===//
// Nested Value Info
//===--------------------------------------------------------------------===//
struct NestedValueInfo : public ExtraValueInfo {
	static constexpr const ExtraValueInfoType TYPE = ExtraValueInfoType::NESTED_VALUE_INFO;

public:
	NestedValueInfo() : ExtraValueInfo(ExtraValueInfoType::NESTED_VALUE_INFO) {
	}
	explicit NestedValueInfo(vector<Value> values_p)
	    : ExtraValueInfo(ExtraValueInfoType::NESTED_VALUE_INFO), values(std::move(values_p)) {
	}

	const vector<Value> &GetValues() {
		return values;
	}

protected:
	bool EqualsInternal(ExtraValueInfo *other_p) const override {
		return other_p->Get<NestedValueInfo>().values == values;
	}

	vector<Value> values;
};
//===--------------------------------------------------------------------===//
// Value
//===--------------------------------------------------------------------===//
Value::Value(LogicalType type) : type_(std::move(type)), is_null(true) {
}

Value::Value(int32_t val) : type_(LogicalType::INTEGER), is_null(false) {
	value_.integer = val;
}

Value::Value(int64_t val) : type_(LogicalType::BIGINT), is_null(false) {
	value_.bigint = val;
}

Value::Value(float val) : type_(LogicalType::FLOAT), is_null(false) {
	value_.float_ = val;
}

Value::Value(double val) : type_(LogicalType::DOUBLE), is_null(false) {
	value_.double_ = val;
}

Value::Value(const char *val) : Value(val ? string(val) : string()) {
}

Value::Value(std::nullptr_t val) : Value(LogicalType::VARCHAR) {
}

Value::Value(string_t val) : Value(val.GetString()) {
}

Value::Value(string val) : type_(LogicalType::VARCHAR), is_null(false) {
	if (!Value::StringIsValid(val.c_str(), val.size())) {
		throw Exception(ErrorManager::InvalidUnicodeError(val, "value construction"));
	}
	value_info_ = make_shared<StringValueInfo>(std::move(val));
}

Value::~Value() {
}

Value::Value(const Value &other)
    : type_(other.type_), is_null(other.is_null), value_(other.value_), value_info_(other.value_info_) {
}

Value::Value(Value &&other) noexcept
    : type_(std::move(other.type_)), is_null(other.is_null), value_(other.value_),
      value_info_(std::move(other.value_info_)) {
}

Value &Value::operator=(const Value &other) {
	if (this == &other) {
		return *this;
	}
	type_ = other.type_;
	is_null = other.is_null;
	value_ = other.value_;
	value_info_ = other.value_info_;
	return *this;
}

Value &Value::operator=(Value &&other) noexcept {
	type_ = std::move(other.type_);
	is_null = other.is_null;
	value_ = other.value_;
	value_info_ = std::move(other.value_info_);
	return *this;
}

Value Value::MinimumValue(const LogicalType &type) {
	switch (type.id()) {
	case LogicalTypeId::BOOLEAN:
		return Value::BOOLEAN(false);
	case LogicalTypeId::TINYINT:
		return Value::TINYINT(NumericLimits<int8_t>::Minimum());
	case LogicalTypeId::SMALLINT:
		return Value::SMALLINT(NumericLimits<int16_t>::Minimum());
	case LogicalTypeId::INTEGER:
	case LogicalTypeId::SQLNULL:
		return Value::INTEGER(NumericLimits<int32_t>::Minimum());
	case LogicalTypeId::BIGINT:
		return Value::BIGINT(NumericLimits<int64_t>::Minimum());
	case LogicalTypeId::HUGEINT:
		return Value::HUGEINT(NumericLimits<hugeint_t>::Minimum());
	case LogicalTypeId::UUID:
		return Value::UUID(NumericLimits<hugeint_t>::Minimum());
	case LogicalTypeId::UTINYINT:
		return Value::UTINYINT(NumericLimits<uint8_t>::Minimum());
	case LogicalTypeId::USMALLINT:
		return Value::USMALLINT(NumericLimits<uint16_t>::Minimum());
	case LogicalTypeId::UINTEGER:
		return Value::UINTEGER(NumericLimits<uint32_t>::Minimum());
	case LogicalTypeId::UBIGINT:
		return Value::UBIGINT(NumericLimits<uint64_t>::Minimum());
	case LogicalTypeId::DATE:
		return Value::DATE(Date::FromDate(Date::DATE_MIN_YEAR, Date::DATE_MIN_MONTH, Date::DATE_MIN_DAY));
	case LogicalTypeId::TIME:
		return Value::TIME(dtime_t(0));
	case LogicalTypeId::TIMESTAMP:
		return Value::TIMESTAMP(Date::FromDate(Timestamp::MIN_YEAR, Timestamp::MIN_MONTH, Timestamp::MIN_DAY),
		                        dtime_t(0));
	case LogicalTypeId::TIMESTAMP_SEC:
		return MinimumValue(LogicalType::TIMESTAMP).DefaultCastAs(LogicalType::TIMESTAMP_S);
	case LogicalTypeId::TIMESTAMP_MS:
		return MinimumValue(LogicalType::TIMESTAMP).DefaultCastAs(LogicalType::TIMESTAMP_MS);
	case LogicalTypeId::TIMESTAMP_NS:
		return Value::TIMESTAMPNS(timestamp_t(NumericLimits<int64_t>::Minimum()));
	case LogicalTypeId::TIME_TZ:
		return Value::TIMETZ(dtime_t(0));
	case LogicalTypeId::TIMESTAMP_TZ:
		return Value::TIMESTAMPTZ(Timestamp::FromDatetime(
		    Date::FromDate(Timestamp::MIN_YEAR, Timestamp::MIN_MONTH, Timestamp::MIN_DAY), dtime_t(0)));
	case LogicalTypeId::FLOAT:
		return Value::FLOAT(NumericLimits<float>::Minimum());
	case LogicalTypeId::DOUBLE:
		return Value::DOUBLE(NumericLimits<double>::Minimum());
	case LogicalTypeId::DECIMAL: {
		auto width = DecimalType::GetWidth(type);
		auto scale = DecimalType::GetScale(type);
		switch (type.InternalType()) {
		case PhysicalType::INT16:
			return Value::DECIMAL(int16_t(-NumericHelper::POWERS_OF_TEN[width] + 1), width, scale);
		case PhysicalType::INT32:
			return Value::DECIMAL(int32_t(-NumericHelper::POWERS_OF_TEN[width] + 1), width, scale);
		case PhysicalType::INT64:
			return Value::DECIMAL(int64_t(-NumericHelper::POWERS_OF_TEN[width] + 1), width, scale);
		case PhysicalType::INT128:
			return Value::DECIMAL(-Hugeint::POWERS_OF_TEN[width] + 1, width, scale);
		default:
			throw InternalException("Unknown decimal type");
		}
	}
	case LogicalTypeId::ENUM:
		return Value::ENUM(0, type);
	default:
		throw InvalidTypeException(type, "MinimumValue requires numeric type");
	}
}

Value Value::MaximumValue(const LogicalType &type) {
	switch (type.id()) {
	case LogicalTypeId::BOOLEAN:
		return Value::BOOLEAN(true);
	case LogicalTypeId::TINYINT:
		return Value::TINYINT(NumericLimits<int8_t>::Maximum());
	case LogicalTypeId::SMALLINT:
		return Value::SMALLINT(NumericLimits<int16_t>::Maximum());
	case LogicalTypeId::INTEGER:
	case LogicalTypeId::SQLNULL:
		return Value::INTEGER(NumericLimits<int32_t>::Maximum());
	case LogicalTypeId::BIGINT:
		return Value::BIGINT(NumericLimits<int64_t>::Maximum());
	case LogicalTypeId::HUGEINT:
		return Value::HUGEINT(NumericLimits<hugeint_t>::Maximum());
	case LogicalTypeId::UUID:
		return Value::UUID(NumericLimits<hugeint_t>::Maximum());
	case LogicalTypeId::UTINYINT:
		return Value::UTINYINT(NumericLimits<uint8_t>::Maximum());
	case LogicalTypeId::USMALLINT:
		return Value::USMALLINT(NumericLimits<uint16_t>::Maximum());
	case LogicalTypeId::UINTEGER:
		return Value::UINTEGER(NumericLimits<uint32_t>::Maximum());
	case LogicalTypeId::UBIGINT:
		return Value::UBIGINT(NumericLimits<uint64_t>::Maximum());
	case LogicalTypeId::DATE:
		return Value::DATE(Date::FromDate(Date::DATE_MAX_YEAR, Date::DATE_MAX_MONTH, Date::DATE_MAX_DAY));
	case LogicalTypeId::TIME:
		return Value::TIME(dtime_t(Interval::SECS_PER_DAY * Interval::MICROS_PER_SEC - 1));
	case LogicalTypeId::TIMESTAMP:
		return Value::TIMESTAMP(timestamp_t(NumericLimits<int64_t>::Maximum() - 1));
	case LogicalTypeId::TIMESTAMP_MS:
		return MaximumValue(LogicalType::TIMESTAMP).DefaultCastAs(LogicalType::TIMESTAMP_MS);
	case LogicalTypeId::TIMESTAMP_NS:
		return Value::TIMESTAMPNS(timestamp_t(NumericLimits<int64_t>::Maximum() - 1));
	case LogicalTypeId::TIMESTAMP_SEC:
		return MaximumValue(LogicalType::TIMESTAMP).DefaultCastAs(LogicalType::TIMESTAMP_S);
	case LogicalTypeId::TIME_TZ:
		return Value::TIMETZ(dtime_t(Interval::SECS_PER_DAY * Interval::MICROS_PER_SEC - 1));
	case LogicalTypeId::TIMESTAMP_TZ:
		return MaximumValue(LogicalType::TIMESTAMP);
	case LogicalTypeId::FLOAT:
		return Value::FLOAT(NumericLimits<float>::Maximum());
	case LogicalTypeId::DOUBLE:
		return Value::DOUBLE(NumericLimits<double>::Maximum());
	case LogicalTypeId::DECIMAL: {
		auto width = DecimalType::GetWidth(type);
		auto scale = DecimalType::GetScale(type);
		switch (type.InternalType()) {
		case PhysicalType::INT16:
			return Value::DECIMAL(int16_t(NumericHelper::POWERS_OF_TEN[width] - 1), width, scale);
		case PhysicalType::INT32:
			return Value::DECIMAL(int32_t(NumericHelper::POWERS_OF_TEN[width] - 1), width, scale);
		case PhysicalType::INT64:
			return Value::DECIMAL(int64_t(NumericHelper::POWERS_OF_TEN[width] - 1), width, scale);
		case PhysicalType::INT128:
			return Value::DECIMAL(Hugeint::POWERS_OF_TEN[width] - 1, width, scale);
		default:
			throw InternalException("Unknown decimal type");
		}
	}
	case LogicalTypeId::ENUM:
		return Value::ENUM(EnumType::GetSize(type) - 1, type);
	default:
		throw InvalidTypeException(type, "MaximumValue requires numeric type");
	}
}

Value Value::Infinity(const LogicalType &type) {
	switch (type.id()) {
	case LogicalTypeId::DATE:
		return Value::DATE(date_t::infinity());
	case LogicalTypeId::TIMESTAMP:
		return Value::TIMESTAMP(timestamp_t::infinity());
	case LogicalTypeId::TIMESTAMP_MS:
		return Value::TIMESTAMPMS(timestamp_t::infinity());
	case LogicalTypeId::TIMESTAMP_NS:
		return Value::TIMESTAMPNS(timestamp_t::infinity());
	case LogicalTypeId::TIMESTAMP_SEC:
		return Value::TIMESTAMPSEC(timestamp_t::infinity());
	case LogicalTypeId::TIMESTAMP_TZ:
		return Value::TIMESTAMPTZ(timestamp_t::infinity());
	case LogicalTypeId::FLOAT:
		return Value::FLOAT(std::numeric_limits<float>::infinity());
	case LogicalTypeId::DOUBLE:
		return Value::DOUBLE(std::numeric_limits<double>::infinity());
	default:
		throw InvalidTypeException(type, "Infinity requires numeric type");
	}
}

Value Value::NegativeInfinity(const LogicalType &type) {
	switch (type.id()) {
	case LogicalTypeId::DATE:
		return Value::DATE(date_t::ninfinity());
	case LogicalTypeId::TIMESTAMP:
		return Value::TIMESTAMP(timestamp_t::ninfinity());
	case LogicalTypeId::TIMESTAMP_MS:
		return Value::TIMESTAMPMS(timestamp_t::ninfinity());
	case LogicalTypeId::TIMESTAMP_NS:
		return Value::TIMESTAMPNS(timestamp_t::ninfinity());
	case LogicalTypeId::TIMESTAMP_SEC:
		return Value::TIMESTAMPSEC(timestamp_t::ninfinity());
	case LogicalTypeId::TIMESTAMP_TZ:
		return Value::TIMESTAMPTZ(timestamp_t::ninfinity());
	case LogicalTypeId::FLOAT:
		return Value::FLOAT(-std::numeric_limits<float>::infinity());
	case LogicalTypeId::DOUBLE:
		return Value::DOUBLE(-std::numeric_limits<double>::infinity());
	default:
		throw InvalidTypeException(type, "NegativeInfinity requires numeric type");
	}
}

Value Value::BOOLEAN(int8_t value) {
	Value result(LogicalType::BOOLEAN);
	result.value_.boolean = bool(value);
	result.is_null = false;
	return result;
}

Value Value::TINYINT(int8_t value) {
	Value result(LogicalType::TINYINT);
	result.value_.tinyint = value;
	result.is_null = false;
	return result;
}

Value Value::SMALLINT(int16_t value) {
	Value result(LogicalType::SMALLINT);
	result.value_.smallint = value;
	result.is_null = false;
	return result;
}

Value Value::INTEGER(int32_t value) {
	Value result(LogicalType::INTEGER);
	result.value_.integer = value;
	result.is_null = false;
	return result;
}

Value Value::BIGINT(int64_t value) {
	Value result(LogicalType::BIGINT);
	result.value_.bigint = value;
	result.is_null = false;
	return result;
}

Value Value::HUGEINT(hugeint_t value) {
	Value result(LogicalType::HUGEINT);
	result.value_.hugeint = value;
	result.is_null = false;
	return result;
}

Value Value::UUID(hugeint_t value) {
	Value result(LogicalType::UUID);
	result.value_.hugeint = value;
	result.is_null = false;
	return result;
}

Value Value::UUID(const string &value) {
	Value result(LogicalType::UUID);
	result.value_.hugeint = UUID::FromString(value);
	result.is_null = false;
	return result;
}

Value Value::UTINYINT(uint8_t value) {
	Value result(LogicalType::UTINYINT);
	result.value_.utinyint = value;
	result.is_null = false;
	return result;
}

Value Value::USMALLINT(uint16_t value) {
	Value result(LogicalType::USMALLINT);
	result.value_.usmallint = value;
	result.is_null = false;
	return result;
}

Value Value::UINTEGER(uint32_t value) {
	Value result(LogicalType::UINTEGER);
	result.value_.uinteger = value;
	result.is_null = false;
	return result;
}

Value Value::UBIGINT(uint64_t value) {
	Value result(LogicalType::UBIGINT);
	result.value_.ubigint = value;
	result.is_null = false;
	return result;
}

bool Value::FloatIsFinite(float value) {
	return !(std::isnan(value) || std::isinf(value));
}

bool Value::DoubleIsFinite(double value) {
	return !(std::isnan(value) || std::isinf(value));
}

template <>
bool Value::IsNan(float input) {
	return std::isnan(input);
}

template <>
bool Value::IsNan(double input) {
	return std::isnan(input);
}

template <>
bool Value::IsFinite(float input) {
	return Value::FloatIsFinite(input);
}

template <>
bool Value::IsFinite(double input) {
	return Value::DoubleIsFinite(input);
}

template <>
bool Value::IsFinite(date_t input) {
	return Date::IsFinite(input);
}

template <>
bool Value::IsFinite(timestamp_t input) {
	return Timestamp::IsFinite(input);
}

bool Value::StringIsValid(const char *str, idx_t length) {
	auto utf_type = Utf8Proc::Analyze(str, length);
	return utf_type != UnicodeType::INVALID;
}

Value Value::DECIMAL(int16_t value, uint8_t width, uint8_t scale) {
	return Value::DECIMAL(int64_t(value), width, scale);
}

Value Value::DECIMAL(int32_t value, uint8_t width, uint8_t scale) {
	return Value::DECIMAL(int64_t(value), width, scale);
}

Value Value::DECIMAL(int64_t value, uint8_t width, uint8_t scale) {
	auto decimal_type = LogicalType::DECIMAL(width, scale);
	Value result(decimal_type);
	switch (decimal_type.InternalType()) {
	case PhysicalType::INT16:
		result.value_.smallint = value;
		break;
	case PhysicalType::INT32:
		result.value_.integer = value;
		break;
	case PhysicalType::INT64:
		result.value_.bigint = value;
		break;
	default:
		result.value_.hugeint = value;
		break;
	}
	result.type_.Verify();
	result.is_null = false;
	return result;
}

Value Value::DECIMAL(hugeint_t value, uint8_t width, uint8_t scale) {
	D_ASSERT(width >= Decimal::MAX_WIDTH_INT64 && width <= Decimal::MAX_WIDTH_INT128);
	Value result(LogicalType::DECIMAL(width, scale));
	result.value_.hugeint = value;
	result.is_null = false;
	return result;
}

Value Value::FLOAT(float value) {
	Value result(LogicalType::FLOAT);
	result.value_.float_ = value;
	result.is_null = false;
	return result;
}

Value Value::DOUBLE(double value) {
	Value result(LogicalType::DOUBLE);
	result.value_.double_ = value;
	result.is_null = false;
	return result;
}

Value Value::HASH(hash_t value) {
	Value result(LogicalType::HASH);
	result.value_.hash = value;
	result.is_null = false;
	return result;
}

Value Value::POINTER(uintptr_t value) {
	Value result(LogicalType::POINTER);
	result.value_.pointer = value;
	result.is_null = false;
	return result;
}

Value Value::DATE(date_t value) {
	Value result(LogicalType::DATE);
	result.value_.date = value;
	result.is_null = false;
	return result;
}

Value Value::DATE(int32_t year, int32_t month, int32_t day) {
	return Value::DATE(Date::FromDate(year, month, day));
}

Value Value::TIME(dtime_t value) {
	Value result(LogicalType::TIME);
	result.value_.time = value;
	result.is_null = false;
	return result;
}

Value Value::TIMETZ(dtime_t value) {
	Value result(LogicalType::TIME_TZ);
	result.value_.time = value;
	result.is_null = false;
	return result;
}

Value Value::TIME(int32_t hour, int32_t min, int32_t sec, int32_t micros) {
	return Value::TIME(Time::FromTime(hour, min, sec, micros));
}

Value Value::TIMESTAMP(timestamp_t value) {
	Value result(LogicalType::TIMESTAMP);
	result.value_.timestamp = value;
	result.is_null = false;
	return result;
}

Value Value::TIMESTAMPTZ(timestamp_t value) {
	Value result(LogicalType::TIMESTAMP_TZ);
	result.value_.timestamp = value;
	result.is_null = false;
	return result;
}

Value Value::TIMESTAMPNS(timestamp_t timestamp) {
	Value result(LogicalType::TIMESTAMP_NS);
	result.value_.timestamp = timestamp;
	result.is_null = false;
	return result;
}

Value Value::TIMESTAMPMS(timestamp_t timestamp) {
	Value result(LogicalType::TIMESTAMP_MS);
	result.value_.timestamp = timestamp;
	result.is_null = false;
	return result;
}

Value Value::TIMESTAMPSEC(timestamp_t timestamp) {
	Value result(LogicalType::TIMESTAMP_S);
	result.value_.timestamp = timestamp;
	result.is_null = false;
	return result;
}

Value Value::TIMESTAMP(date_t date, dtime_t time) {
	return Value::TIMESTAMP(Timestamp::FromDatetime(date, time));
}

Value Value::TIMESTAMP(int32_t year, int32_t month, int32_t day, int32_t hour, int32_t min, int32_t sec,
                       int32_t micros) {
	auto val = Value::TIMESTAMP(Date::FromDate(year, month, day), Time::FromTime(hour, min, sec, micros));
	val.type_ = LogicalType::TIMESTAMP;
	return val;
}

Value Value::STRUCT(child_list_t<Value> values) {
	Value result;
	child_list_t<LogicalType> child_types;
	vector<Value> struct_values;
	for (auto &child : values) {
		child_types.push_back(make_pair(std::move(child.first), child.second.type()));
		struct_values.push_back(std::move(child.second));
	}
	result.value_info_ = make_shared<NestedValueInfo>(std::move(struct_values));
	result.type_ = LogicalType::STRUCT(child_types);
	result.is_null = false;
	return result;
}

Value Value::MAP(const LogicalType &child_type, vector<Value> values) {
	Value result;

	result.type_ = LogicalType::MAP(child_type);
	result.is_null = false;
	result.value_info_ = make_shared<NestedValueInfo>(std::move(values));
	return result;
}

Value Value::UNION(child_list_t<LogicalType> members, uint8_t tag, Value value) {
	D_ASSERT(!members.empty());
	D_ASSERT(members.size() <= UnionType::MAX_UNION_MEMBERS);
	D_ASSERT(members.size() > tag);

	D_ASSERT(value.type() == members[tag].second);

	Value result;
	result.is_null = false;
	// add the tag to the front of the struct
	vector<Value> union_values;
	union_values.emplace_back(Value::TINYINT(tag));
	for (idx_t i = 0; i < members.size(); i++) {
		if (i != tag) {
			union_values.emplace_back(members[i].second);
		} else {
			union_values.emplace_back(nullptr);
		}
	}
	union_values[tag + 1] = std::move(value);
	result.value_info_ = make_shared<NestedValueInfo>(std::move(union_values));
	result.type_ = LogicalType::UNION(std::move(members));
	return result;
}

Value Value::LIST(vector<Value> values) {
	if (values.empty()) {
		throw InternalException("Value::LIST without providing a child-type requires a non-empty list of values. Use "
		                        "Value::LIST(child_type, list) instead.");
	}
#ifdef DEBUG
	for (idx_t i = 1; i < values.size(); i++) {
		D_ASSERT(values[i].type() == values[0].type());
	}
#endif
	Value result;
	result.type_ = LogicalType::LIST(values[0].type());
	result.value_info_ = make_shared<NestedValueInfo>(std::move(values));
	result.is_null = false;
	return result;
}

Value Value::LIST(const LogicalType &child_type, vector<Value> values) {
	if (values.empty()) {
		return Value::EMPTYLIST(child_type);
	}
	for (auto &val : values) {
		val = val.DefaultCastAs(child_type);
	}
	return Value::LIST(std::move(values));
}

Value Value::EMPTYLIST(const LogicalType &child_type) {
	Value result;
	result.type_ = LogicalType::LIST(child_type);
	result.value_info_ = make_shared<NestedValueInfo>();
	result.is_null = false;
	return result;
}

Value Value::BLOB(const_data_ptr_t data, idx_t len) {
	Value result(LogicalType::BLOB);
	result.is_null = false;
<<<<<<< HEAD
	result.value_info_ = make_shared<StringValueInfo>(string((const char *)data, len));
=======
	result.value_info_ = make_shared<StringValueInfo>(string(const_char_ptr_cast(data), len));
>>>>>>> 9fb91aac
	return result;
}

Value Value::BLOB(const string &data) {
	Value result(LogicalType::BLOB);
	result.is_null = false;
	result.value_info_ = make_shared<StringValueInfo>(Blob::ToBlob(string_t(data)));
	return result;
}

Value Value::BIT(const_data_ptr_t data, idx_t len) {
	Value result(LogicalType::BIT);
	result.is_null = false;
<<<<<<< HEAD
	result.value_info_ = make_shared<StringValueInfo>(string((const char *)data, len));
=======
	result.value_info_ = make_shared<StringValueInfo>(string(const_char_ptr_cast(data), len));
>>>>>>> 9fb91aac
	return result;
}

Value Value::BIT(const string &data) {
	Value result(LogicalType::BIT);
	result.is_null = false;
	result.value_info_ = make_shared<StringValueInfo>(Bit::ToBit(string_t(data)));
	return result;
}

Value Value::ENUM(uint64_t value, const LogicalType &original_type) {
	D_ASSERT(original_type.id() == LogicalTypeId::ENUM);
	Value result(original_type);
	switch (original_type.InternalType()) {
	case PhysicalType::UINT8:
		result.value_.utinyint = value;
		break;
	case PhysicalType::UINT16:
		result.value_.usmallint = value;
		break;
	case PhysicalType::UINT32:
		result.value_.uinteger = value;
		break;
	default:
		throw InternalException("Incorrect Physical Type for ENUM");
	}
	result.is_null = false;
	return result;
}

Value Value::INTERVAL(int32_t months, int32_t days, int64_t micros) {
	Value result(LogicalType::INTERVAL);
	result.is_null = false;
	result.value_.interval.months = months;
	result.value_.interval.days = days;
	result.value_.interval.micros = micros;
	return result;
}

Value Value::INTERVAL(interval_t interval) {
	return Value::INTERVAL(interval.months, interval.days, interval.micros);
}

//===--------------------------------------------------------------------===//
// CreateValue
//===--------------------------------------------------------------------===//
template <>
Value Value::CreateValue(bool value) {
	return Value::BOOLEAN(value);
}

template <>
Value Value::CreateValue(int8_t value) {
	return Value::TINYINT(value);
}

template <>
Value Value::CreateValue(int16_t value) {
	return Value::SMALLINT(value);
}

template <>
Value Value::CreateValue(int32_t value) {
	return Value::INTEGER(value);
}

template <>
Value Value::CreateValue(int64_t value) {
	return Value::BIGINT(value);
}

template <>
Value Value::CreateValue(uint8_t value) {
	return Value::UTINYINT(value);
}

template <>
Value Value::CreateValue(uint16_t value) {
	return Value::USMALLINT(value);
}

template <>
Value Value::CreateValue(uint32_t value) {
	return Value::UINTEGER(value);
}

template <>
Value Value::CreateValue(uint64_t value) {
	return Value::UBIGINT(value);
}

template <>
Value Value::CreateValue(hugeint_t value) {
	return Value::HUGEINT(value);
}

template <>
Value Value::CreateValue(date_t value) {
	return Value::DATE(value);
}

template <>
Value Value::CreateValue(dtime_t value) {
	return Value::TIME(value);
}

template <>
Value Value::CreateValue(dtime_tz_t value) {
	return Value::TIMETZ(value);
}

template <>
Value Value::CreateValue(timestamp_t value) {
	return Value::TIMESTAMP(value);
}

template <>
Value Value::CreateValue(timestamp_sec_t value) {
	return Value::TIMESTAMPSEC(value);
}

template <>
Value Value::CreateValue(timestamp_ms_t value) {
	return Value::TIMESTAMPMS(value);
}

template <>
Value Value::CreateValue(timestamp_ns_t value) {
	return Value::TIMESTAMPNS(value);
}

template <>
Value Value::CreateValue(timestamp_tz_t value) {
	return Value::TIMESTAMPTZ(value);
}

template <>
Value Value::CreateValue(const char *value) {
	return Value(string(value));
}

template <>
Value Value::CreateValue(string value) { // NOLINT: required for templating
	return Value::BLOB(value);
}

template <>
Value Value::CreateValue(string_t value) {
	return Value(value);
}

template <>
Value Value::CreateValue(float value) {
	return Value::FLOAT(value);
}

template <>
Value Value::CreateValue(double value) {
	return Value::DOUBLE(value);
}

template <>
Value Value::CreateValue(interval_t value) {
	return Value::INTERVAL(value);
}

template <>
Value Value::CreateValue(Value value) {
	return value;
}

//===--------------------------------------------------------------------===//
// GetValue
//===--------------------------------------------------------------------===//
template <class T>
T Value::GetValueInternal() const {
	if (IsNull()) {
		throw InternalException("Calling GetValueInternal on a value that is NULL");
	}
	switch (type_.id()) {
	case LogicalTypeId::BOOLEAN:
		return Cast::Operation<bool, T>(value_.boolean);
	case LogicalTypeId::TINYINT:
		return Cast::Operation<int8_t, T>(value_.tinyint);
	case LogicalTypeId::SMALLINT:
		return Cast::Operation<int16_t, T>(value_.smallint);
	case LogicalTypeId::INTEGER:
		return Cast::Operation<int32_t, T>(value_.integer);
	case LogicalTypeId::BIGINT:
		return Cast::Operation<int64_t, T>(value_.bigint);
	case LogicalTypeId::HUGEINT:
	case LogicalTypeId::UUID:
		return Cast::Operation<hugeint_t, T>(value_.hugeint);
	case LogicalTypeId::DATE:
		return Cast::Operation<date_t, T>(value_.date);
	case LogicalTypeId::TIME:
	case LogicalTypeId::TIME_TZ:
		return Cast::Operation<dtime_t, T>(value_.time);
	case LogicalTypeId::TIMESTAMP:
	case LogicalTypeId::TIMESTAMP_TZ:
		return Cast::Operation<timestamp_t, T>(value_.timestamp);
	case LogicalTypeId::UTINYINT:
		return Cast::Operation<uint8_t, T>(value_.utinyint);
	case LogicalTypeId::USMALLINT:
		return Cast::Operation<uint16_t, T>(value_.usmallint);
	case LogicalTypeId::UINTEGER:
		return Cast::Operation<uint32_t, T>(value_.uinteger);
	case LogicalTypeId::TIMESTAMP_MS:
	case LogicalTypeId::TIMESTAMP_NS:
	case LogicalTypeId::TIMESTAMP_SEC:
	case LogicalTypeId::UBIGINT:
		return Cast::Operation<uint64_t, T>(value_.ubigint);
	case LogicalTypeId::FLOAT:
		return Cast::Operation<float, T>(value_.float_);
	case LogicalTypeId::DOUBLE:
		return Cast::Operation<double, T>(value_.double_);
	case LogicalTypeId::VARCHAR:
		return Cast::Operation<string_t, T>(StringValue::Get(*this).c_str());
	case LogicalTypeId::INTERVAL:
		return Cast::Operation<interval_t, T>(value_.interval);
	case LogicalTypeId::DECIMAL:
		return DefaultCastAs(LogicalType::DOUBLE).GetValueInternal<T>();
	case LogicalTypeId::ENUM: {
		switch (type_.InternalType()) {
		case PhysicalType::UINT8:
			return Cast::Operation<uint8_t, T>(value_.utinyint);
		case PhysicalType::UINT16:
			return Cast::Operation<uint16_t, T>(value_.usmallint);
		case PhysicalType::UINT32:
			return Cast::Operation<uint32_t, T>(value_.uinteger);
		default:
			throw InternalException("Invalid Internal Type for ENUMs");
		}
	}
	default:
		throw NotImplementedException("Unimplemented type \"%s\" for GetValue()", type_.ToString());
	}
}

template <>
bool Value::GetValue() const {
	return GetValueInternal<int8_t>();
}
template <>
int8_t Value::GetValue() const {
	return GetValueInternal<int8_t>();
}
template <>
int16_t Value::GetValue() const {
	return GetValueInternal<int16_t>();
}
template <>
int32_t Value::GetValue() const {
	if (type_.id() == LogicalTypeId::DATE) {
		return value_.integer;
	}
	return GetValueInternal<int32_t>();
}
template <>
int64_t Value::GetValue() const {
	if (IsNull()) {
		throw InternalException("Calling GetValue on a value that is NULL");
	}
	switch (type_.id()) {
	case LogicalTypeId::TIMESTAMP:
	case LogicalTypeId::TIMESTAMP_SEC:
	case LogicalTypeId::TIMESTAMP_NS:
	case LogicalTypeId::TIMESTAMP_MS:
	case LogicalTypeId::TIME:
	case LogicalTypeId::TIME_TZ:
	case LogicalTypeId::TIMESTAMP_TZ:
		return value_.bigint;
	default:
		return GetValueInternal<int64_t>();
	}
}
template <>
hugeint_t Value::GetValue() const {
	return GetValueInternal<hugeint_t>();
}
template <>
uint8_t Value::GetValue() const {
	return GetValueInternal<uint8_t>();
}
template <>
uint16_t Value::GetValue() const {
	return GetValueInternal<uint16_t>();
}
template <>
uint32_t Value::GetValue() const {
	return GetValueInternal<uint32_t>();
}
template <>
uint64_t Value::GetValue() const {
	return GetValueInternal<uint64_t>();
}
template <>
string Value::GetValue() const {
	return ToString();
}
template <>
float Value::GetValue() const {
	return GetValueInternal<float>();
}
template <>
double Value::GetValue() const {
	return GetValueInternal<double>();
}
template <>
date_t Value::GetValue() const {
	return GetValueInternal<date_t>();
}
template <>
dtime_t Value::GetValue() const {
	return GetValueInternal<dtime_t>();
}
template <>
timestamp_t Value::GetValue() const {
	return GetValueInternal<timestamp_t>();
}

template <>
DUCKDB_API interval_t Value::GetValue() const {
	return GetValueInternal<interval_t>();
}

template <>
DUCKDB_API Value Value::GetValue() const {
	return Value(*this);
}

uintptr_t Value::GetPointer() const {
	D_ASSERT(type() == LogicalType::POINTER);
	return value_.pointer;
}

Value Value::Numeric(const LogicalType &type, int64_t value) {
	switch (type.id()) {
	case LogicalTypeId::BOOLEAN:
		D_ASSERT(value == 0 || value == 1);
		return Value::BOOLEAN(value ? 1 : 0);
	case LogicalTypeId::TINYINT:
		D_ASSERT(value >= NumericLimits<int8_t>::Minimum() && value <= NumericLimits<int8_t>::Maximum());
		return Value::TINYINT((int8_t)value);
	case LogicalTypeId::SMALLINT:
		D_ASSERT(value >= NumericLimits<int16_t>::Minimum() && value <= NumericLimits<int16_t>::Maximum());
		return Value::SMALLINT((int16_t)value);
	case LogicalTypeId::INTEGER:
		D_ASSERT(value >= NumericLimits<int32_t>::Minimum() && value <= NumericLimits<int32_t>::Maximum());
		return Value::INTEGER((int32_t)value);
	case LogicalTypeId::BIGINT:
		return Value::BIGINT(value);
	case LogicalTypeId::UTINYINT:
		D_ASSERT(value >= NumericLimits<uint8_t>::Minimum() && value <= NumericLimits<uint8_t>::Maximum());
		return Value::UTINYINT((uint8_t)value);
	case LogicalTypeId::USMALLINT:
		D_ASSERT(value >= NumericLimits<uint16_t>::Minimum() && value <= NumericLimits<uint16_t>::Maximum());
		return Value::USMALLINT((uint16_t)value);
	case LogicalTypeId::UINTEGER:
		D_ASSERT(value >= NumericLimits<uint32_t>::Minimum() && value <= NumericLimits<uint32_t>::Maximum());
		return Value::UINTEGER((uint32_t)value);
	case LogicalTypeId::UBIGINT:
		D_ASSERT(value >= 0);
		return Value::UBIGINT(value);
	case LogicalTypeId::HUGEINT:
		return Value::HUGEINT(value);
	case LogicalTypeId::DECIMAL:
		return Value::DECIMAL(value, DecimalType::GetWidth(type), DecimalType::GetScale(type));
	case LogicalTypeId::FLOAT:
		return Value((float)value);
	case LogicalTypeId::DOUBLE:
		return Value((double)value);
	case LogicalTypeId::POINTER:
		return Value::POINTER(value);
	case LogicalTypeId::DATE:
		D_ASSERT(value >= NumericLimits<int32_t>::Minimum() && value <= NumericLimits<int32_t>::Maximum());
		return Value::DATE(date_t(value));
	case LogicalTypeId::TIME:
		return Value::TIME(dtime_t(value));
	case LogicalTypeId::TIMESTAMP:
		return Value::TIMESTAMP(timestamp_t(value));
	case LogicalTypeId::TIMESTAMP_NS:
		return Value::TIMESTAMPNS(timestamp_t(value));
	case LogicalTypeId::TIMESTAMP_MS:
		return Value::TIMESTAMPMS(timestamp_t(value));
	case LogicalTypeId::TIMESTAMP_SEC:
		return Value::TIMESTAMPSEC(timestamp_t(value));
	case LogicalTypeId::TIME_TZ:
		return Value::TIMETZ(dtime_t(value));
	case LogicalTypeId::TIMESTAMP_TZ:
		return Value::TIMESTAMPTZ(timestamp_t(value));
	case LogicalTypeId::ENUM:
		switch (type.InternalType()) {
		case PhysicalType::UINT8:
			D_ASSERT(value >= NumericLimits<uint8_t>::Minimum() && value <= NumericLimits<uint8_t>::Maximum());
			return Value::UTINYINT((uint8_t)value);
		case PhysicalType::UINT16:
			D_ASSERT(value >= NumericLimits<uint16_t>::Minimum() && value <= NumericLimits<uint16_t>::Maximum());
			return Value::USMALLINT((uint16_t)value);
		case PhysicalType::UINT32:
			D_ASSERT(value >= NumericLimits<uint32_t>::Minimum() && value <= NumericLimits<uint32_t>::Maximum());
			return Value::UINTEGER((uint32_t)value);
		default:
			throw InternalException("Enum doesn't accept this physical type");
		}
	default:
		throw InvalidTypeException(type, "Numeric requires numeric type");
	}
}

Value Value::Numeric(const LogicalType &type, hugeint_t value) {
#ifdef DEBUG
	// perform a throwing cast to verify that the type fits
	Value::HUGEINT(value).DefaultCastAs(type);
#endif
	switch (type.id()) {
	case LogicalTypeId::HUGEINT:
		return Value::HUGEINT(value);
	case LogicalTypeId::UBIGINT:
		return Value::UBIGINT(Hugeint::Cast<uint64_t>(value));
	default:
		return Value::Numeric(type, Hugeint::Cast<int64_t>(value));
	}
}

//===--------------------------------------------------------------------===//
// GetValueUnsafe
//===--------------------------------------------------------------------===//
template <>
DUCKDB_API bool Value::GetValueUnsafe() const {
	D_ASSERT(type_.InternalType() == PhysicalType::BOOL);
	return value_.boolean;
}

template <>
int8_t Value::GetValueUnsafe() const {
	D_ASSERT(type_.InternalType() == PhysicalType::INT8 || type_.InternalType() == PhysicalType::BOOL);
	return value_.tinyint;
}

template <>
int16_t Value::GetValueUnsafe() const {
	D_ASSERT(type_.InternalType() == PhysicalType::INT16);
	return value_.smallint;
}

template <>
int32_t Value::GetValueUnsafe() const {
	D_ASSERT(type_.InternalType() == PhysicalType::INT32);
	return value_.integer;
}

template <>
int64_t Value::GetValueUnsafe() const {
	D_ASSERT(type_.InternalType() == PhysicalType::INT64);
	return value_.bigint;
}

template <>
hugeint_t Value::GetValueUnsafe() const {
	D_ASSERT(type_.InternalType() == PhysicalType::INT128);
	return value_.hugeint;
}

template <>
uint8_t Value::GetValueUnsafe() const {
	D_ASSERT(type_.InternalType() == PhysicalType::UINT8);
	return value_.utinyint;
}

template <>
uint16_t Value::GetValueUnsafe() const {
	D_ASSERT(type_.InternalType() == PhysicalType::UINT16);
	return value_.usmallint;
}

template <>
uint32_t Value::GetValueUnsafe() const {
	D_ASSERT(type_.InternalType() == PhysicalType::UINT32);
	return value_.uinteger;
}

template <>
uint64_t Value::GetValueUnsafe() const {
	D_ASSERT(type_.InternalType() == PhysicalType::UINT64);
	return value_.ubigint;
}

template <>
string Value::GetValueUnsafe() const {
	return StringValue::Get(*this);
}

template <>
DUCKDB_API string_t Value::GetValueUnsafe() const {
	return string_t(StringValue::Get(*this));
}

template <>
float Value::GetValueUnsafe() const {
	D_ASSERT(type_.InternalType() == PhysicalType::FLOAT);
	return value_.float_;
}

template <>
double Value::GetValueUnsafe() const {
	D_ASSERT(type_.InternalType() == PhysicalType::DOUBLE);
	return value_.double_;
}

template <>
date_t Value::GetValueUnsafe() const {
	D_ASSERT(type_.InternalType() == PhysicalType::INT32);
	return value_.date;
}

template <>
dtime_t Value::GetValueUnsafe() const {
	D_ASSERT(type_.InternalType() == PhysicalType::INT64);
	return value_.time;
}

template <>
timestamp_t Value::GetValueUnsafe() const {
	D_ASSERT(type_.InternalType() == PhysicalType::INT64);
	return value_.timestamp;
}

template <>
interval_t Value::GetValueUnsafe() const {
	D_ASSERT(type_.InternalType() == PhysicalType::INTERVAL);
	return value_.interval;
}

//===--------------------------------------------------------------------===//
// Hash
//===--------------------------------------------------------------------===//
hash_t Value::Hash() const {
	if (IsNull()) {
		return 0;
	}
	Vector input(*this);
	Vector result(LogicalType::HASH);
	VectorOperations::Hash(input, result, 1);

	auto data = FlatVector::GetData<hash_t>(result);
	return data[0];
}

string Value::ToString() const {
	if (IsNull()) {
		return "NULL";
	}
	return StringValue::Get(DefaultCastAs(LogicalType::VARCHAR));
}

string Value::ToSQLString() const {
	if (IsNull()) {
		return ToString();
	}
	switch (type_.id()) {
	case LogicalTypeId::UUID:
	case LogicalTypeId::DATE:
	case LogicalTypeId::TIME:
	case LogicalTypeId::TIMESTAMP:
	case LogicalTypeId::TIME_TZ:
	case LogicalTypeId::TIMESTAMP_TZ:
	case LogicalTypeId::TIMESTAMP_SEC:
	case LogicalTypeId::TIMESTAMP_MS:
	case LogicalTypeId::TIMESTAMP_NS:
	case LogicalTypeId::INTERVAL:
	case LogicalTypeId::BLOB:
		return "'" + ToString() + "'::" + type_.ToString();
	case LogicalTypeId::VARCHAR:
	case LogicalTypeId::ENUM:
		return "'" + StringUtil::Replace(ToString(), "'", "''") + "'";
	case LogicalTypeId::STRUCT: {
		string ret = "{";
		auto &child_types = StructType::GetChildTypes(type_);
		auto &struct_values = StructValue::GetChildren(*this);
		for (size_t i = 0; i < struct_values.size(); i++) {
			auto &name = child_types[i].first;
			auto &child = struct_values[i];
			ret += "'" + name + "': " + child.ToSQLString();
			if (i < struct_values.size() - 1) {
				ret += ", ";
			}
		}
		ret += "}";
		return ret;
	}
	case LogicalTypeId::FLOAT:
		if (!FloatIsFinite(FloatValue::Get(*this))) {
			return "'" + ToString() + "'::" + type_.ToString();
		}
		return ToString();
	case LogicalTypeId::DOUBLE: {
		double val = DoubleValue::Get(*this);
		if (!DoubleIsFinite(val)) {
			if (!Value::IsNan(val)) {
				// to infinity and beyond
				return val < 0 ? "-1e1000" : "1e1000";
			}
			return "'" + ToString() + "'::" + type_.ToString();
		}
		return ToString();
	}
	case LogicalTypeId::LIST: {
		string ret = "[";
		auto &list_values = ListValue::GetChildren(*this);
		for (size_t i = 0; i < list_values.size(); i++) {
			auto &child = list_values[i];
			ret += child.ToSQLString();
			if (i < list_values.size() - 1) {
				ret += ", ";
			}
		}
		ret += "]";
		return ret;
	}
	default:
		return ToString();
	}
}

//===--------------------------------------------------------------------===//
// Type-specific getters
//===--------------------------------------------------------------------===//
bool BooleanValue::Get(const Value &value) {
	return value.GetValueUnsafe<bool>();
}

int8_t TinyIntValue::Get(const Value &value) {
	return value.GetValueUnsafe<int8_t>();
}

int16_t SmallIntValue::Get(const Value &value) {
	return value.GetValueUnsafe<int16_t>();
}

int32_t IntegerValue::Get(const Value &value) {
	return value.GetValueUnsafe<int32_t>();
}

int64_t BigIntValue::Get(const Value &value) {
	return value.GetValueUnsafe<int64_t>();
}

hugeint_t HugeIntValue::Get(const Value &value) {
	return value.GetValueUnsafe<hugeint_t>();
}

uint8_t UTinyIntValue::Get(const Value &value) {
	return value.GetValueUnsafe<uint8_t>();
}

uint16_t USmallIntValue::Get(const Value &value) {
	return value.GetValueUnsafe<uint16_t>();
}

uint32_t UIntegerValue::Get(const Value &value) {
	return value.GetValueUnsafe<uint32_t>();
}

uint64_t UBigIntValue::Get(const Value &value) {
	return value.GetValueUnsafe<uint64_t>();
}

float FloatValue::Get(const Value &value) {
	return value.GetValueUnsafe<float>();
}

double DoubleValue::Get(const Value &value) {
	return value.GetValueUnsafe<double>();
}

const string &StringValue::Get(const Value &value) {
	if (value.is_null) {
		throw InternalException("Calling StringValue::Get on a NULL value");
	}
	D_ASSERT(value.type().InternalType() == PhysicalType::VARCHAR);
	D_ASSERT(value.value_info_);
	return value.value_info_->Get<StringValueInfo>().GetString();
}

date_t DateValue::Get(const Value &value) {
	return value.GetValueUnsafe<date_t>();
}

dtime_t TimeValue::Get(const Value &value) {
	return value.GetValueUnsafe<dtime_t>();
}

timestamp_t TimestampValue::Get(const Value &value) {
	return value.GetValueUnsafe<timestamp_t>();
}

interval_t IntervalValue::Get(const Value &value) {
	return value.GetValueUnsafe<interval_t>();
}

const vector<Value> &StructValue::GetChildren(const Value &value) {
	if (value.is_null) {
		throw InternalException("Calling StructValue::GetChildren on a NULL value");
	}
	D_ASSERT(value.type().InternalType() == PhysicalType::STRUCT);
	D_ASSERT(value.value_info_);
	return value.value_info_->Get<NestedValueInfo>().GetValues();
}

const vector<Value> &ListValue::GetChildren(const Value &value) {
	if (value.is_null) {
		throw InternalException("Calling ListValue::GetChildren on a NULL value");
	}
	D_ASSERT(value.type().InternalType() == PhysicalType::LIST);
	D_ASSERT(value.value_info_);
	return value.value_info_->Get<NestedValueInfo>().GetValues();
}

const Value &UnionValue::GetValue(const Value &value) {
	D_ASSERT(value.type() == LogicalTypeId::UNION);
	auto &children = StructValue::GetChildren(value);
	auto tag = children[0].GetValueUnsafe<uint8_t>();
	D_ASSERT(tag < children.size() - 1);
	return children[tag + 1];
}

uint8_t UnionValue::GetTag(const Value &value) {
	D_ASSERT(value.type() == LogicalTypeId::UNION);
	auto children = StructValue::GetChildren(value);
	auto tag = children[0].GetValueUnsafe<uint8_t>();
	return tag;
}

hugeint_t IntegralValue::Get(const Value &value) {
	switch (value.type().InternalType()) {
	case PhysicalType::INT8:
		return TinyIntValue::Get(value);
	case PhysicalType::INT16:
		return SmallIntValue::Get(value);
	case PhysicalType::INT32:
		return IntegerValue::Get(value);
	case PhysicalType::INT64:
		return BigIntValue::Get(value);
	case PhysicalType::INT128:
		return HugeIntValue::Get(value);
	case PhysicalType::UINT8:
		return UTinyIntValue::Get(value);
	case PhysicalType::UINT16:
		return USmallIntValue::Get(value);
	case PhysicalType::UINT32:
		return UIntegerValue::Get(value);
	case PhysicalType::UINT64:
		return UBigIntValue::Get(value);
	default:
		throw InternalException("Invalid internal type \"%s\" for IntegralValue::Get", value.type().ToString());
	}
}

//===--------------------------------------------------------------------===//
// Comparison Operators
//===--------------------------------------------------------------------===//
bool Value::operator==(const Value &rhs) const {
	return ValueOperations::Equals(*this, rhs);
}

bool Value::operator!=(const Value &rhs) const {
	return ValueOperations::NotEquals(*this, rhs);
}

bool Value::operator<(const Value &rhs) const {
	return ValueOperations::LessThan(*this, rhs);
}

bool Value::operator>(const Value &rhs) const {
	return ValueOperations::GreaterThan(*this, rhs);
}

bool Value::operator<=(const Value &rhs) const {
	return ValueOperations::LessThanEquals(*this, rhs);
}

bool Value::operator>=(const Value &rhs) const {
	return ValueOperations::GreaterThanEquals(*this, rhs);
}

bool Value::operator==(const int64_t &rhs) const {
	return *this == Value::Numeric(type_, rhs);
}

bool Value::operator!=(const int64_t &rhs) const {
	return *this != Value::Numeric(type_, rhs);
}

bool Value::operator<(const int64_t &rhs) const {
	return *this < Value::Numeric(type_, rhs);
}

bool Value::operator>(const int64_t &rhs) const {
	return *this > Value::Numeric(type_, rhs);
}

bool Value::operator<=(const int64_t &rhs) const {
	return *this <= Value::Numeric(type_, rhs);
}

bool Value::operator>=(const int64_t &rhs) const {
	return *this >= Value::Numeric(type_, rhs);
}

bool Value::TryCastAs(CastFunctionSet &set, GetCastFunctionInput &get_input, const LogicalType &target_type,
                      Value &new_value, string *error_message, bool strict) const {
	if (type_ == target_type) {
		new_value = Copy();
		return true;
	}
	Vector input(*this);
	Vector result(target_type);
	if (!VectorOperations::TryCast(set, get_input, input, result, 1, error_message, strict)) {
		return false;
	}
	new_value = result.GetValue(0);
	return true;
}

bool Value::TryCastAs(ClientContext &context, const LogicalType &target_type, Value &new_value, string *error_message,
                      bool strict) const {
	GetCastFunctionInput get_input(context);
	return TryCastAs(CastFunctionSet::Get(context), get_input, target_type, new_value, error_message, strict);
}

bool Value::DefaultTryCastAs(const LogicalType &target_type, Value &new_value, string *error_message,
                             bool strict) const {
	CastFunctionSet set;
	GetCastFunctionInput get_input;
	return TryCastAs(set, get_input, target_type, new_value, error_message, strict);
}

Value Value::CastAs(CastFunctionSet &set, GetCastFunctionInput &get_input, const LogicalType &target_type,
                    bool strict) const {
	Value new_value;
	string error_message;
	if (!TryCastAs(set, get_input, target_type, new_value, &error_message, strict)) {
		throw InvalidInputException("Failed to cast value: %s", error_message);
	}
	return new_value;
}

Value Value::CastAs(ClientContext &context, const LogicalType &target_type, bool strict) const {
	GetCastFunctionInput get_input(context);
	return CastAs(CastFunctionSet::Get(context), get_input, target_type, strict);
}

Value Value::DefaultCastAs(const LogicalType &target_type, bool strict) const {
	CastFunctionSet set;
	GetCastFunctionInput get_input;
	return CastAs(set, get_input, target_type, strict);
}

bool Value::TryCastAs(CastFunctionSet &set, GetCastFunctionInput &get_input, const LogicalType &target_type,
                      bool strict) {
	Value new_value;
	string error_message;
	if (!TryCastAs(set, get_input, target_type, new_value, &error_message, strict)) {
		return false;
	}
	type_ = target_type;
	is_null = new_value.is_null;
	value_ = new_value.value_;
	value_info_ = std::move(new_value.value_info_);
	return true;
}

bool Value::TryCastAs(ClientContext &context, const LogicalType &target_type, bool strict) {
	GetCastFunctionInput get_input(context);
	return TryCastAs(CastFunctionSet::Get(context), get_input, target_type, strict);
}

bool Value::DefaultTryCastAs(const LogicalType &target_type, bool strict) {
	CastFunctionSet set;
	GetCastFunctionInput get_input;
	return TryCastAs(set, get_input, target_type, strict);
}

void Value::Reinterpret(LogicalType new_type) {
	this->type_ = std::move(new_type);
}

void Value::Serialize(Serializer &main_serializer) const {
	FieldWriter writer(main_serializer);
	writer.WriteSerializable(type_);
	writer.WriteField<bool>(IsNull());
	if (!IsNull()) {
		auto &serializer = writer.GetSerializer();
		switch (type_.InternalType()) {
		case PhysicalType::BOOL:
			serializer.Write<int8_t>(value_.boolean);
			break;
		case PhysicalType::INT8:
			serializer.Write<int8_t>(value_.tinyint);
			break;
		case PhysicalType::INT16:
			serializer.Write<int16_t>(value_.smallint);
			break;
		case PhysicalType::INT32:
			serializer.Write<int32_t>(value_.integer);
			break;
		case PhysicalType::INT64:
			serializer.Write<int64_t>(value_.bigint);
			break;
		case PhysicalType::UINT8:
			serializer.Write<uint8_t>(value_.utinyint);
			break;
		case PhysicalType::UINT16:
			serializer.Write<uint16_t>(value_.usmallint);
			break;
		case PhysicalType::UINT32:
			serializer.Write<uint32_t>(value_.uinteger);
			break;
		case PhysicalType::UINT64:
			serializer.Write<uint64_t>(value_.ubigint);
			break;
		case PhysicalType::INT128:
			serializer.Write<hugeint_t>(value_.hugeint);
			break;
		case PhysicalType::FLOAT:
			serializer.Write<float>(value_.float_);
			break;
		case PhysicalType::DOUBLE:
			serializer.Write<double>(value_.double_);
			break;
		case PhysicalType::INTERVAL:
			serializer.Write<interval_t>(value_.interval);
			break;
		case PhysicalType::VARCHAR:
			serializer.WriteString(StringValue::Get(*this));
			break;
		default: {
			Vector v(*this);
			v.Serialize(1, serializer);
			break;
		}
		}
	}
	writer.Finalize();
}

Value Value::Deserialize(Deserializer &main_source) {
	FieldReader reader(main_source);
	auto type = reader.ReadRequiredSerializable<LogicalType, LogicalType>();
	auto is_null = reader.ReadRequired<bool>();
	Value new_value = Value(type);
	if (is_null) {
		reader.Finalize();
		return new_value;
	}
	new_value.is_null = false;
	auto &source = reader.GetSource();
	switch (type.InternalType()) {
	case PhysicalType::BOOL:
		new_value.value_.boolean = source.Read<int8_t>();
		break;
	case PhysicalType::INT8:
		new_value.value_.tinyint = source.Read<int8_t>();
		break;
	case PhysicalType::INT16:
		new_value.value_.smallint = source.Read<int16_t>();
		break;
	case PhysicalType::INT32:
		new_value.value_.integer = source.Read<int32_t>();
		break;
	case PhysicalType::INT64:
		new_value.value_.bigint = source.Read<int64_t>();
		break;
	case PhysicalType::UINT8:
		new_value.value_.utinyint = source.Read<uint8_t>();
		break;
	case PhysicalType::UINT16:
		new_value.value_.usmallint = source.Read<uint16_t>();
		break;
	case PhysicalType::UINT32:
		new_value.value_.uinteger = source.Read<uint32_t>();
		break;
	case PhysicalType::UINT64:
		new_value.value_.ubigint = source.Read<uint64_t>();
		break;
	case PhysicalType::INT128:
		new_value.value_.hugeint = source.Read<hugeint_t>();
		break;
	case PhysicalType::FLOAT:
		new_value.value_.float_ = source.Read<float>();
		break;
	case PhysicalType::DOUBLE:
		new_value.value_.double_ = source.Read<double>();
		break;
	case PhysicalType::INTERVAL:
		new_value.value_.interval = source.Read<interval_t>();
		break;
	case PhysicalType::VARCHAR:
		new_value.value_info_ = make_shared<StringValueInfo>(source.Read<string>());
		break;
	default: {
		Vector v(type);
		v.Deserialize(1, source);
		new_value = v.GetValue(0);
		break;
	}
	}
	reader.Finalize();
	return new_value;
}

void Value::FormatSerialize(FormatSerializer &serializer) const {
	serializer.WriteProperty("type", type_);
	serializer.WriteProperty("is_null", is_null);
	if (!IsNull()) {
		switch (type_.InternalType()) {
		case PhysicalType::BOOL:
			serializer.WriteProperty("value", value_.boolean);
			break;
		case PhysicalType::INT8:
			serializer.WriteProperty("value", value_.tinyint);
			break;
		case PhysicalType::INT16:
			serializer.WriteProperty("value", value_.smallint);
			break;
		case PhysicalType::INT32:
			serializer.WriteProperty("value", value_.integer);
			break;
		case PhysicalType::INT64:
			serializer.WriteProperty("value", value_.bigint);
			break;
		case PhysicalType::UINT8:
			serializer.WriteProperty("value", value_.utinyint);
			break;
		case PhysicalType::UINT16:
			serializer.WriteProperty("value", value_.usmallint);
			break;
		case PhysicalType::UINT32:
			serializer.WriteProperty("value", value_.uinteger);
			break;
		case PhysicalType::UINT64:
			serializer.WriteProperty("value", value_.ubigint);
			break;
		case PhysicalType::INT128:
			serializer.WriteProperty("value", value_.hugeint);
			break;
		case PhysicalType::FLOAT:
			serializer.WriteProperty("value", value_.float_);
			break;
		case PhysicalType::DOUBLE:
			serializer.WriteProperty("value", value_.double_);
			break;
		case PhysicalType::INTERVAL:
			serializer.WriteProperty("value", value_.interval);
			break;
		case PhysicalType::VARCHAR:
<<<<<<< HEAD
			serializer.WriteProperty("value", StringValue::Get(*this));
=======
			if (type_.id() == LogicalTypeId::BLOB) {
				auto blob_str = Blob::ToString(StringValue::Get(*this));
				serializer.WriteProperty("value", blob_str);
			} else {
				serializer.WriteProperty("value", StringValue::Get(*this));
			}
>>>>>>> 9fb91aac
			break;
		default: {
			Vector v(*this);
			v.FormatSerialize(serializer, 1);
			break;
		}
		}
	}
}

Value Value::FormatDeserialize(FormatDeserializer &deserializer) {
	auto type = deserializer.ReadProperty<LogicalType>("type");
	auto is_null = deserializer.ReadProperty<bool>("is_null");
	Value new_value = Value(type);
	if (is_null) {
		return new_value;
	}
	new_value.is_null = false;
	switch (type.InternalType()) {
	case PhysicalType::BOOL:
		new_value.value_.boolean = deserializer.ReadProperty<bool>("value");
		break;
	case PhysicalType::UINT8:
		new_value.value_.utinyint = deserializer.ReadProperty<uint8_t>("value");
		break;
	case PhysicalType::INT8:
		new_value.value_.tinyint = deserializer.ReadProperty<int8_t>("value");
		break;
	case PhysicalType::UINT16:
		new_value.value_.usmallint = deserializer.ReadProperty<uint16_t>("value");
		break;
	case PhysicalType::INT16:
		new_value.value_.smallint = deserializer.ReadProperty<int16_t>("value");
		break;
	case PhysicalType::UINT32:
		new_value.value_.uinteger = deserializer.ReadProperty<uint32_t>("value");
		break;
	case PhysicalType::INT32:
		new_value.value_.integer = deserializer.ReadProperty<int32_t>("value");
		break;
	case PhysicalType::UINT64:
		new_value.value_.ubigint = deserializer.ReadProperty<uint64_t>("value");
		break;
	case PhysicalType::INT64:
		new_value.value_.bigint = deserializer.ReadProperty<int64_t>("value");
		break;
<<<<<<< HEAD
=======
	case PhysicalType::INT128:
		new_value.value_.hugeint = deserializer.ReadProperty<hugeint_t>("value");
		break;
>>>>>>> 9fb91aac
	case PhysicalType::FLOAT:
		new_value.value_.float_ = deserializer.ReadProperty<float>("value");
		break;
	case PhysicalType::DOUBLE:
		new_value.value_.double_ = deserializer.ReadProperty<double>("value");
		break;
	case PhysicalType::INTERVAL:
		new_value.value_.interval = deserializer.ReadProperty<interval_t>("value");
		break;
<<<<<<< HEAD
	case PhysicalType::VARCHAR:
		new_value.value_info_ = make_shared<StringValueInfo>(deserializer.ReadProperty<string>("value"));
		break;
=======
	case PhysicalType::VARCHAR: {
		auto str = deserializer.ReadProperty<string>("value");
		if (type.id() == LogicalTypeId::BLOB) {
			new_value.value_info_ = make_shared<StringValueInfo>(Blob::ToBlob(str));
		} else {
			new_value.value_info_ = make_shared<StringValueInfo>(str);
		}
	} break;
>>>>>>> 9fb91aac
	default: {
		Vector v(type);
		v.FormatDeserialize(deserializer, 1);
		new_value = v.GetValue(0);
		break;
	}
	}
	return new_value;
}

void Value::Print() const {
	Printer::Print(ToString());
}

bool Value::NotDistinctFrom(const Value &lvalue, const Value &rvalue) {
	return ValueOperations::NotDistinctFrom(lvalue, rvalue);
}

static string SanitizeValue(string input) {
	// some results might contain padding spaces, e.g. when rendering
	// VARCHAR(10) and the string only has 6 characters, they will be padded
	// with spaces to 10 in the rendering. We don't do that here yet as we
	// are looking at internal structures. So just ignore any extra spaces
	// on the right
	StringUtil::RTrim(input);
	// for result checking code, replace null bytes with their escaped value (\0)
	return StringUtil::Replace(input, string("\0", 1), "\\0");
}

bool Value::ValuesAreEqual(CastFunctionSet &set, GetCastFunctionInput &get_input, const Value &result_value,
                           const Value &value) {
	if (result_value.IsNull() != value.IsNull()) {
		return false;
	}
	if (result_value.IsNull() && value.IsNull()) {
		// NULL = NULL in checking code
		return true;
	}
	switch (value.type_.id()) {
	case LogicalTypeId::FLOAT: {
		auto other = result_value.CastAs(set, get_input, LogicalType::FLOAT);
		float ldecimal = value.value_.float_;
		float rdecimal = other.value_.float_;
		return ApproxEqual(ldecimal, rdecimal);
	}
	case LogicalTypeId::DOUBLE: {
		auto other = result_value.CastAs(set, get_input, LogicalType::DOUBLE);
		double ldecimal = value.value_.double_;
		double rdecimal = other.value_.double_;
		return ApproxEqual(ldecimal, rdecimal);
	}
	case LogicalTypeId::VARCHAR: {
		auto other = result_value.CastAs(set, get_input, LogicalType::VARCHAR);
		string left = SanitizeValue(StringValue::Get(other));
		string right = SanitizeValue(StringValue::Get(value));
		return left == right;
	}
	default:
		if (result_value.type_.id() == LogicalTypeId::FLOAT || result_value.type_.id() == LogicalTypeId::DOUBLE) {
			return Value::ValuesAreEqual(set, get_input, value, result_value);
		}
		return value == result_value;
	}
}

bool Value::ValuesAreEqual(ClientContext &context, const Value &result_value, const Value &value) {
	GetCastFunctionInput get_input(context);
	return Value::ValuesAreEqual(CastFunctionSet::Get(context), get_input, result_value, value);
}
bool Value::DefaultValuesAreEqual(const Value &result_value, const Value &value) {
	CastFunctionSet set;
	GetCastFunctionInput get_input;
	return Value::ValuesAreEqual(set, get_input, result_value, value);
}

} // namespace duckdb<|MERGE_RESOLUTION|>--- conflicted
+++ resolved
@@ -730,11 +730,7 @@
 Value Value::BLOB(const_data_ptr_t data, idx_t len) {
 	Value result(LogicalType::BLOB);
 	result.is_null = false;
-<<<<<<< HEAD
-	result.value_info_ = make_shared<StringValueInfo>(string((const char *)data, len));
-=======
 	result.value_info_ = make_shared<StringValueInfo>(string(const_char_ptr_cast(data), len));
->>>>>>> 9fb91aac
 	return result;
 }
 
@@ -748,11 +744,7 @@
 Value Value::BIT(const_data_ptr_t data, idx_t len) {
 	Value result(LogicalType::BIT);
 	result.is_null = false;
-<<<<<<< HEAD
-	result.value_info_ = make_shared<StringValueInfo>(string((const char *)data, len));
-=======
 	result.value_info_ = make_shared<StringValueInfo>(string(const_char_ptr_cast(data), len));
->>>>>>> 9fb91aac
 	return result;
 }
 
@@ -1810,16 +1802,12 @@
 			serializer.WriteProperty("value", value_.interval);
 			break;
 		case PhysicalType::VARCHAR:
-<<<<<<< HEAD
-			serializer.WriteProperty("value", StringValue::Get(*this));
-=======
 			if (type_.id() == LogicalTypeId::BLOB) {
 				auto blob_str = Blob::ToString(StringValue::Get(*this));
 				serializer.WriteProperty("value", blob_str);
 			} else {
 				serializer.WriteProperty("value", StringValue::Get(*this));
 			}
->>>>>>> 9fb91aac
 			break;
 		default: {
 			Vector v(*this);
@@ -1866,12 +1854,9 @@
 	case PhysicalType::INT64:
 		new_value.value_.bigint = deserializer.ReadProperty<int64_t>("value");
 		break;
-<<<<<<< HEAD
-=======
 	case PhysicalType::INT128:
 		new_value.value_.hugeint = deserializer.ReadProperty<hugeint_t>("value");
 		break;
->>>>>>> 9fb91aac
 	case PhysicalType::FLOAT:
 		new_value.value_.float_ = deserializer.ReadProperty<float>("value");
 		break;
@@ -1881,11 +1866,6 @@
 	case PhysicalType::INTERVAL:
 		new_value.value_.interval = deserializer.ReadProperty<interval_t>("value");
 		break;
-<<<<<<< HEAD
-	case PhysicalType::VARCHAR:
-		new_value.value_info_ = make_shared<StringValueInfo>(deserializer.ReadProperty<string>("value"));
-		break;
-=======
 	case PhysicalType::VARCHAR: {
 		auto str = deserializer.ReadProperty<string>("value");
 		if (type.id() == LogicalTypeId::BLOB) {
@@ -1894,7 +1874,6 @@
 			new_value.value_info_ = make_shared<StringValueInfo>(str);
 		}
 	} break;
->>>>>>> 9fb91aac
 	default: {
 		Vector v(type);
 		v.FormatDeserialize(deserializer, 1);
