#include "duckdb/common/types/value.hpp"

#include "duckdb/common/exception.hpp"
#include "duckdb/common/to_string.hpp"
#include "duckdb/common/limits.hpp"
#include "duckdb/common/operator/aggregate_operators.hpp"
#include "duckdb/common/operator/cast_operators.hpp"
#include "duckdb/common/operator/comparison_operators.hpp"

#include "utf8proc_wrapper.hpp"
#include "duckdb/common/operator/numeric_binary_operators.hpp"
#include "duckdb/common/printer.hpp"
#include "duckdb/common/field_writer.hpp"
#include "duckdb/common/types/blob.hpp"
#include "duckdb/common/types/date.hpp"
#include "duckdb/common/types/decimal.hpp"
#include "duckdb/common/types/hugeint.hpp"
#include "duckdb/common/types/uuid.hpp"
#include "duckdb/common/types/interval.hpp"
#include "duckdb/common/types/null_value.hpp"
#include "duckdb/common/types/time.hpp"
#include "duckdb/common/types/timestamp.hpp"
#include "duckdb/common/types/vector.hpp"
#include "duckdb/common/value_operations/value_operations.hpp"
#include "duckdb/common/vector_operations/vector_operations.hpp"
#include "duckdb/common/string_util.hpp"
#include "duckdb/common/types/cast_helpers.hpp"
#include "duckdb/common/types/hash.hpp"
#include "duckdb/function/cast/cast_function_set.hpp"
#include "duckdb/main/error_manager.hpp"

#include <utility>
#include <cmath>

namespace duckdb {

Value::Value(LogicalType type) : type_(std::move(type)), is_null(true) {
}

Value::Value(int32_t val) : type_(LogicalType::INTEGER), is_null(false) {
	value_.integer = val;
}

Value::Value(int64_t val) : type_(LogicalType::BIGINT), is_null(false) {
	value_.bigint = val;
}

Value::Value(float val) : type_(LogicalType::FLOAT), is_null(false) {
	value_.float_ = val;
}

Value::Value(double val) : type_(LogicalType::DOUBLE), is_null(false) {
	value_.double_ = val;
}

Value::Value(const char *val) : Value(val ? string(val) : string()) {
}

Value::Value(std::nullptr_t val) : Value(LogicalType::VARCHAR) {
}

Value::Value(string_t val) : Value(string(val.GetDataUnsafe(), val.GetSize())) {
}

Value::Value(string val) : type_(LogicalType::VARCHAR), is_null(false), str_value(std::move(val)) {
	if (!Value::StringIsValid(str_value.c_str(), str_value.size())) {
		throw Exception(ErrorManager::InvalidUnicodeError(str_value, "value construction"));
	}
}

Value::~Value() {
}

Value::Value(const Value &other)
    : type_(other.type_), is_null(other.is_null), value_(other.value_), str_value(other.str_value),
      struct_value(other.struct_value), list_value(other.list_value) {
}

Value::Value(Value &&other) noexcept
    : type_(std::move(other.type_)), is_null(other.is_null), value_(other.value_),
      str_value(std::move(other.str_value)), struct_value(std::move(other.struct_value)),
      list_value(std::move(other.list_value)) {
}

Value &Value::operator=(const Value &other) {
	type_ = other.type_;
	is_null = other.is_null;
	value_ = other.value_;
	str_value = other.str_value;
	struct_value = other.struct_value;
	list_value = other.list_value;
	return *this;
}

Value &Value::operator=(Value &&other) noexcept {
	type_ = std::move(other.type_);
	is_null = other.is_null;
	value_ = other.value_;
	str_value = std::move(other.str_value);
	struct_value = std::move(other.struct_value);
	list_value = std::move(other.list_value);
	return *this;
}

Value Value::MinimumValue(const LogicalType &type) {
	switch (type.id()) {
	case LogicalTypeId::BOOLEAN:
		return Value::BOOLEAN(false);
	case LogicalTypeId::TINYINT:
		return Value::TINYINT(NumericLimits<int8_t>::Minimum());
	case LogicalTypeId::SMALLINT:
		return Value::SMALLINT(NumericLimits<int16_t>::Minimum());
	case LogicalTypeId::INTEGER:
	case LogicalTypeId::SQLNULL:
		return Value::INTEGER(NumericLimits<int32_t>::Minimum());
	case LogicalTypeId::BIGINT:
		return Value::BIGINT(NumericLimits<int64_t>::Minimum());
	case LogicalTypeId::HUGEINT:
		return Value::HUGEINT(NumericLimits<hugeint_t>::Minimum());
	case LogicalTypeId::UUID:
		return Value::UUID(NumericLimits<hugeint_t>::Minimum());
	case LogicalTypeId::UTINYINT:
		return Value::UTINYINT(NumericLimits<uint8_t>::Minimum());
	case LogicalTypeId::USMALLINT:
		return Value::USMALLINT(NumericLimits<uint16_t>::Minimum());
	case LogicalTypeId::UINTEGER:
		return Value::UINTEGER(NumericLimits<uint32_t>::Minimum());
	case LogicalTypeId::UBIGINT:
		return Value::UBIGINT(NumericLimits<uint64_t>::Minimum());
	case LogicalTypeId::DATE:
		return Value::DATE(Date::FromDate(Date::DATE_MIN_YEAR, Date::DATE_MIN_MONTH, Date::DATE_MIN_DAY));
	case LogicalTypeId::TIME:
		return Value::TIME(dtime_t(0));
	case LogicalTypeId::TIMESTAMP:
		return Value::TIMESTAMP(Date::FromDate(Timestamp::MIN_YEAR, Timestamp::MIN_MONTH, Timestamp::MIN_DAY),
		                        dtime_t(0));
	case LogicalTypeId::TIMESTAMP_SEC:
		return MinimumValue(LogicalType::TIMESTAMP).DefaultCastAs(LogicalType::TIMESTAMP_S);
	case LogicalTypeId::TIMESTAMP_MS:
		return MinimumValue(LogicalType::TIMESTAMP).DefaultCastAs(LogicalType::TIMESTAMP_MS);
	case LogicalTypeId::TIMESTAMP_NS:
		return Value::TIMESTAMPNS(timestamp_t(NumericLimits<int64_t>::Minimum()));
	case LogicalTypeId::TIME_TZ:
		return Value::TIMETZ(dtime_t(0));
	case LogicalTypeId::TIMESTAMP_TZ:
		return Value::TIMESTAMPTZ(Timestamp::FromDatetime(
		    Date::FromDate(Timestamp::MIN_YEAR, Timestamp::MIN_MONTH, Timestamp::MIN_DAY), dtime_t(0)));
	case LogicalTypeId::FLOAT:
		return Value::FLOAT(NumericLimits<float>::Minimum());
	case LogicalTypeId::DOUBLE:
		return Value::DOUBLE(NumericLimits<double>::Minimum());
	case LogicalTypeId::DECIMAL: {
		auto width = DecimalType::GetWidth(type);
		auto scale = DecimalType::GetScale(type);
		switch (type.InternalType()) {
		case PhysicalType::INT16:
			return Value::DECIMAL(int16_t(-NumericHelper::POWERS_OF_TEN[width] + 1), width, scale);
		case PhysicalType::INT32:
			return Value::DECIMAL(int32_t(-NumericHelper::POWERS_OF_TEN[width] + 1), width, scale);
		case PhysicalType::INT64:
			return Value::DECIMAL(int64_t(-NumericHelper::POWERS_OF_TEN[width] + 1), width, scale);
		case PhysicalType::INT128:
			return Value::DECIMAL(-Hugeint::POWERS_OF_TEN[width] + 1, width, scale);
		default:
			throw InternalException("Unknown decimal type");
		}
	}
	case LogicalTypeId::ENUM:
		return Value::ENUM(0, type);
	default:
		throw InvalidTypeException(type, "MinimumValue requires numeric type");
	}
}

Value Value::MaximumValue(const LogicalType &type) {
	switch (type.id()) {
	case LogicalTypeId::BOOLEAN:
		return Value::BOOLEAN(true);
	case LogicalTypeId::TINYINT:
		return Value::TINYINT(NumericLimits<int8_t>::Maximum());
	case LogicalTypeId::SMALLINT:
		return Value::SMALLINT(NumericLimits<int16_t>::Maximum());
	case LogicalTypeId::INTEGER:
	case LogicalTypeId::SQLNULL:
		return Value::INTEGER(NumericLimits<int32_t>::Maximum());
	case LogicalTypeId::BIGINT:
		return Value::BIGINT(NumericLimits<int64_t>::Maximum());
	case LogicalTypeId::HUGEINT:
		return Value::HUGEINT(NumericLimits<hugeint_t>::Maximum());
	case LogicalTypeId::UUID:
		return Value::UUID(NumericLimits<hugeint_t>::Maximum());
	case LogicalTypeId::UTINYINT:
		return Value::UTINYINT(NumericLimits<uint8_t>::Maximum());
	case LogicalTypeId::USMALLINT:
		return Value::USMALLINT(NumericLimits<uint16_t>::Maximum());
	case LogicalTypeId::UINTEGER:
		return Value::UINTEGER(NumericLimits<uint32_t>::Maximum());
	case LogicalTypeId::UBIGINT:
		return Value::UBIGINT(NumericLimits<uint64_t>::Maximum());
	case LogicalTypeId::DATE:
		return Value::DATE(Date::FromDate(Date::DATE_MAX_YEAR, Date::DATE_MAX_MONTH, Date::DATE_MAX_DAY));
	case LogicalTypeId::TIME:
		return Value::TIME(dtime_t(Interval::SECS_PER_DAY * Interval::MICROS_PER_SEC - 1));
	case LogicalTypeId::TIMESTAMP:
		return Value::TIMESTAMP(timestamp_t(NumericLimits<int64_t>::Maximum() - 1));
	case LogicalTypeId::TIMESTAMP_MS:
		return MaximumValue(LogicalType::TIMESTAMP).DefaultCastAs(LogicalType::TIMESTAMP_MS);
	case LogicalTypeId::TIMESTAMP_NS:
		return Value::TIMESTAMPNS(timestamp_t(NumericLimits<int64_t>::Maximum() - 1));
	case LogicalTypeId::TIMESTAMP_SEC:
		return MaximumValue(LogicalType::TIMESTAMP).DefaultCastAs(LogicalType::TIMESTAMP_S);
	case LogicalTypeId::TIME_TZ:
		return Value::TIMETZ(dtime_t(Interval::SECS_PER_DAY * Interval::MICROS_PER_SEC - 1));
	case LogicalTypeId::TIMESTAMP_TZ:
		return MaximumValue(LogicalType::TIMESTAMP);
	case LogicalTypeId::FLOAT:
		return Value::FLOAT(NumericLimits<float>::Maximum());
	case LogicalTypeId::DOUBLE:
		return Value::DOUBLE(NumericLimits<double>::Maximum());
	case LogicalTypeId::DECIMAL: {
		auto width = DecimalType::GetWidth(type);
		auto scale = DecimalType::GetScale(type);
		switch (type.InternalType()) {
		case PhysicalType::INT16:
			return Value::DECIMAL(int16_t(NumericHelper::POWERS_OF_TEN[width] - 1), width, scale);
		case PhysicalType::INT32:
			return Value::DECIMAL(int32_t(NumericHelper::POWERS_OF_TEN[width] - 1), width, scale);
		case PhysicalType::INT64:
			return Value::DECIMAL(int64_t(NumericHelper::POWERS_OF_TEN[width] - 1), width, scale);
		case PhysicalType::INT128:
			return Value::DECIMAL(Hugeint::POWERS_OF_TEN[width] - 1, width, scale);
		default:
			throw InternalException("Unknown decimal type");
		}
	}
	case LogicalTypeId::ENUM:
		return Value::ENUM(EnumType::GetSize(type) - 1, type);
	default:
		throw InvalidTypeException(type, "MaximumValue requires numeric type");
	}
}

Value Value::BOOLEAN(int8_t value) {
	Value result(LogicalType::BOOLEAN);
	result.value_.boolean = value ? true : false;
	result.is_null = false;
	return result;
}

Value Value::TINYINT(int8_t value) {
	Value result(LogicalType::TINYINT);
	result.value_.tinyint = value;
	result.is_null = false;
	return result;
}

Value Value::SMALLINT(int16_t value) {
	Value result(LogicalType::SMALLINT);
	result.value_.smallint = value;
	result.is_null = false;
	return result;
}

Value Value::INTEGER(int32_t value) {
	Value result(LogicalType::INTEGER);
	result.value_.integer = value;
	result.is_null = false;
	return result;
}

Value Value::BIGINT(int64_t value) {
	Value result(LogicalType::BIGINT);
	result.value_.bigint = value;
	result.is_null = false;
	return result;
}

Value Value::HUGEINT(hugeint_t value) {
	Value result(LogicalType::HUGEINT);
	result.value_.hugeint = value;
	result.is_null = false;
	return result;
}

Value Value::UUID(hugeint_t value) {
	Value result(LogicalType::UUID);
	result.value_.hugeint = value;
	result.is_null = false;
	return result;
}

Value Value::UUID(const string &value) {
	Value result(LogicalType::UUID);
	result.value_.hugeint = UUID::FromString(value);
	result.is_null = false;
	return result;
}

Value Value::UTINYINT(uint8_t value) {
	Value result(LogicalType::UTINYINT);
	result.value_.utinyint = value;
	result.is_null = false;
	return result;
}

Value Value::USMALLINT(uint16_t value) {
	Value result(LogicalType::USMALLINT);
	result.value_.usmallint = value;
	result.is_null = false;
	return result;
}

Value Value::UINTEGER(uint32_t value) {
	Value result(LogicalType::UINTEGER);
	result.value_.uinteger = value;
	result.is_null = false;
	return result;
}

Value Value::UBIGINT(uint64_t value) {
	Value result(LogicalType::UBIGINT);
	result.value_.ubigint = value;
	result.is_null = false;
	return result;
}

bool Value::FloatIsFinite(float value) {
	return !(std::isnan(value) || std::isinf(value));
}

bool Value::DoubleIsFinite(double value) {
	return !(std::isnan(value) || std::isinf(value));
}

template <>
bool Value::IsNan(float input) {
	return std::isnan(input);
}

template <>
bool Value::IsNan(double input) {
	return std::isnan(input);
}

template <>
bool Value::IsFinite(float input) {
	return Value::FloatIsFinite(input);
}

template <>
bool Value::IsFinite(double input) {
	return Value::DoubleIsFinite(input);
}

template <>
bool Value::IsFinite(date_t input) {
	return Date::IsFinite(input);
}

template <>
bool Value::IsFinite(timestamp_t input) {
	return Timestamp::IsFinite(input);
}

bool Value::StringIsValid(const char *str, idx_t length) {
	auto utf_type = Utf8Proc::Analyze(str, length);
	return utf_type != UnicodeType::INVALID;
}

Value Value::DECIMAL(int16_t value, uint8_t width, uint8_t scale) {
	D_ASSERT(width <= Decimal::MAX_WIDTH_INT16);
	Value result(LogicalType::DECIMAL(width, scale));
	result.value_.smallint = value;
	result.is_null = false;
	return result;
}

Value Value::DECIMAL(int32_t value, uint8_t width, uint8_t scale) {
	D_ASSERT(width >= Decimal::MAX_WIDTH_INT16 && width <= Decimal::MAX_WIDTH_INT32);
	Value result(LogicalType::DECIMAL(width, scale));
	result.value_.integer = value;
	result.is_null = false;
	return result;
}

Value Value::DECIMAL(int64_t value, uint8_t width, uint8_t scale) {
	auto decimal_type = LogicalType::DECIMAL(width, scale);
	Value result(decimal_type);
	switch (decimal_type.InternalType()) {
	case PhysicalType::INT16:
		result.value_.smallint = value;
		break;
	case PhysicalType::INT32:
		result.value_.integer = value;
		break;
	case PhysicalType::INT64:
		result.value_.bigint = value;
		break;
	default:
		result.value_.hugeint = value;
		break;
	}
	result.type_.Verify();
	result.is_null = false;
	return result;
}

Value Value::DECIMAL(hugeint_t value, uint8_t width, uint8_t scale) {
	D_ASSERT(width >= Decimal::MAX_WIDTH_INT64 && width <= Decimal::MAX_WIDTH_INT128);
	Value result(LogicalType::DECIMAL(width, scale));
	result.value_.hugeint = value;
	result.is_null = false;
	return result;
}

Value Value::FLOAT(float value) {
	Value result(LogicalType::FLOAT);
	result.value_.float_ = value;
	result.is_null = false;
	return result;
}

Value Value::DOUBLE(double value) {
	Value result(LogicalType::DOUBLE);
	result.value_.double_ = value;
	result.is_null = false;
	return result;
}

Value Value::HASH(hash_t value) {
	Value result(LogicalType::HASH);
	result.value_.hash = value;
	result.is_null = false;
	return result;
}

Value Value::POINTER(uintptr_t value) {
	Value result(LogicalType::POINTER);
	result.value_.pointer = value;
	result.is_null = false;
	return result;
}

Value Value::DATE(date_t value) {
	Value result(LogicalType::DATE);
	result.value_.date = value;
	result.is_null = false;
	return result;
}

Value Value::DATE(int32_t year, int32_t month, int32_t day) {
	return Value::DATE(Date::FromDate(year, month, day));
}

Value Value::TIME(dtime_t value) {
	Value result(LogicalType::TIME);
	result.value_.time = value;
	result.is_null = false;
	return result;
}

Value Value::TIMETZ(dtime_t value) {
	Value result(LogicalType::TIME_TZ);
	result.value_.time = value;
	result.is_null = false;
	return result;
}

Value Value::TIME(int32_t hour, int32_t min, int32_t sec, int32_t micros) {
	return Value::TIME(Time::FromTime(hour, min, sec, micros));
}

Value Value::TIMESTAMP(timestamp_t value) {
	Value result(LogicalType::TIMESTAMP);
	result.value_.timestamp = value;
	result.is_null = false;
	return result;
}

Value Value::TIMESTAMPTZ(timestamp_t value) {
	Value result(LogicalType::TIMESTAMP_TZ);
	result.value_.timestamp = value;
	result.is_null = false;
	return result;
}

Value Value::TIMESTAMPNS(timestamp_t timestamp) {
	Value result(LogicalType::TIMESTAMP_NS);
	result.value_.timestamp = timestamp;
	result.is_null = false;
	return result;
}

Value Value::TIMESTAMPMS(timestamp_t timestamp) {
	Value result(LogicalType::TIMESTAMP_MS);
	result.value_.timestamp = timestamp;
	result.is_null = false;
	return result;
}

Value Value::TIMESTAMPSEC(timestamp_t timestamp) {
	Value result(LogicalType::TIMESTAMP_S);
	result.value_.timestamp = timestamp;
	result.is_null = false;
	return result;
}

Value Value::TIMESTAMP(date_t date, dtime_t time) {
	return Value::TIMESTAMP(Timestamp::FromDatetime(date, time));
}

Value Value::TIMESTAMP(int32_t year, int32_t month, int32_t day, int32_t hour, int32_t min, int32_t sec,
                       int32_t micros) {
	auto val = Value::TIMESTAMP(Date::FromDate(year, month, day), Time::FromTime(hour, min, sec, micros));
	val.type_ = LogicalType::TIMESTAMP;
	return val;
}

Value Value::STRUCT(child_list_t<Value> values) {
	Value result;
	child_list_t<LogicalType> child_types;
	for (auto &child : values) {
		child_types.push_back(make_pair(std::move(child.first), child.second.type()));
		result.struct_value.push_back(std::move(child.second));
	}
	result.type_ = LogicalType::STRUCT(std::move(child_types));

	result.is_null = false;
	return result;
}

Value Value::MAP(LogicalType child_type, vector<Value> values) {
	Value result;

	result.type_ = LogicalType::MAP(std::move(child_type));
	result.is_null = false;
	if (values.empty()) {
		return result;
	}
	result.list_value = std::move(values);
	return result;
}

Value Value::UNION(child_list_t<LogicalType> members, uint8_t tag, Value value) {
	D_ASSERT(members.size() > 0);
	D_ASSERT(members.size() <= UnionType::MAX_UNION_MEMBERS);
	D_ASSERT(members.size() > tag);

	D_ASSERT(value.type() == members[tag].second);

	Value result;
	result.is_null = false;
	// add the tag to the front of the struct
	result.struct_value.emplace_back(Value::TINYINT(tag));
	for (idx_t i = 0; i < members.size(); i++) {
		if (i != tag) {
			result.struct_value.emplace_back(members[i].second);
		} else {
			result.struct_value.emplace_back(nullptr);
		}
	}
	result.struct_value[tag + 1] = std::move(value);

	result.type_ = LogicalType::UNION(std::move(members));
	return result;
}

Value Value::LIST(vector<Value> values) {
	if (values.empty()) {
		throw InternalException("Value::LIST without providing a child-type requires a non-empty list of values. Use "
		                        "Value::LIST(child_type, list) instead.");
	}
#ifdef DEBUG
	for (idx_t i = 1; i < values.size(); i++) {
		D_ASSERT(values[i].type() == values[0].type());
	}
#endif
	Value result;
	result.type_ = LogicalType::LIST(values[0].type());
	result.list_value = std::move(values);
	result.is_null = false;
	return result;
}

Value Value::LIST(LogicalType child_type, vector<Value> values) {
	if (values.empty()) {
		return Value::EMPTYLIST(std::move(child_type));
	}
	for (auto &val : values) {
		val = val.DefaultCastAs(child_type);
	}
	return Value::LIST(std::move(values));
}

Value Value::EMPTYLIST(LogicalType child_type) {
	Value result;
	result.type_ = LogicalType::LIST(std::move(child_type));
	result.is_null = false;
	return result;
}

Value Value::BLOB(const_data_ptr_t data, idx_t len) {
	Value result(LogicalType::BLOB);
	result.is_null = false;
	result.str_value = string((const char *)data, len);
	return result;
}

Value Value::BLOB(const string &data) {
	Value result(LogicalType::BLOB);
	result.is_null = false;
	result.str_value = Blob::ToBlob(string_t(data));
	return result;
}

<<<<<<< HEAD
=======
Value Value::JSON(const char *val) {
	auto result = Value(val);
	result.type_ = LogicalTypeId::JSON;
	return result;
}

Value Value::JSON(string_t val) {
	auto result = Value(val);
	result.type_ = LogicalTypeId::JSON;
	return result;
}

Value Value::JSON(string val) {
	auto result = Value(std::move(val));
	result.type_ = LogicalTypeId::JSON;
	return result;
}

>>>>>>> e98891ce
Value Value::ENUM(uint64_t value, const LogicalType &original_type) {
	D_ASSERT(original_type.id() == LogicalTypeId::ENUM);
	Value result(original_type);
	switch (original_type.InternalType()) {
	case PhysicalType::UINT8:
		result.value_.utinyint = value;
		break;
	case PhysicalType::UINT16:
		result.value_.usmallint = value;
		break;
	case PhysicalType::UINT32:
		result.value_.uinteger = value;
		break;
	default:
		throw InternalException("Incorrect Physical Type for ENUM");
	}
	result.is_null = false;
	return result;
}

Value Value::INTERVAL(int32_t months, int32_t days, int64_t micros) {
	Value result(LogicalType::INTERVAL);
	result.is_null = false;
	result.value_.interval.months = months;
	result.value_.interval.days = days;
	result.value_.interval.micros = micros;
	return result;
}

Value Value::INTERVAL(interval_t interval) {
	return Value::INTERVAL(interval.months, interval.days, interval.micros);
}

//===--------------------------------------------------------------------===//
// CreateValue
//===--------------------------------------------------------------------===//
template <>
Value Value::CreateValue(bool value) {
	return Value::BOOLEAN(value);
}

template <>
Value Value::CreateValue(int8_t value) {
	return Value::TINYINT(value);
}

template <>
Value Value::CreateValue(int16_t value) {
	return Value::SMALLINT(value);
}

template <>
Value Value::CreateValue(int32_t value) {
	return Value::INTEGER(value);
}

template <>
Value Value::CreateValue(int64_t value) {
	return Value::BIGINT(value);
}

template <>
Value Value::CreateValue(uint8_t value) {
	return Value::UTINYINT(value);
}

template <>
Value Value::CreateValue(uint16_t value) {
	return Value::USMALLINT(value);
}

template <>
Value Value::CreateValue(uint32_t value) {
	return Value::UINTEGER(value);
}

template <>
Value Value::CreateValue(uint64_t value) {
	return Value::UBIGINT(value);
}

template <>
Value Value::CreateValue(hugeint_t value) {
	return Value::HUGEINT(value);
}

template <>
Value Value::CreateValue(date_t value) {
	return Value::DATE(value);
}

template <>
Value Value::CreateValue(dtime_t value) {
	return Value::TIME(value);
}

template <>
Value Value::CreateValue(dtime_tz_t value) {
	return Value::TIMETZ(value);
}

template <>
Value Value::CreateValue(timestamp_t value) {
	return Value::TIMESTAMP(value);
}

template <>
Value Value::CreateValue(timestamp_sec_t value) {
	return Value::TIMESTAMPSEC(value);
}

template <>
Value Value::CreateValue(timestamp_ms_t value) {
	return Value::TIMESTAMPMS(value);
}

template <>
Value Value::CreateValue(timestamp_ns_t value) {
	return Value::TIMESTAMPNS(value);
}

template <>
Value Value::CreateValue(timestamp_tz_t value) {
	return Value::TIMESTAMPTZ(value);
}

template <>
Value Value::CreateValue(const char *value) {
	return Value(string(value));
}

template <>
Value Value::CreateValue(string value) { // NOLINT: required for templating
	return Value::BLOB(value);
}

template <>
Value Value::CreateValue(string_t value) {
	return Value(value);
}

template <>
Value Value::CreateValue(float value) {
	return Value::FLOAT(value);
}

template <>
Value Value::CreateValue(double value) {
	return Value::DOUBLE(value);
}

template <>
Value Value::CreateValue(interval_t value) {
	return Value::INTERVAL(value);
}

template <>
Value Value::CreateValue(Value value) {
	return value;
}

//===--------------------------------------------------------------------===//
// GetValue
//===--------------------------------------------------------------------===//
template <class T>
T Value::GetValueInternal() const {
	if (IsNull()) {
		throw InternalException("Calling GetValueInternal on a value that is NULL");
	}
	switch (type_.id()) {
	case LogicalTypeId::BOOLEAN:
		return Cast::Operation<bool, T>(value_.boolean);
	case LogicalTypeId::TINYINT:
		return Cast::Operation<int8_t, T>(value_.tinyint);
	case LogicalTypeId::SMALLINT:
		return Cast::Operation<int16_t, T>(value_.smallint);
	case LogicalTypeId::INTEGER:
		return Cast::Operation<int32_t, T>(value_.integer);
	case LogicalTypeId::BIGINT:
		return Cast::Operation<int64_t, T>(value_.bigint);
	case LogicalTypeId::HUGEINT:
	case LogicalTypeId::UUID:
		return Cast::Operation<hugeint_t, T>(value_.hugeint);
	case LogicalTypeId::DATE:
		return Cast::Operation<date_t, T>(value_.date);
	case LogicalTypeId::TIME:
	case LogicalTypeId::TIME_TZ:
		return Cast::Operation<dtime_t, T>(value_.time);
	case LogicalTypeId::TIMESTAMP:
	case LogicalTypeId::TIMESTAMP_TZ:
		return Cast::Operation<timestamp_t, T>(value_.timestamp);
	case LogicalTypeId::UTINYINT:
		return Cast::Operation<uint8_t, T>(value_.utinyint);
	case LogicalTypeId::USMALLINT:
		return Cast::Operation<uint16_t, T>(value_.usmallint);
	case LogicalTypeId::UINTEGER:
		return Cast::Operation<uint32_t, T>(value_.uinteger);
	case LogicalTypeId::TIMESTAMP_MS:
	case LogicalTypeId::TIMESTAMP_NS:
	case LogicalTypeId::TIMESTAMP_SEC:
	case LogicalTypeId::UBIGINT:
		return Cast::Operation<uint64_t, T>(value_.ubigint);
	case LogicalTypeId::FLOAT:
		return Cast::Operation<float, T>(value_.float_);
	case LogicalTypeId::DOUBLE:
		return Cast::Operation<double, T>(value_.double_);
	case LogicalTypeId::VARCHAR:
		return Cast::Operation<string_t, T>(str_value.c_str());
	case LogicalTypeId::INTERVAL:
		return Cast::Operation<interval_t, T>(value_.interval);
	case LogicalTypeId::DECIMAL:
		return DefaultCastAs(LogicalType::DOUBLE).GetValueInternal<T>();
	case LogicalTypeId::ENUM: {
		switch (type_.InternalType()) {
		case PhysicalType::UINT8:
			return Cast::Operation<uint8_t, T>(value_.utinyint);
		case PhysicalType::UINT16:
			return Cast::Operation<uint16_t, T>(value_.usmallint);
		case PhysicalType::UINT32:
			return Cast::Operation<uint32_t, T>(value_.uinteger);
		default:
			throw InternalException("Invalid Internal Type for ENUMs");
		}
	}
	default:
		throw NotImplementedException("Unimplemented type \"%s\" for GetValue()", type_.ToString());
	}
}

template <>
bool Value::GetValue() const {
	return GetValueInternal<int8_t>();
}
template <>
int8_t Value::GetValue() const {
	return GetValueInternal<int8_t>();
}
template <>
int16_t Value::GetValue() const {
	return GetValueInternal<int16_t>();
}
template <>
int32_t Value::GetValue() const {
	if (type_.id() == LogicalTypeId::DATE) {
		return value_.integer;
	}
	return GetValueInternal<int32_t>();
}
template <>
int64_t Value::GetValue() const {
	if (IsNull()) {
		throw InternalException("Calling GetValue on a value that is NULL");
	}
	switch (type_.id()) {
	case LogicalTypeId::TIMESTAMP:
	case LogicalTypeId::TIMESTAMP_SEC:
	case LogicalTypeId::TIMESTAMP_NS:
	case LogicalTypeId::TIMESTAMP_MS:
	case LogicalTypeId::TIME:
	case LogicalTypeId::TIME_TZ:
	case LogicalTypeId::TIMESTAMP_TZ:
		return value_.bigint;
	default:
		return GetValueInternal<int64_t>();
	}
}
template <>
hugeint_t Value::GetValue() const {
	return GetValueInternal<hugeint_t>();
}
template <>
uint8_t Value::GetValue() const {
	return GetValueInternal<uint8_t>();
}
template <>
uint16_t Value::GetValue() const {
	return GetValueInternal<uint16_t>();
}
template <>
uint32_t Value::GetValue() const {
	return GetValueInternal<uint32_t>();
}
template <>
uint64_t Value::GetValue() const {
	return GetValueInternal<uint64_t>();
}
template <>
string Value::GetValue() const {
	return ToString();
}
template <>
float Value::GetValue() const {
	return GetValueInternal<float>();
}
template <>
double Value::GetValue() const {
	return GetValueInternal<double>();
}
template <>
date_t Value::GetValue() const {
	return GetValueInternal<date_t>();
}
template <>
dtime_t Value::GetValue() const {
	return GetValueInternal<dtime_t>();
}
template <>
timestamp_t Value::GetValue() const {
	return GetValueInternal<timestamp_t>();
}

template <>
DUCKDB_API interval_t Value::GetValue() const {
	return GetValueInternal<interval_t>();
}

template <>
DUCKDB_API Value Value::GetValue() const {
	return Value(*this);
}

uintptr_t Value::GetPointer() const {
	D_ASSERT(type() == LogicalType::POINTER);
	return value_.pointer;
}

Value Value::Numeric(const LogicalType &type, int64_t value) {
	switch (type.id()) {
	case LogicalTypeId::BOOLEAN:
		D_ASSERT(value == 0 || value == 1);
		return Value::BOOLEAN(value ? 1 : 0);
	case LogicalTypeId::TINYINT:
		D_ASSERT(value >= NumericLimits<int8_t>::Minimum() && value <= NumericLimits<int8_t>::Maximum());
		return Value::TINYINT((int8_t)value);
	case LogicalTypeId::SMALLINT:
		D_ASSERT(value >= NumericLimits<int16_t>::Minimum() && value <= NumericLimits<int16_t>::Maximum());
		return Value::SMALLINT((int16_t)value);
	case LogicalTypeId::INTEGER:
		D_ASSERT(value >= NumericLimits<int32_t>::Minimum() && value <= NumericLimits<int32_t>::Maximum());
		return Value::INTEGER((int32_t)value);
	case LogicalTypeId::BIGINT:
		return Value::BIGINT(value);
	case LogicalTypeId::UTINYINT:
		D_ASSERT(value >= NumericLimits<uint8_t>::Minimum() && value <= NumericLimits<uint8_t>::Maximum());
		return Value::UTINYINT((uint8_t)value);
	case LogicalTypeId::USMALLINT:
		D_ASSERT(value >= NumericLimits<uint16_t>::Minimum() && value <= NumericLimits<uint16_t>::Maximum());
		return Value::USMALLINT((uint16_t)value);
	case LogicalTypeId::UINTEGER:
		D_ASSERT(value >= NumericLimits<uint32_t>::Minimum() && value <= NumericLimits<uint32_t>::Maximum());
		return Value::UINTEGER((uint32_t)value);
	case LogicalTypeId::UBIGINT:
		D_ASSERT(value >= 0);
		return Value::UBIGINT(value);
	case LogicalTypeId::HUGEINT:
		return Value::HUGEINT(value);
	case LogicalTypeId::DECIMAL:
		return Value::DECIMAL(value, DecimalType::GetWidth(type), DecimalType::GetScale(type));
	case LogicalTypeId::FLOAT:
		return Value((float)value);
	case LogicalTypeId::DOUBLE:
		return Value((double)value);
	case LogicalTypeId::POINTER:
		return Value::POINTER(value);
	case LogicalTypeId::DATE:
		D_ASSERT(value >= NumericLimits<int32_t>::Minimum() && value <= NumericLimits<int32_t>::Maximum());
		return Value::DATE(date_t(value));
	case LogicalTypeId::TIME:
		return Value::TIME(dtime_t(value));
	case LogicalTypeId::TIMESTAMP:
		return Value::TIMESTAMP(timestamp_t(value));
	case LogicalTypeId::TIMESTAMP_NS:
		return Value::TIMESTAMPNS(timestamp_t(value));
	case LogicalTypeId::TIMESTAMP_MS:
		return Value::TIMESTAMPMS(timestamp_t(value));
	case LogicalTypeId::TIMESTAMP_SEC:
		return Value::TIMESTAMPSEC(timestamp_t(value));
	case LogicalTypeId::TIME_TZ:
		return Value::TIMETZ(dtime_t(value));
	case LogicalTypeId::TIMESTAMP_TZ:
		return Value::TIMESTAMPTZ(timestamp_t(value));
	case LogicalTypeId::ENUM:
		switch (type.InternalType()) {
		case PhysicalType::UINT8:
			D_ASSERT(value >= NumericLimits<uint8_t>::Minimum() && value <= NumericLimits<uint8_t>::Maximum());
			return Value::UTINYINT((uint8_t)value);
		case PhysicalType::UINT16:
			D_ASSERT(value >= NumericLimits<uint16_t>::Minimum() && value <= NumericLimits<uint16_t>::Maximum());
			return Value::USMALLINT((uint16_t)value);
		case PhysicalType::UINT32:
			D_ASSERT(value >= NumericLimits<uint32_t>::Minimum() && value <= NumericLimits<uint32_t>::Maximum());
			return Value::UINTEGER((uint32_t)value);
		default:
			throw InternalException("Enum doesn't accept this physical type");
		}
	default:
		throw InvalidTypeException(type, "Numeric requires numeric type");
	}
}

Value Value::Numeric(const LogicalType &type, hugeint_t value) {
#ifdef DEBUG
	// perform a throwing cast to verify that the type fits
	Value::HUGEINT(value).DefaultCastAs(type);
#endif
	switch (type.id()) {
	case LogicalTypeId::HUGEINT:
		return Value::HUGEINT(value);
	case LogicalTypeId::UBIGINT:
		return Value::UBIGINT(Hugeint::Cast<uint64_t>(value));
	default:
		return Value::Numeric(type, Hugeint::Cast<int64_t>(value));
	}
}

//===--------------------------------------------------------------------===//
// GetValueUnsafe
//===--------------------------------------------------------------------===//
template <>
DUCKDB_API bool Value::GetValueUnsafe() const {
	D_ASSERT(type_.InternalType() == PhysicalType::BOOL);
	return value_.boolean;
}

template <>
int8_t Value::GetValueUnsafe() const {
	D_ASSERT(type_.InternalType() == PhysicalType::INT8 || type_.InternalType() == PhysicalType::BOOL);
	return value_.tinyint;
}

template <>
int16_t Value::GetValueUnsafe() const {
	D_ASSERT(type_.InternalType() == PhysicalType::INT16);
	return value_.smallint;
}

template <>
int32_t Value::GetValueUnsafe() const {
	D_ASSERT(type_.InternalType() == PhysicalType::INT32);
	return value_.integer;
}

template <>
int64_t Value::GetValueUnsafe() const {
	D_ASSERT(type_.InternalType() == PhysicalType::INT64);
	return value_.bigint;
}

template <>
hugeint_t Value::GetValueUnsafe() const {
	D_ASSERT(type_.InternalType() == PhysicalType::INT128);
	return value_.hugeint;
}

template <>
uint8_t Value::GetValueUnsafe() const {
	D_ASSERT(type_.InternalType() == PhysicalType::UINT8);
	return value_.utinyint;
}

template <>
uint16_t Value::GetValueUnsafe() const {
	D_ASSERT(type_.InternalType() == PhysicalType::UINT16);
	return value_.usmallint;
}

template <>
uint32_t Value::GetValueUnsafe() const {
	D_ASSERT(type_.InternalType() == PhysicalType::UINT32);
	return value_.uinteger;
}

template <>
uint64_t Value::GetValueUnsafe() const {
	D_ASSERT(type_.InternalType() == PhysicalType::UINT64);
	return value_.ubigint;
}

template <>
string Value::GetValueUnsafe() const {
	D_ASSERT(type_.InternalType() == PhysicalType::VARCHAR);
	return str_value;
}

template <>
DUCKDB_API string_t Value::GetValueUnsafe() const {
	D_ASSERT(type_.InternalType() == PhysicalType::VARCHAR);
	return string_t(str_value);
}

template <>
float Value::GetValueUnsafe() const {
	D_ASSERT(type_.InternalType() == PhysicalType::FLOAT);
	return value_.float_;
}

template <>
double Value::GetValueUnsafe() const {
	D_ASSERT(type_.InternalType() == PhysicalType::DOUBLE);
	return value_.double_;
}

template <>
date_t Value::GetValueUnsafe() const {
	D_ASSERT(type_.InternalType() == PhysicalType::INT32);
	return value_.date;
}

template <>
dtime_t Value::GetValueUnsafe() const {
	D_ASSERT(type_.InternalType() == PhysicalType::INT64);
	return value_.time;
}

template <>
timestamp_t Value::GetValueUnsafe() const {
	D_ASSERT(type_.InternalType() == PhysicalType::INT64);
	return value_.timestamp;
}

template <>
interval_t Value::GetValueUnsafe() const {
	D_ASSERT(type_.InternalType() == PhysicalType::INTERVAL);
	return value_.interval;
}

//===--------------------------------------------------------------------===//
// GetReferenceUnsafe
//===--------------------------------------------------------------------===//
template <>
int8_t &Value::GetReferenceUnsafe() {
	D_ASSERT(type_.InternalType() == PhysicalType::INT8 || type_.InternalType() == PhysicalType::BOOL);
	return value_.tinyint;
}

template <>
int16_t &Value::GetReferenceUnsafe() {
	D_ASSERT(type_.InternalType() == PhysicalType::INT16);
	return value_.smallint;
}

template <>
int32_t &Value::GetReferenceUnsafe() {
	D_ASSERT(type_.InternalType() == PhysicalType::INT32);
	return value_.integer;
}

template <>
int64_t &Value::GetReferenceUnsafe() {
	D_ASSERT(type_.InternalType() == PhysicalType::INT64);
	return value_.bigint;
}

template <>
hugeint_t &Value::GetReferenceUnsafe() {
	D_ASSERT(type_.InternalType() == PhysicalType::INT128);
	return value_.hugeint;
}

template <>
uint8_t &Value::GetReferenceUnsafe() {
	D_ASSERT(type_.InternalType() == PhysicalType::UINT8);
	return value_.utinyint;
}

template <>
uint16_t &Value::GetReferenceUnsafe() {
	D_ASSERT(type_.InternalType() == PhysicalType::UINT16);
	return value_.usmallint;
}

template <>
uint32_t &Value::GetReferenceUnsafe() {
	D_ASSERT(type_.InternalType() == PhysicalType::UINT32);
	return value_.uinteger;
}

template <>
uint64_t &Value::GetReferenceUnsafe() {
	D_ASSERT(type_.InternalType() == PhysicalType::UINT64);
	return value_.ubigint;
}

template <>
float &Value::GetReferenceUnsafe() {
	D_ASSERT(type_.InternalType() == PhysicalType::FLOAT);
	return value_.float_;
}

template <>
double &Value::GetReferenceUnsafe() {
	D_ASSERT(type_.InternalType() == PhysicalType::DOUBLE);
	return value_.double_;
}

template <>
date_t &Value::GetReferenceUnsafe() {
	D_ASSERT(type_.InternalType() == PhysicalType::INT32);
	return value_.date;
}

template <>
dtime_t &Value::GetReferenceUnsafe() {
	D_ASSERT(type_.InternalType() == PhysicalType::INT64);
	return value_.time;
}

template <>
timestamp_t &Value::GetReferenceUnsafe() {
	D_ASSERT(type_.InternalType() == PhysicalType::INT64);
	return value_.timestamp;
}

template <>
interval_t &Value::GetReferenceUnsafe() {
	D_ASSERT(type_.InternalType() == PhysicalType::INTERVAL);
	return value_.interval;
}

//===--------------------------------------------------------------------===//
// Hash
//===--------------------------------------------------------------------===//
hash_t Value::Hash() const {
	if (IsNull()) {
		return 0;
	}
	Vector input(*this);
	Vector result(LogicalType::HASH);
	VectorOperations::Hash(input, result, 1);

	auto data = FlatVector::GetData<hash_t>(result);
	return data[0];
}

string Value::ToString() const {
	if (IsNull()) {
		return "NULL";
	}
	return DefaultCastAs(LogicalType::VARCHAR).str_value;
}

string Value::ToSQLString() const {
	if (IsNull()) {
		return ToString();
	}
	switch (type_.id()) {
	case LogicalTypeId::UUID:
	case LogicalTypeId::DATE:
	case LogicalTypeId::TIME:
	case LogicalTypeId::TIMESTAMP:
	case LogicalTypeId::TIME_TZ:
	case LogicalTypeId::TIMESTAMP_TZ:
	case LogicalTypeId::TIMESTAMP_SEC:
	case LogicalTypeId::TIMESTAMP_MS:
	case LogicalTypeId::TIMESTAMP_NS:
	case LogicalTypeId::INTERVAL:
	case LogicalTypeId::BLOB:
		return "'" + ToString() + "'::" + type_.ToString();
	case LogicalTypeId::VARCHAR:
		return "'" + StringUtil::Replace(ToString(), "'", "''") + "'";
	case LogicalTypeId::STRUCT: {
		string ret = "{";
		auto &child_types = StructType::GetChildTypes(type_);
		for (size_t i = 0; i < struct_value.size(); i++) {
			auto &name = child_types[i].first;
			auto &child = struct_value[i];
			ret += "'" + name + "': " + child.ToSQLString();
			if (i < struct_value.size() - 1) {
				ret += ", ";
			}
		}
		ret += "}";
		return ret;
	}
	case LogicalTypeId::FLOAT:
		if (!FloatIsFinite(FloatValue::Get(*this))) {
			return "'" + ToString() + "'::" + type_.ToString();
		}
		return ToString();
	case LogicalTypeId::DOUBLE: {
		double val = DoubleValue::Get(*this);
		if (!DoubleIsFinite(val)) {
			if (!Value::IsNan(val)) {
				// to infinity and beyond
				return val < 0 ? "-1e1000" : "1e1000";
			}
			return "'" + ToString() + "'::" + type_.ToString();
		}
		return ToString();
	}
	case LogicalTypeId::LIST: {
		string ret = "[";
		for (size_t i = 0; i < list_value.size(); i++) {
			auto &child = list_value[i];
			ret += child.ToSQLString();
			if (i < list_value.size() - 1) {
				ret += ", ";
			}
		}
		ret += "]";
		return ret;
	}
	default:
		return ToString();
	}
}

//===--------------------------------------------------------------------===//
// Type-specific getters
//===--------------------------------------------------------------------===//
bool BooleanValue::Get(const Value &value) {
	return value.GetValueUnsafe<bool>();
}

int8_t TinyIntValue::Get(const Value &value) {
	return value.GetValueUnsafe<int8_t>();
}

int16_t SmallIntValue::Get(const Value &value) {
	return value.GetValueUnsafe<int16_t>();
}

int32_t IntegerValue::Get(const Value &value) {
	return value.GetValueUnsafe<int32_t>();
}

int64_t BigIntValue::Get(const Value &value) {
	return value.GetValueUnsafe<int64_t>();
}

hugeint_t HugeIntValue::Get(const Value &value) {
	return value.GetValueUnsafe<hugeint_t>();
}

uint8_t UTinyIntValue::Get(const Value &value) {
	return value.GetValueUnsafe<uint8_t>();
}

uint16_t USmallIntValue::Get(const Value &value) {
	return value.GetValueUnsafe<uint16_t>();
}

uint32_t UIntegerValue::Get(const Value &value) {
	return value.GetValueUnsafe<uint32_t>();
}

uint64_t UBigIntValue::Get(const Value &value) {
	return value.GetValueUnsafe<uint64_t>();
}

float FloatValue::Get(const Value &value) {
	return value.GetValueUnsafe<float>();
}

double DoubleValue::Get(const Value &value) {
	return value.GetValueUnsafe<double>();
}

const string &StringValue::Get(const Value &value) {
	D_ASSERT(value.type().InternalType() == PhysicalType::VARCHAR);
	return value.str_value;
}

date_t DateValue::Get(const Value &value) {
	return value.GetValueUnsafe<date_t>();
}

dtime_t TimeValue::Get(const Value &value) {
	return value.GetValueUnsafe<dtime_t>();
}

timestamp_t TimestampValue::Get(const Value &value) {
	return value.GetValueUnsafe<timestamp_t>();
}

interval_t IntervalValue::Get(const Value &value) {
	return value.GetValueUnsafe<interval_t>();
}

const vector<Value> &StructValue::GetChildren(const Value &value) {
	D_ASSERT(value.type().InternalType() == PhysicalType::STRUCT);
	return value.struct_value;
}

const vector<Value> &ListValue::GetChildren(const Value &value) {
	D_ASSERT(value.type().InternalType() == PhysicalType::LIST);
	return value.list_value;
}

const Value &UnionValue::GetValue(const Value &value) {
	D_ASSERT(value.type() == LogicalTypeId::UNION);
	auto &children = StructValue::GetChildren(value);
	auto tag = children[0].GetValueUnsafe<uint8_t>();
	D_ASSERT(tag < children.size() - 1);
	return children[tag + 1];
}

uint8_t UnionValue::GetTag(const Value &value) {
	D_ASSERT(value.type() == LogicalTypeId::UNION);
	auto children = StructValue::GetChildren(value);
	auto tag = children[0].GetValueUnsafe<uint8_t>();
	return tag;
}

hugeint_t IntegralValue::Get(const Value &value) {
	switch (value.type().InternalType()) {
	case PhysicalType::INT8:
		return TinyIntValue::Get(value);
	case PhysicalType::INT16:
		return SmallIntValue::Get(value);
	case PhysicalType::INT32:
		return IntegerValue::Get(value);
	case PhysicalType::INT64:
		return BigIntValue::Get(value);
	case PhysicalType::INT128:
		return HugeIntValue::Get(value);
	case PhysicalType::UINT8:
		return UTinyIntValue::Get(value);
	case PhysicalType::UINT16:
		return USmallIntValue::Get(value);
	case PhysicalType::UINT32:
		return UIntegerValue::Get(value);
	case PhysicalType::UINT64:
		return UBigIntValue::Get(value);
	default:
		throw InternalException("Invalid internal type \"%s\" for IntegralValue::Get", value.type().ToString());
	}
}

//===--------------------------------------------------------------------===//
// Comparison Operators
//===--------------------------------------------------------------------===//
bool Value::operator==(const Value &rhs) const {
	return ValueOperations::Equals(*this, rhs);
}

bool Value::operator!=(const Value &rhs) const {
	return ValueOperations::NotEquals(*this, rhs);
}

bool Value::operator<(const Value &rhs) const {
	return ValueOperations::LessThan(*this, rhs);
}

bool Value::operator>(const Value &rhs) const {
	return ValueOperations::GreaterThan(*this, rhs);
}

bool Value::operator<=(const Value &rhs) const {
	return ValueOperations::LessThanEquals(*this, rhs);
}

bool Value::operator>=(const Value &rhs) const {
	return ValueOperations::GreaterThanEquals(*this, rhs);
}

bool Value::operator==(const int64_t &rhs) const {
	return *this == Value::Numeric(type_, rhs);
}

bool Value::operator!=(const int64_t &rhs) const {
	return *this != Value::Numeric(type_, rhs);
}

bool Value::operator<(const int64_t &rhs) const {
	return *this < Value::Numeric(type_, rhs);
}

bool Value::operator>(const int64_t &rhs) const {
	return *this > Value::Numeric(type_, rhs);
}

bool Value::operator<=(const int64_t &rhs) const {
	return *this <= Value::Numeric(type_, rhs);
}

bool Value::operator>=(const int64_t &rhs) const {
	return *this >= Value::Numeric(type_, rhs);
}

bool Value::TryCastAs(CastFunctionSet &set, GetCastFunctionInput &get_input, const LogicalType &target_type,
                      Value &new_value, string *error_message, bool strict) const {
	if (type_ == target_type) {
		new_value = Copy();
		return true;
	}
	Vector input(*this);
	Vector result(target_type);
	if (!VectorOperations::TryCast(set, get_input, input, result, 1, error_message, strict)) {
		return false;
	}
	new_value = result.GetValue(0);
	return true;
}

bool Value::TryCastAs(ClientContext &context, const LogicalType &target_type, Value &new_value, string *error_message,
                      bool strict) const {
	GetCastFunctionInput get_input(context);
	return TryCastAs(CastFunctionSet::Get(context), get_input, target_type, new_value, error_message, strict);
}

bool Value::DefaultTryCastAs(const LogicalType &target_type, Value &new_value, string *error_message,
                             bool strict) const {
	CastFunctionSet set;
	GetCastFunctionInput get_input;
	return TryCastAs(set, get_input, target_type, new_value, error_message, strict);
}

Value Value::CastAs(CastFunctionSet &set, GetCastFunctionInput &get_input, const LogicalType &target_type,
                    bool strict) const {
	Value new_value;
	string error_message;
	if (!TryCastAs(set, get_input, target_type, new_value, &error_message, strict)) {
		throw InvalidInputException("Failed to cast value: %s", error_message);
	}
	return new_value;
}

Value Value::CastAs(ClientContext &context, const LogicalType &target_type, bool strict) const {
	GetCastFunctionInput get_input(context);
	return CastAs(CastFunctionSet::Get(context), get_input, target_type, strict);
}

Value Value::DefaultCastAs(const LogicalType &target_type, bool strict) const {
	CastFunctionSet set;
	GetCastFunctionInput get_input;
	return CastAs(set, get_input, target_type, strict);
}

bool Value::TryCastAs(CastFunctionSet &set, GetCastFunctionInput &get_input, const LogicalType &target_type,
                      bool strict) {
	Value new_value;
	string error_message;
	if (!TryCastAs(set, get_input, target_type, new_value, &error_message, strict)) {
		return false;
	}
	type_ = target_type;
	is_null = new_value.is_null;
	value_ = new_value.value_;
	str_value = new_value.str_value;
	struct_value = new_value.struct_value;
	list_value = new_value.list_value;
	return true;
}

bool Value::TryCastAs(ClientContext &context, const LogicalType &target_type, bool strict) {
	GetCastFunctionInput get_input(context);
	return TryCastAs(CastFunctionSet::Get(context), get_input, target_type, strict);
}

bool Value::DefaultTryCastAs(const LogicalType &target_type, bool strict) {
	CastFunctionSet set;
	GetCastFunctionInput get_input;
	return TryCastAs(set, get_input, target_type, strict);
}

void Value::Serialize(Serializer &main_serializer) const {
	FieldWriter writer(main_serializer);
	writer.WriteSerializable(type_);
	writer.WriteField<bool>(IsNull());
	if (!IsNull()) {
		auto &serializer = writer.GetSerializer();
		switch (type_.InternalType()) {
		case PhysicalType::BOOL:
			serializer.Write<int8_t>(value_.boolean);
			break;
		case PhysicalType::INT8:
			serializer.Write<int8_t>(value_.tinyint);
			break;
		case PhysicalType::INT16:
			serializer.Write<int16_t>(value_.smallint);
			break;
		case PhysicalType::INT32:
			serializer.Write<int32_t>(value_.integer);
			break;
		case PhysicalType::INT64:
			serializer.Write<int64_t>(value_.bigint);
			break;
		case PhysicalType::UINT8:
			serializer.Write<uint8_t>(value_.utinyint);
			break;
		case PhysicalType::UINT16:
			serializer.Write<uint16_t>(value_.usmallint);
			break;
		case PhysicalType::UINT32:
			serializer.Write<uint32_t>(value_.uinteger);
			break;
		case PhysicalType::UINT64:
			serializer.Write<uint64_t>(value_.ubigint);
			break;
		case PhysicalType::INT128:
			serializer.Write<hugeint_t>(value_.hugeint);
			break;
		case PhysicalType::FLOAT:
			serializer.Write<float>(value_.float_);
			break;
		case PhysicalType::DOUBLE:
			serializer.Write<double>(value_.double_);
			break;
		case PhysicalType::INTERVAL:
			serializer.Write<interval_t>(value_.interval);
			break;
		case PhysicalType::VARCHAR:
			serializer.WriteString(str_value);
			break;
		default: {
			Vector v(*this);
			v.Serialize(1, serializer);
			break;
		}
		}
	}
	writer.Finalize();
}

Value Value::Deserialize(Deserializer &main_source) {
	FieldReader reader(main_source);
	auto type = reader.ReadRequiredSerializable<LogicalType, LogicalType>();
	auto is_null = reader.ReadRequired<bool>();
	Value new_value = Value(type);
	if (is_null) {
		reader.Finalize();
		return new_value;
	}
	new_value.is_null = false;
	auto &source = reader.GetSource();
	switch (type.InternalType()) {
	case PhysicalType::BOOL:
		new_value.value_.boolean = source.Read<int8_t>();
		break;
	case PhysicalType::INT8:
		new_value.value_.tinyint = source.Read<int8_t>();
		break;
	case PhysicalType::INT16:
		new_value.value_.smallint = source.Read<int16_t>();
		break;
	case PhysicalType::INT32:
		new_value.value_.integer = source.Read<int32_t>();
		break;
	case PhysicalType::INT64:
		new_value.value_.bigint = source.Read<int64_t>();
		break;
	case PhysicalType::UINT8:
		new_value.value_.utinyint = source.Read<uint8_t>();
		break;
	case PhysicalType::UINT16:
		new_value.value_.usmallint = source.Read<uint16_t>();
		break;
	case PhysicalType::UINT32:
		new_value.value_.uinteger = source.Read<uint32_t>();
		break;
	case PhysicalType::UINT64:
		new_value.value_.ubigint = source.Read<uint64_t>();
		break;
	case PhysicalType::INT128:
		new_value.value_.hugeint = source.Read<hugeint_t>();
		break;
	case PhysicalType::FLOAT:
		new_value.value_.float_ = source.Read<float>();
		break;
	case PhysicalType::DOUBLE:
		new_value.value_.double_ = source.Read<double>();
		break;
	case PhysicalType::INTERVAL:
		new_value.value_.interval = source.Read<interval_t>();
		break;
	case PhysicalType::VARCHAR:
		new_value.str_value = source.Read<string>();
		break;
	default: {
		Vector v(type);
		v.Deserialize(1, source);
		new_value = v.GetValue(0);
		break;
	}
	}
	reader.Finalize();
	return new_value;
}

void Value::Print() const {
	Printer::Print(ToString());
}

bool Value::NotDistinctFrom(const Value &lvalue, const Value &rvalue) {
	return ValueOperations::NotDistinctFrom(lvalue, rvalue);
}

static string SanitizeValue(string input) {
	// some results might contain padding spaces, e.g. when rendering
	// VARCHAR(10) and the string only has 6 characters, they will be padded
	// with spaces to 10 in the rendering. We don't do that here yet as we
	// are looking at internal structures. So just ignore any extra spaces
	// on the right
	StringUtil::RTrim(input);
	// for result checking code, replace null bytes with their escaped value (\0)
	return StringUtil::Replace(input, string("\0", 1), "\\0");
}

bool Value::ValuesAreEqual(CastFunctionSet &set, GetCastFunctionInput &get_input, const Value &result_value,
                           const Value &value) {
	if (result_value.IsNull() != value.IsNull()) {
		return false;
	}
	if (result_value.IsNull() && value.IsNull()) {
		// NULL = NULL in checking code
		return true;
	}
	switch (value.type_.id()) {
	case LogicalTypeId::FLOAT: {
		auto other = result_value.CastAs(set, get_input, LogicalType::FLOAT);
		float ldecimal = value.value_.float_;
		float rdecimal = other.value_.float_;
		return ApproxEqual(ldecimal, rdecimal);
	}
	case LogicalTypeId::DOUBLE: {
		auto other = result_value.CastAs(set, get_input, LogicalType::DOUBLE);
		double ldecimal = value.value_.double_;
		double rdecimal = other.value_.double_;
		return ApproxEqual(ldecimal, rdecimal);
	}
	case LogicalTypeId::VARCHAR: {
		auto other = result_value.CastAs(set, get_input, LogicalType::VARCHAR);
		string left = SanitizeValue(other.str_value);
		string right = SanitizeValue(value.str_value);
		return left == right;
	}
	default:
		if (result_value.type_.id() == LogicalTypeId::FLOAT || result_value.type_.id() == LogicalTypeId::DOUBLE) {
			return Value::ValuesAreEqual(set, get_input, value, result_value);
		}
		return value == result_value;
	}
}

bool Value::ValuesAreEqual(ClientContext &context, const Value &result_value, const Value &value) {
	GetCastFunctionInput get_input(context);
	return Value::ValuesAreEqual(CastFunctionSet::Get(context), get_input, result_value, value);
}
bool Value::DefaultValuesAreEqual(const Value &result_value, const Value &value) {
	CastFunctionSet set;
	GetCastFunctionInput get_input;
	return Value::ValuesAreEqual(set, get_input, result_value, value);
}

} // namespace duckdb<|MERGE_RESOLUTION|>--- conflicted
+++ resolved
@@ -613,27 +613,6 @@
 	return result;
 }
 
-<<<<<<< HEAD
-=======
-Value Value::JSON(const char *val) {
-	auto result = Value(val);
-	result.type_ = LogicalTypeId::JSON;
-	return result;
-}
-
-Value Value::JSON(string_t val) {
-	auto result = Value(val);
-	result.type_ = LogicalTypeId::JSON;
-	return result;
-}
-
-Value Value::JSON(string val) {
-	auto result = Value(std::move(val));
-	result.type_ = LogicalTypeId::JSON;
-	return result;
-}
-
->>>>>>> e98891ce
 Value Value::ENUM(uint64_t value, const LogicalType &original_type) {
 	D_ASSERT(original_type.id() == LogicalTypeId::ENUM);
 	Value result(original_type);
