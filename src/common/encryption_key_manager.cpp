#include "duckdb/common/encryption_key_manager.hpp"
#include "mbedtls_wrapper.hpp"
#include "duckdb/common/exception/conversion_exception.hpp"
#include "duckdb/common/helper.hpp"
#include "duckdb/common/types/blob.hpp"

#if defined(_WIN32)
#include "duckdb/common/windows.hpp"
#else
#include <sys/mman.h>
#undef MAP_TYPE
#endif

namespace duckdb {

EncryptionKey::EncryptionKey(data_ptr_t encryption_key_p) {
	// Lock the encryption key
	memcpy(key, encryption_key_p, MainHeader::DEFAULT_ENCRYPTION_KEY_LENGTH);
	D_ASSERT(memcmp(key, encryption_key_p, MainHeader::DEFAULT_ENCRYPTION_KEY_LENGTH) == 0);

	// zero out the encryption key in memory
	memset(encryption_key_p, 0, MainHeader::DEFAULT_ENCRYPTION_KEY_LENGTH);
	LockEncryptionKey(key);
}

// destructor
EncryptionKey::~EncryptionKey() {
	UnlockEncryptionKey(key);
}

void EncryptionKey::LockEncryptionKey(data_ptr_t key, idx_t key_len) {
#if defined(_WIN32)
	VirtualLock(key, key_len);
#else
	mlock(key, key_len);
#endif
}

void EncryptionKey::UnlockEncryptionKey(data_ptr_t key, idx_t key_len) {
	memset(key, 0, key_len);
#if defined(_WIN32)
	VirtualUnlock(key, key_len);
#else
	munlock(key, key_len);
#endif
}

EncryptionKeyManager &EncryptionKeyManager::GetInternal(ObjectCache &cache) {
	if (!cache.Get<EncryptionKeyManager>(EncryptionKeyManager::ObjectType())) {
		cache.Put(EncryptionKeyManager::ObjectType(), make_shared_ptr<EncryptionKeyManager>());
	}
	return *cache.Get<EncryptionKeyManager>(EncryptionKeyManager::ObjectType());
}

EncryptionKeyManager &EncryptionKeyManager::Get(ClientContext &context) {
	auto &cache = ObjectCache::GetObjectCache(context);
	return GetInternal(cache);
}

EncryptionKeyManager &EncryptionKeyManager::Get(DatabaseInstance &db) {
	auto &cache = db.GetObjectCache();
	return GetInternal(cache);
}

string EncryptionKeyManager::GenerateRandomKeyID() {
	uint8_t key_id[KEY_ID_BYTES];
	duckdb_mbedtls::MbedTlsWrapper::AESStateMBEDTLS::GenerateRandomDataStatic(key_id, KEY_ID_BYTES);
	string key_id_str(reinterpret_cast<const char *>(key_id), KEY_ID_BYTES);
	return key_id_str;
}

void EncryptionKeyManager::AddKey(const string &key_name, data_ptr_t key) {
	derived_keys.emplace(key_name, EncryptionKey(key));
	// Zero-out the encryption key
	std::memset(key, 0, DERIVED_KEY_LENGTH);
}

bool EncryptionKeyManager::HasKey(const string &key_name) const {
	return derived_keys.find(key_name) != derived_keys.end();
}

const_data_ptr_t EncryptionKeyManager::GetKey(const string &key_name) const {
	D_ASSERT(HasKey(key_name));
	return derived_keys.at(key_name).GetPtr();
}

void EncryptionKeyManager::DeleteKey(const string &key_name) {
	derived_keys.erase(key_name);
}

void EncryptionKeyManager::KeyDerivationFunctionSHA256(const_data_ptr_t user_key, idx_t user_key_size, data_ptr_t salt,
                                                       data_ptr_t derived_key) {
	//! For now, we are only using SHA256 for key derivation
	duckdb_mbedtls::MbedTlsWrapper::SHA256State state;
	state.AddSalt(salt, MainHeader::SALT_LEN);
	state.AddBytes(user_key, user_key_size);
	state.FinalizeDerivedKey(derived_key);
}

<<<<<<< HEAD
void EncryptionKeyManager::KeyDerivationFunctionSHA256(data_ptr_t user_key, idx_t user_key_size, data_ptr_t salt,
                                                       data_ptr_t derived_key) {
	KeyDerivationFunctionSHA256(reinterpret_cast<const_data_ptr_t>(user_key), user_key_size, salt, derived_key);
}

void EncryptionKeyManager::DeriveKey(const_data_ptr_t master_key, idx_t key_size, data_ptr_t salt,
                                     data_ptr_t derived_key) {
	KeyDerivationFunctionSHA256(master_key, key_size, salt, derived_key);
}

void EncryptionKeyManager::DeriveKey(string &user_key, data_ptr_t salt, data_ptr_t derived_key) {
	DeriveKey(reinterpret_cast<const_data_ptr_t>(&user_key), user_key.size(), salt, derived_key);

	//! Clear user key
	std::fill(user_key.begin(), user_key.end(), 0);
	user_key.clear();
=======
string EncryptionKeyManager::Base64Decode(const string &key) {
	auto result_size = Blob::FromBase64Size(key);
	auto output = duckdb::unique_ptr<unsigned char[]>(new unsigned char[result_size]);
	Blob::FromBase64(key, output.get(), result_size);
	string decoded_key(reinterpret_cast<const char *>(output.get()), result_size);
	memset(output.get(), 0, result_size);
	return decoded_key;
}

void EncryptionKeyManager::DeriveKey(string &user_key, data_ptr_t salt, data_ptr_t derived_key) {
	string decoded_key;
	try {
		//! Key is base64 encoded
		decoded_key = Base64Decode(user_key);
	} catch (const ConversionException &e) {
		//! Todo; check if valid utf-8
		decoded_key = user_key;
	}

	KeyDerivationFunctionSHA256(decoded_key, salt, derived_key);

	// wipe the original and decoded key
	std::fill(user_key.begin(), user_key.end(), 0);
	std::fill(decoded_key.begin(), decoded_key.end(), 0);
	user_key.clear();
	decoded_key.clear();
>>>>>>> 2d5b6648
}

string EncryptionKeyManager::ObjectType() {
	return "encryption_keys";
}

string EncryptionKeyManager::GetObjectType() {
	return ObjectType();
}

} // namespace duckdb<|MERGE_RESOLUTION|>--- conflicted
+++ resolved
@@ -97,24 +97,11 @@
 	state.FinalizeDerivedKey(derived_key);
 }
 
-<<<<<<< HEAD
 void EncryptionKeyManager::KeyDerivationFunctionSHA256(data_ptr_t user_key, idx_t user_key_size, data_ptr_t salt,
                                                        data_ptr_t derived_key) {
 	KeyDerivationFunctionSHA256(reinterpret_cast<const_data_ptr_t>(user_key), user_key_size, salt, derived_key);
 }
 
-void EncryptionKeyManager::DeriveKey(const_data_ptr_t master_key, idx_t key_size, data_ptr_t salt,
-                                     data_ptr_t derived_key) {
-	KeyDerivationFunctionSHA256(master_key, key_size, salt, derived_key);
-}
-
-void EncryptionKeyManager::DeriveKey(string &user_key, data_ptr_t salt, data_ptr_t derived_key) {
-	DeriveKey(reinterpret_cast<const_data_ptr_t>(&user_key), user_key.size(), salt, derived_key);
-
-	//! Clear user key
-	std::fill(user_key.begin(), user_key.end(), 0);
-	user_key.clear();
-=======
 string EncryptionKeyManager::Base64Decode(const string &key) {
 	auto result_size = Blob::FromBase64Size(key);
 	auto output = duckdb::unique_ptr<unsigned char[]>(new unsigned char[result_size]);
@@ -126,6 +113,7 @@
 
 void EncryptionKeyManager::DeriveKey(string &user_key, data_ptr_t salt, data_ptr_t derived_key) {
 	string decoded_key;
+
 	try {
 		//! Key is base64 encoded
 		decoded_key = Base64Decode(user_key);
@@ -134,14 +122,21 @@
 		decoded_key = user_key;
 	}
 
-	KeyDerivationFunctionSHA256(decoded_key, salt, derived_key);
+	KeyDerivationFunctionSHA256(reinterpret_cast<const_data_ptr_t>(decoded_key.data()), decoded_key.size(), salt,
+	                            derived_key);
 
 	// wipe the original and decoded key
 	std::fill(user_key.begin(), user_key.end(), 0);
 	std::fill(decoded_key.begin(), decoded_key.end(), 0);
 	user_key.clear();
 	decoded_key.clear();
->>>>>>> 2d5b6648
+}
+
+void EncryptionKeyManager::DeriveKey(const_data_ptr_t master_key, idx_t key_size, data_ptr_t salt,
+                                     data_ptr_t derived_key) {
+	//! If the master key is base64, it is already decoded earlier (and stored decoded)
+	//! A master key is also not wiped
+	KeyDerivationFunctionSHA256(master_key, key_size, salt, derived_key);
 }
 
 string EncryptionKeyManager::ObjectType() {
