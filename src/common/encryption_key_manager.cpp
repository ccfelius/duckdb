#include "duckdb/common/encryption_key_manager.hpp"
#include "mbedtls_wrapper.hpp"

#if defined(_WIN32)
#include "duckdb/common/windows.hpp"
#else
#include <sys/mman.h>
#undef MAP_TYPE
#endif

namespace duckdb {

EncryptionKey::EncryptionKey(data_ptr_t encryption_key_p) {
	// Lock the encryption key
	memcpy(key, encryption_key_p, MainHeader::DEFAULT_ENCRYPTION_KEY_LENGTH);
	D_ASSERT(memcmp(key, encryption_key_p, MainHeader::DEFAULT_ENCRYPTION_KEY_LENGTH) == 0);

	// zero out the encryption key in memory
	memset(encryption_key_p, 0, MainHeader::DEFAULT_ENCRYPTION_KEY_LENGTH);
	LockEncryptionKey(key);
}

// destructor
EncryptionKey::~EncryptionKey() {
	UnlockEncryptionKey(key);
}

void EncryptionKey::LockEncryptionKey(data_ptr_t key, idx_t key_len) {
#if defined(_WIN32)
	VirtualLock(key, key_len);
#else
	mlock(key, key_len);
#endif
}

void EncryptionKey::UnlockEncryptionKey(data_ptr_t key, idx_t key_len) {
	memset(key, 0, key_len);
#if defined(_WIN32)
<<<<<<< HEAD
	VirtualUnlock(key, EncryptionKeyManager::DERIVED_KEY_LENGTH);
#else
	munlock(key, EncryptionKeyManager::DERIVED_KEY_LENGTH);
#endif
}

void EncryptionKey::LockEncryptionKey(data_ptr_t key, const idx_t size) {
#if defined(_WIN32)
	VirtualLock(key, size);
#else
	mlock(key, size);
#endif
}

void EncryptionKey::UnlockEncryptionKey(data_ptr_t key, const idx_t size) {
	memset(key, 0, size);
#if defined(_WIN32)
	VirtualUnlock(key, size);
#else
	munlock(key, size);
=======
	VirtualUnlock(static_cast<void *>(&key[0]), key_len);
#else
	munlock(static_cast<void *>(&key[0]), key_len);
>>>>>>> c2aee8f9
#endif
}

EncryptionKeyManager &EncryptionKeyManager::GetInternal(ObjectCache &cache) {
	if (!cache.Get<EncryptionKeyManager>(EncryptionKeyManager::ObjectType())) {
		cache.Put(EncryptionKeyManager::ObjectType(), make_shared_ptr<EncryptionKeyManager>());
	}
	return *cache.Get<EncryptionKeyManager>(EncryptionKeyManager::ObjectType());
}

EncryptionKeyManager &EncryptionKeyManager::Get(ClientContext &context) {
	auto &cache = ObjectCache::GetObjectCache(context);
	return GetInternal(cache);
}

EncryptionKeyManager &EncryptionKeyManager::Get(DatabaseInstance &db) {
	auto &cache = db.GetObjectCache();
	return GetInternal(cache);
}

string EncryptionKeyManager::GenerateRandomKeyID() {
	uint8_t key_id[KEY_ID_BYTES];
	duckdb_mbedtls::MbedTlsWrapper::AESStateMBEDTLS::GenerateRandomDataStatic(key_id, KEY_ID_BYTES);
	string key_id_str(reinterpret_cast<const char *>(key_id), KEY_ID_BYTES);
	return key_id_str;
}

void EncryptionKeyManager::AddKey(const string &key_name, data_ptr_t key) {
	derived_keys.emplace(key_name, EncryptionKey(key));
	// Zero-out the encryption key
	std::memset(key, 0, DERIVED_KEY_LENGTH);
}

bool EncryptionKeyManager::HasKey(const string &key_name) const {
	return derived_keys.find(key_name) != derived_keys.end();
}

const_data_ptr_t EncryptionKeyManager::GetKey(const string &key_name) const {
	D_ASSERT(HasKey(key_name));
	return derived_keys.at(key_name).GetPtr();
}

void EncryptionKeyManager::DeleteKey(const string &key_name) {
	derived_keys.erase(key_name);
}

void EncryptionKeyManager::KeyDerivationFunctionSHA256(data_ptr_t user_key, idx_t user_key_size, data_ptr_t salt,
                                                       data_ptr_t derived_key) {
	//! For now, we are only using SHA256 for key derivation
	duckdb_mbedtls::MbedTlsWrapper::SHA256State state;
	state.AddSalt(salt, MainHeader::SALT_LEN);
	state.AddBytes(user_key, user_key_size);
	state.FinalizeDerivedKey(derived_key);
}

void EncryptionKeyManager::DeriveKey(const string &user_key, data_ptr_t salt, data_ptr_t derived_key) {
	KeyDerivationFunctionSHA256(data_ptr_t(reinterpret_cast<const uint8_t *>(user_key.data())), user_key.size(), salt,
	                            derived_key);
}

void EncryptionKeyManager::DeriveKey(data_ptr_t user_key, data_ptr_t salt, data_ptr_t derived_key) {
	// this key (master key) is already derived
	KeyDerivationFunctionSHA256(user_key, DERIVED_KEY_LENGTH, salt, derived_key);
}

string EncryptionKeyManager::ObjectType() {
	return "encryption_keys";
}

string EncryptionKeyManager::GetObjectType() {
	return ObjectType();
}

} // namespace duckdb<|MERGE_RESOLUTION|>--- conflicted
+++ resolved
@@ -36,32 +36,9 @@
 void EncryptionKey::UnlockEncryptionKey(data_ptr_t key, idx_t key_len) {
 	memset(key, 0, key_len);
 #if defined(_WIN32)
-<<<<<<< HEAD
-	VirtualUnlock(key, EncryptionKeyManager::DERIVED_KEY_LENGTH);
+	VirtualUnlock(key, key_len);
 #else
-	munlock(key, EncryptionKeyManager::DERIVED_KEY_LENGTH);
-#endif
-}
-
-void EncryptionKey::LockEncryptionKey(data_ptr_t key, const idx_t size) {
-#if defined(_WIN32)
-	VirtualLock(key, size);
-#else
-	mlock(key, size);
-#endif
-}
-
-void EncryptionKey::UnlockEncryptionKey(data_ptr_t key, const idx_t size) {
-	memset(key, 0, size);
-#if defined(_WIN32)
-	VirtualUnlock(key, size);
-#else
-	munlock(key, size);
-=======
-	VirtualUnlock(static_cast<void *>(&key[0]), key_len);
-#else
-	munlock(static_cast<void *>(&key[0]), key_len);
->>>>>>> c2aee8f9
+	munlock(key, key_len);
 #endif
 }
 
@@ -108,8 +85,9 @@
 	derived_keys.erase(key_name);
 }
 
-void EncryptionKeyManager::KeyDerivationFunctionSHA256(data_ptr_t user_key, idx_t user_key_size, data_ptr_t salt,
+void EncryptionKeyManager::KeyDerivationFunctionSHA256(const_data_ptr_t user_key, idx_t user_key_size, data_ptr_t salt,
                                                        data_ptr_t derived_key) {
+
 	//! For now, we are only using SHA256 for key derivation
 	duckdb_mbedtls::MbedTlsWrapper::SHA256State state;
 	state.AddSalt(salt, MainHeader::SALT_LEN);
@@ -117,14 +95,21 @@
 	state.FinalizeDerivedKey(derived_key);
 }
 
-void EncryptionKeyManager::DeriveKey(const string &user_key, data_ptr_t salt, data_ptr_t derived_key) {
-	KeyDerivationFunctionSHA256(data_ptr_t(reinterpret_cast<const uint8_t *>(user_key.data())), user_key.size(), salt,
-	                            derived_key);
+void EncryptionKeyManager::KeyDerivationFunctionSHA256(data_ptr_t user_key, idx_t user_key_size, data_ptr_t salt,
+                                                       data_ptr_t derived_key) {
+	KeyDerivationFunctionSHA256(user_key, user_key_size, salt, derived_key);
 }
 
-void EncryptionKeyManager::DeriveKey(data_ptr_t user_key, data_ptr_t salt, data_ptr_t derived_key) {
-	// this key (master key) is already derived
-	KeyDerivationFunctionSHA256(user_key, DERIVED_KEY_LENGTH, salt, derived_key);
+void EncryptionKeyManager::DeriveKey(const_data_ptr_t master_key, idx_t key_size, data_ptr_t salt,
+                                     data_ptr_t derived_key) {
+	KeyDerivationFunctionSHA256(master_key, key_size, salt, derived_key);
+}
+
+void EncryptionKeyManager::DeriveKey(string &user_key, data_ptr_t salt, data_ptr_t derived_key) {
+	DeriveKey(user_key, salt, derived_key);
+
+	//! todo; clear user key
+	memset(&user_key, 0, user_key.size());
 }
 
 string EncryptionKeyManager::ObjectType() {
