--- conflicted
+++ resolved
@@ -909,13 +909,8 @@
 // true := A <= B with nulls being maximal
 idx_t VectorOperations::DistinctLessThanEquals(Vector &left, Vector &right, const SelectionVector *sel, idx_t count,
                                                SelectionVector *true_sel, SelectionVector *false_sel) {
-<<<<<<< HEAD
-	return TemplatedDistinctSelectOperation<duckdb::DistinctGreaterThanEquals>(right, left, sel, count, true_sel,
-	                                                                           false_sel);
-=======
 	return count -
 	       TemplatedDistinctSelectOperation<duckdb::DistinctGreaterThan>(left, right, sel, count, false_sel, true_sel);
->>>>>>> da69aeaa
 }
 
 // true := A != B with nulls being equal, inputs selected
