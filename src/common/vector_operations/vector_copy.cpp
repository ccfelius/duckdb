//===--------------------------------------------------------------------===//
// copy.cpp
// Description: This file contains the implementation of the different copy
// functions
//===--------------------------------------------------------------------===//

#include "duckdb/common/exception.hpp"
#include "duckdb/common/types/null_value.hpp"
#include "duckdb/common/types/chunk_collection.hpp"

#include "duckdb/common/vector_operations/vector_operations.hpp"

namespace duckdb {

template <class T>
static void TemplatedCopy(const Vector &source, const SelectionVector &sel, Vector &target, idx_t source_offset,
                          idx_t target_offset, idx_t copy_count) {
	auto ldata = FlatVector::GetData<T>(source);
	auto tdata = FlatVector::GetData<T>(target);
	for (idx_t i = 0; i < copy_count; i++) {
		auto source_idx = sel.get_index(source_offset + i);
		tdata[target_offset + i] = ldata[source_idx];
	}
}

void VectorOperations::Copy(const Vector &source, Vector &target, const SelectionVector &sel_p, idx_t source_count,
                            idx_t source_offset, idx_t target_offset) {
	D_ASSERT(source_offset <= source_count);
	D_ASSERT(source.GetType() == target.GetType());
	idx_t copy_count = source_count - source_offset;

	SelectionVector owned_sel;
	const SelectionVector *sel = &sel_p;
	switch (source.GetVectorType()) {
	case VectorType::DICTIONARY_VECTOR: {
		// dictionary vector: merge selection vectors
		auto &child = DictionaryVector::Child(source);
		auto &dict_sel = DictionaryVector::SelVector(source);
		// merge the selection vectors and verify the child
		auto new_buffer = dict_sel.Slice(*sel, source_count);
		SelectionVector merged_sel(new_buffer);
		VectorOperations::Copy(child, target, merged_sel, source_count, source_offset, target_offset);
		return;
	}
	case VectorType::SEQUENCE_VECTOR: {
		int64_t start, increment;
		Vector seq(source.GetType());
		SequenceVector::GetSequence(source, start, increment);
		VectorOperations::GenerateSequence(seq, source_count, *sel, start, increment);
		VectorOperations::Copy(seq, target, *sel, source_count, source_offset, target_offset);
		return;
	}
	case VectorType::CONSTANT_VECTOR:
		sel = ConstantVector::ZeroSelectionVector(copy_count, owned_sel);
		break; // carry on with below code
	case VectorType::FLAT_VECTOR:
		break;
	default:
		throw NotImplementedException("FIXME unimplemented vector type for VectorOperations::Copy");
	}

	if (copy_count == 0) {
		return;
	}

	// Allow copying of a single value to constant vectors
	const auto target_vector_type = target.GetVectorType();
	if (copy_count == 1 && target_vector_type == VectorType::CONSTANT_VECTOR) {
		target_offset = 0;
		target.SetVectorType(VectorType::FLAT_VECTOR);
	}
	D_ASSERT(target.GetVectorType() == VectorType::FLAT_VECTOR);

	// first copy the nullmask
	auto &tmask = FlatVector::Validity(target);
	if (source.GetVectorType() == VectorType::CONSTANT_VECTOR) {
		if (ConstantVector::IsNull(source)) {
			for (idx_t i = 0; i < copy_count; i++) {
				tmask.SetInvalid(target_offset + i);
			}
		}
	} else {
		auto &smask = FlatVector::Validity(source);
		if (smask.IsMaskSet()) {
			for (idx_t i = 0; i < copy_count; i++) {
				auto idx = sel->get_index(source_offset + i);
				tmask.Set(target_offset + i, smask.RowIsValid(idx));
			}
		}
	}

	D_ASSERT(sel);

	// now copy over the data
	switch (source.GetType().InternalType()) {
	case PhysicalType::BOOL:
	case PhysicalType::INT8:
		TemplatedCopy<int8_t>(source, *sel, target, source_offset, target_offset, copy_count);
		break;
	case PhysicalType::INT16:
		TemplatedCopy<int16_t>(source, *sel, target, source_offset, target_offset, copy_count);
		break;
	case PhysicalType::INT32:
		TemplatedCopy<int32_t>(source, *sel, target, source_offset, target_offset, copy_count);
		break;
	case PhysicalType::HASH:
	case PhysicalType::INT64:
		TemplatedCopy<int64_t>(source, *sel, target, source_offset, target_offset, copy_count);
		break;
	case PhysicalType::UINT8:
		TemplatedCopy<uint8_t>(source, *sel, target, source_offset, target_offset, copy_count);
		break;
	case PhysicalType::UINT16:
		TemplatedCopy<uint16_t>(source, *sel, target, source_offset, target_offset, copy_count);
		break;
	case PhysicalType::UINT32:
		TemplatedCopy<uint32_t>(source, *sel, target, source_offset, target_offset, copy_count);
		break;
	case PhysicalType::UINT64:
		TemplatedCopy<uint64_t>(source, *sel, target, source_offset, target_offset, copy_count);
		break;
	case PhysicalType::INT128:
		TemplatedCopy<hugeint_t>(source, *sel, target, source_offset, target_offset, copy_count);
		break;
	case PhysicalType::POINTER:
		TemplatedCopy<uintptr_t>(source, *sel, target, source_offset, target_offset, copy_count);
		break;
	case PhysicalType::FLOAT:
		TemplatedCopy<float>(source, *sel, target, source_offset, target_offset, copy_count);
		break;
	case PhysicalType::DOUBLE:
		TemplatedCopy<double>(source, *sel, target, source_offset, target_offset, copy_count);
		break;
	case PhysicalType::INTERVAL:
		TemplatedCopy<interval_t>(source, *sel, target, source_offset, target_offset, copy_count);
		break;
	case PhysicalType::VARCHAR: {
		auto ldata = FlatVector::GetData<string_t>(source);
		auto tdata = FlatVector::GetData<string_t>(target);
		for (idx_t i = 0; i < copy_count; i++) {
			auto source_idx = sel->get_index(source_offset + i);
			auto target_idx = target_offset + i;
			if (tmask.RowIsValid(target_idx)) {
				tdata[target_idx] = StringVector::AddStringOrBlob(target, ldata[source_idx]);
			}
		}
		break;
	}
	case PhysicalType::STRUCT: {
		auto &source_children = StructVector::GetEntries(source);
		auto &target_children = StructVector::GetEntries(target);
		D_ASSERT(source_children.size() == target_children.size());
		for (idx_t i = 0; i < source_children.size(); i++) {
			VectorOperations::Copy(*source_children[i], *target_children[i], *sel, source_count, source_offset,
			                       target_offset);
		}
		break;
	}
	case PhysicalType::LIST: {
		D_ASSERT(target.GetType().InternalType() == PhysicalType::LIST);

		auto &source_child = ListVector::GetEntry(source);
		auto sdata = FlatVector::GetData<list_entry_t>(source);
		auto tdata = FlatVector::GetData<list_entry_t>(target);

		if (target_vector_type == VectorType::CONSTANT_VECTOR) {
			// If we are only writing one value, then the copied values (if any) are contiguous
			// and we can just Append from the offset position
			if (!tmask.RowIsValid(target_offset)) {
				break;
			}
			auto source_idx = sel->get_index(source_offset);
			auto &source_entry = sdata[source_idx];
			const idx_t source_child_size = source_entry.length + source_entry.offset;

			//! overwrite constant target vectors.
			ListVector::SetListSize(target, 0);
			ListVector::Append(target, source_child, source_child_size, source_entry.offset);

			auto &target_entry = tdata[target_offset];
			target_entry.length = source_entry.length;
			target_entry.offset = 0;
		} else {
			//! if the source has list offsets, we need to append them to the target
			//! build a selection vector for the copied child elements
			vector<sel_t> child_rows;
			for (idx_t i = 0; i < copy_count; ++i) {
				if (tmask.RowIsValid(target_offset + i)) {
					auto source_idx = sel->get_index(source_offset + i);
					auto &source_entry = sdata[source_idx];
					for (idx_t j = 0; j < source_entry.length; ++j) {
						child_rows.emplace_back(source_entry.offset + j);
					}
				}
			}
			idx_t source_child_size = child_rows.size();
			SelectionVector child_sel(child_rows.data());

			idx_t old_target_child_len = ListVector::GetListSize(target);

			//! append to list itself
			ListVector::Append(target, source_child, child_sel, source_child_size);

			//! now write the list offsets
			for (idx_t i = 0; i < copy_count; i++) {
				auto source_idx = sel->get_index(source_offset + i);
				auto &source_entry = sdata[source_idx];
				auto &target_entry = tdata[target_offset + i];

				target_entry.length = source_entry.length;
				target_entry.offset = old_target_child_len;
				if (tmask.RowIsValid(target_offset + i)) {
					old_target_child_len += target_entry.length;
				}
			}
		}
		break;
	}
	default:
		throw NotImplementedException("Unimplemented type '%s' for copy!",
		                              TypeIdToString(source.GetType().InternalType()));
	}

	if (target_vector_type != VectorType::FLAT_VECTOR) {
		target.SetVectorType(target_vector_type);
	}
}

void VectorOperations::Copy(const Vector &source, Vector &target, idx_t source_count, idx_t source_offset,
                            idx_t target_offset) {
	switch (source.GetVectorType()) {
	case VectorType::DICTIONARY_VECTOR: {
		// dictionary: continue into child with selection vector
		auto &child = DictionaryVector::Child(source);
		auto &dict_sel = DictionaryVector::SelVector(source);
		VectorOperations::Copy(child, target, dict_sel, source_count, source_offset, target_offset);
		break;
	}
	case VectorType::CONSTANT_VECTOR: {
		SelectionVector owned_sel;
		auto sel = ConstantVector::ZeroSelectionVector(source_count, owned_sel);
		VectorOperations::Copy(source, target, *sel, source_count, source_offset, target_offset);
		break;
<<<<<<< HEAD
	case VectorType::FLAT_VECTOR: {
		VectorOperations::Copy(source, target, FlatVector::INCREMENTAL_SELECTION_VECTOR, source_count, source_offset,
		                       target_offset);
=======
	}
	case VectorType::FLAT_VECTOR: {
		SelectionVector owned_sel;
		auto sel = FlatVector::IncrementalSelectionVector(source_count, owned_sel);
		VectorOperations::Copy(source, target, *sel, source_count, source_offset, target_offset);
>>>>>>> 491009da
		break;
	}
	case VectorType::SEQUENCE_VECTOR: {
		int64_t start, increment;
		SequenceVector::GetSequence(source, start, increment);
		Vector flattened(source.GetType());
		VectorOperations::GenerateSequence(flattened, source_count, start, increment);

		VectorOperations::Copy(flattened, target, FlatVector::INCREMENTAL_SELECTION_VECTOR, source_count, source_offset,
		                       target_offset);
		break;
	}
	default:
		throw NotImplementedException("FIXME: unimplemented vector type for VectorOperations::Copy");
	}
}

} // namespace duckdb<|MERGE_RESOLUTION|>--- conflicted
+++ resolved
@@ -241,17 +241,11 @@
 		auto sel = ConstantVector::ZeroSelectionVector(source_count, owned_sel);
 		VectorOperations::Copy(source, target, *sel, source_count, source_offset, target_offset);
 		break;
-<<<<<<< HEAD
-	case VectorType::FLAT_VECTOR: {
-		VectorOperations::Copy(source, target, FlatVector::INCREMENTAL_SELECTION_VECTOR, source_count, source_offset,
-		                       target_offset);
-=======
 	}
 	case VectorType::FLAT_VECTOR: {
 		SelectionVector owned_sel;
 		auto sel = FlatVector::IncrementalSelectionVector(source_count, owned_sel);
 		VectorOperations::Copy(source, target, *sel, source_count, source_offset, target_offset);
->>>>>>> 491009da
 		break;
 	}
 	case VectorType::SEQUENCE_VECTOR: {
