//===--------------------------------------------------------------------===//
// hash.cpp
// Description: This file contains the vectorized hash implementations
//===--------------------------------------------------------------------===//

#include "duckdb/common/types/hash.hpp"
#include "duckdb/common/types/null_value.hpp"
#include "duckdb/common/uhugeint.hpp"
#include "duckdb/common/value_operations/value_operations.hpp"
#include "duckdb/common/vector_operations/vector_operations.hpp"

namespace duckdb {

namespace {

struct HashOp {
	static const hash_t NULL_HASH = 0xbf58476d1ce4e5b9;

	template <class T>
	static hash_t Operation(T input, bool is_null) {
		return is_null ? NULL_HASH : duckdb::Hash<T>(input);
	}
};

hash_t CombineHashScalar(hash_t a, hash_t b) {
	a ^= a >> 32;
	a *= 0xd6e8feb86659fd93U;
	return a ^ b;
}

template <bool HAS_RSEL, bool HAS_SEL_VECTOR, class T>
void TightLoopHash(const T *__restrict ldata, hash_t *__restrict result_data, const SelectionVector *rsel, idx_t count,
                   const SelectionVector *__restrict sel_vector, const ValidityMask &mask) {
	if (!mask.AllValid()) {
		for (idx_t i = 0; i < count; i++) {
			auto ridx = HAS_RSEL ? rsel->get_index_unsafe(i) : i;
			auto idx = HAS_SEL_VECTOR ? sel_vector->get_index_unsafe(ridx) : ridx;
			result_data[ridx] = HashOp::Operation(ldata[idx], !mask.RowIsValidUnsafe(idx));
		}
	} else {
		for (idx_t i = 0; i < count; i++) {
			auto ridx = HAS_RSEL ? rsel->get_index_unsafe(i) : i;
			auto idx = HAS_SEL_VECTOR ? sel_vector->get_index_unsafe(ridx) : ridx;
			result_data[ridx] = duckdb::Hash<T>(ldata[idx]);
		}
	}
}

template <bool HAS_RSEL, class T>
void TemplatedLoopHash(Vector &input, Vector &result, const SelectionVector *rsel, idx_t count) {
	if (input.GetVectorType() == VectorType::CONSTANT_VECTOR) {
		result.SetVectorType(VectorType::CONSTANT_VECTOR);

		auto ldata = ConstantVector::GetData<T>(input);
		auto result_data = ConstantVector::GetData<hash_t>(result);
		*result_data = HashOp::Operation(*ldata, ConstantVector::IsNull(input));
	} else {
		result.SetVectorType(VectorType::FLAT_VECTOR);

		UnifiedVectorFormat idata;
		input.ToUnifiedFormat(count, idata);

		if (idata.sel->IsSet()) {
			TightLoopHash<HAS_RSEL, true, T>(UnifiedVectorFormat::GetData<T>(idata),
			                                 FlatVector::GetData<hash_t>(result), rsel, count, idata.sel,
			                                 idata.validity);
		} else {
			TightLoopHash<HAS_RSEL, false, T>(UnifiedVectorFormat::GetData<T>(idata),
			                                  FlatVector::GetData<hash_t>(result), rsel, count, idata.sel,
			                                  idata.validity);
		}
	}
}

template <bool HAS_RSEL, bool FIRST_HASH>
void StructLoopHash(Vector &input, Vector &hashes, const SelectionVector *rsel, idx_t count) {
	auto &children = StructVector::GetEntries(input);

	D_ASSERT(!children.empty());
	idx_t col_no = 0;
	if (HAS_RSEL) {
		if (FIRST_HASH) {
			VectorOperations::Hash(*children[col_no++], hashes, *rsel, count);
		} else {
			VectorOperations::CombineHash(hashes, *children[col_no++], *rsel, count);
		}
		while (col_no < children.size()) {
			VectorOperations::CombineHash(hashes, *children[col_no++], *rsel, count);
		}
	} else {
		if (FIRST_HASH) {
			VectorOperations::Hash(*children[col_no++], hashes, count);
		} else {
			VectorOperations::CombineHash(hashes, *children[col_no++], count);
		}
		while (col_no < children.size()) {
			VectorOperations::CombineHash(hashes, *children[col_no++], count);
		}
	}
}

template <bool HAS_RSEL, bool FIRST_HASH>
void ListLoopHash(Vector &input, Vector &hashes, const SelectionVector *rsel, idx_t count) {
	// FIXME: if we want to be more efficient we shouldn't flatten, but the logic here currently requires it
	hashes.Flatten(count);
	auto hdata = FlatVector::GetData<hash_t>(hashes);

	UnifiedVectorFormat idata;
	input.ToUnifiedFormat(count, idata);
	const auto ldata = UnifiedVectorFormat::GetData<list_entry_t>(idata);

	// Hash the children into a temporary
	auto &child = ListVector::GetEntry(input);
	const auto child_count = ListVector::GetListSize(input);

	Vector child_hashes(LogicalType::HASH, child_count);
	if (child_count > 0) {
		VectorOperations::Hash(child, child_hashes, child_count);
		child_hashes.Flatten(child_count);
	}
	auto chdata = FlatVector::GetData<hash_t>(child_hashes);

	// Reduce the number of entries to check to the non-empty ones
	SelectionVector unprocessed(count);
	SelectionVector cursor(HAS_RSEL ? STANDARD_VECTOR_SIZE : count);
	idx_t remaining = 0;
	for (idx_t i = 0; i < count; ++i) {
		const idx_t ridx = HAS_RSEL ? rsel->get_index(i) : i;
		const auto lidx = idata.sel->get_index(ridx);
		const auto &entry = ldata[lidx];
		if (idata.validity.RowIsValid(lidx) && entry.length > 0) {
			unprocessed.set_index(remaining++, ridx);
			cursor.set_index(ridx, entry.offset);
		} else if (FIRST_HASH) {
			hdata[ridx] = HashOp::NULL_HASH;
		}
		// Empty or NULL non-first elements have no effect.
	}

	count = remaining;
	if (count == 0) {
		return;
	}

	// Merge the first position hash into the main hash
	idx_t position = 1;
	if (FIRST_HASH) {
		remaining = 0;
		for (idx_t i = 0; i < count; ++i) {
			const auto ridx = unprocessed.get_index(i);
			const auto cidx = cursor.get_index(ridx);
			hdata[ridx] = chdata[cidx];

			const auto lidx = idata.sel->get_index(ridx);
			const auto &entry = ldata[lidx];
			if (entry.length > position) {
				// Entry still has values to hash
				unprocessed.set_index(remaining++, ridx);
				cursor.set_index(ridx, cidx + 1);
			}
		}
		count = remaining;
		if (count == 0) {
			return;
		}
		++position;
	}

	// Combine the hashes for the remaining positions until there are none left
	for (;; ++position) {
		remaining = 0;
		for (idx_t i = 0; i < count; ++i) {
			const auto ridx = unprocessed.get_index(i);
			const auto cidx = cursor.get_index(ridx);
			hdata[ridx] = CombineHashScalar(hdata[ridx], chdata[cidx]);

			const auto lidx = idata.sel->get_index(ridx);
			const auto &entry = ldata[lidx];
			if (entry.length > position) {
				// Entry still has values to hash
				unprocessed.set_index(remaining++, ridx);
				cursor.set_index(ridx, cidx + 1);
			}
		}

		count = remaining;
		if (count == 0) {
			break;
		}
	}
}

template <bool HAS_RSEL, bool FIRST_HASH>
void ArrayLoopHash(Vector &input, Vector &hashes, const SelectionVector *rsel, idx_t count) {
	hashes.Flatten(count);
	auto hdata = FlatVector::GetData<hash_t>(hashes);

	UnifiedVectorFormat idata;
	input.ToUnifiedFormat(count, idata);

	// Hash the children into a temporary
	auto &child = ArrayVector::GetEntry(input);
	auto array_size = ArrayType::GetSize(input.GetType());

	auto is_flat = input.GetVectorType() == VectorType::FLAT_VECTOR;
	auto is_constant = input.GetVectorType() == VectorType::CONSTANT_VECTOR;

	if (!HAS_RSEL && (is_flat || is_constant)) {
		// Fast path for contiguous vectors with no selection vector
		auto child_count = array_size * (is_constant ? 1 : count);

		Vector child_hashes(LogicalType::HASH, child_count);
		VectorOperations::Hash(child, child_hashes, child_count);
		child_hashes.Flatten(child_count);
		auto chdata = FlatVector::GetData<hash_t>(child_hashes);

		for (idx_t i = 0; i < count; i++) {
			auto lidx = idata.sel->get_index(i);
			if (idata.validity.RowIsValid(lidx)) {
				if (FIRST_HASH) {
					hdata[i] = 0;
				}
				for (idx_t j = 0; j < array_size; j++) {
					auto offset = lidx * array_size + j;
					hdata[i] = CombineHashScalar(hdata[i], chdata[offset]);
				}
			} else if (FIRST_HASH) {
				hdata[i] = HashOp::NULL_HASH;
			}
		}
	} else {
		// Hash the arrays one-by-one
		SelectionVector array_sel(array_size);
		Vector array_hashes(LogicalType::HASH, array_size);
		for (idx_t i = 0; i < count; i++) {
			const auto ridx = HAS_RSEL ? rsel->get_index(i) : i;
			const auto lidx = idata.sel->get_index(ridx);

			if (idata.validity.RowIsValid(lidx)) {
				// Create a selection vector for the array
				for (idx_t j = 0; j < array_size; j++) {
					array_sel.set_index(j, lidx * array_size + j);
				}

				// Hash the array slice
				Vector dict_vec(child, array_sel, array_size);
				VectorOperations::Hash(dict_vec, array_hashes, array_size);
				auto ahdata = FlatVector::GetData<hash_t>(array_hashes);

				if (FIRST_HASH) {
					hdata[ridx] = 0;
				}
				// Combine the hashes of the array
				for (idx_t j = 0; j < array_size; j++) {
					hdata[ridx] = CombineHashScalar(hdata[ridx], ahdata[j]);
					// Clear the hash for the next iteration
					ahdata[j] = 0;
				}
			} else if (FIRST_HASH) {
				hdata[ridx] = HashOp::NULL_HASH;
			}
		}
	}
}

template <bool HAS_RSEL>
void HashTypeSwitch(Vector &input, Vector &result, const SelectionVector *rsel, idx_t count) {
	D_ASSERT(result.GetType().id() == LogicalType::HASH);
	switch (input.GetType().InternalType()) {
	case PhysicalType::BOOL:
	case PhysicalType::INT8:
		TemplatedLoopHash<HAS_RSEL, int8_t>(input, result, rsel, count);
		break;
	case PhysicalType::INT16:
		TemplatedLoopHash<HAS_RSEL, int16_t>(input, result, rsel, count);
		break;
	case PhysicalType::INT32:
		TemplatedLoopHash<HAS_RSEL, int32_t>(input, result, rsel, count);
		break;
	case PhysicalType::INT64:
		TemplatedLoopHash<HAS_RSEL, int64_t>(input, result, rsel, count);
		break;
	case PhysicalType::UINT8:
		TemplatedLoopHash<HAS_RSEL, uint8_t>(input, result, rsel, count);
		break;
	case PhysicalType::UINT16:
		TemplatedLoopHash<HAS_RSEL, uint16_t>(input, result, rsel, count);
		break;
	case PhysicalType::UINT32:
		TemplatedLoopHash<HAS_RSEL, uint32_t>(input, result, rsel, count);
		break;
	case PhysicalType::UINT64:
		TemplatedLoopHash<HAS_RSEL, uint64_t>(input, result, rsel, count);
		break;
	case PhysicalType::INT128:
		TemplatedLoopHash<HAS_RSEL, hugeint_t>(input, result, rsel, count);
		break;
	case PhysicalType::UINT128:
		TemplatedLoopHash<HAS_RSEL, uhugeint_t>(input, result, rsel, count);
		break;
	case PhysicalType::FLOAT:
		TemplatedLoopHash<HAS_RSEL, float>(input, result, rsel, count);
		break;
	case PhysicalType::DOUBLE:
		TemplatedLoopHash<HAS_RSEL, double>(input, result, rsel, count);
		break;
	case PhysicalType::INTERVAL:
		TemplatedLoopHash<HAS_RSEL, interval_t>(input, result, rsel, count);
		break;
	case PhysicalType::VARCHAR:
		TemplatedLoopHash<HAS_RSEL, string_t>(input, result, rsel, count);
		break;
	case PhysicalType::STRUCT:
		StructLoopHash<HAS_RSEL, true>(input, result, rsel, count);
		break;
	case PhysicalType::LIST:
		ListLoopHash<HAS_RSEL, true>(input, result, rsel, count);
		break;
	case PhysicalType::ARRAY:
		ArrayLoopHash<HAS_RSEL, true>(input, result, rsel, count);
		break;
	default:
		throw InvalidTypeException(input.GetType(), "Invalid type for hash");
	}
}

template <bool HAS_RSEL, class T>
void TightLoopCombineHashConstant(const T *__restrict ldata, hash_t constant_hash, hash_t *__restrict hash_data,
                                  const SelectionVector *rsel, idx_t count,
                                  const SelectionVector *__restrict sel_vector, ValidityMask &mask) {
	if (!mask.AllValid()) {
		for (idx_t i = 0; i < count; i++) {
			auto ridx = HAS_RSEL ? rsel->get_index(i) : i;
			auto idx = sel_vector->get_index(ridx);
			auto other_hash = HashOp::Operation(ldata[idx], !mask.RowIsValid(idx));
			hash_data[ridx] = CombineHashScalar(constant_hash, other_hash);
		}
	} else {
		for (idx_t i = 0; i < count; i++) {
			auto ridx = HAS_RSEL ? rsel->get_index(i) : i;
			auto idx = sel_vector->get_index(ridx);
			auto other_hash = duckdb::Hash<T>(ldata[idx]);
			hash_data[ridx] = CombineHashScalar(constant_hash, other_hash);
		}
	}
}

<<<<<<< HEAD
template <bool HAS_RSEL, bool HAS_SEL, class T>
static inline void TightLoopCombineHash(const T *__restrict ldata, hash_t *__restrict const hash_data,
                                        const SelectionVector *__restrict const rsel, const idx_t count,
                                        const SelectionVector *__restrict const sel_vector, const ValidityMask &mask) {
=======
template <bool HAS_RSEL, class T>
void TightLoopCombineHash(const T *__restrict ldata, hash_t *__restrict hash_data, const SelectionVector *rsel,
                          idx_t count, const SelectionVector *__restrict sel_vector, ValidityMask &mask) {
>>>>>>> fd3fa590
	if (!mask.AllValid()) {
		for (idx_t i = 0; i < count; i++) {
			auto ridx = HAS_RSEL ? rsel->get_index_unsafe(i) : i;
			auto idx = HAS_SEL ? sel_vector->get_index_unsafe(ridx) : ridx;
			auto other_hash = HashOp::Operation(ldata[idx], !mask.RowIsValidUnsafe(idx));
			hash_data[ridx] = CombineHashScalar(hash_data[ridx], other_hash);
		}
	} else {
		for (idx_t i = 0; i < count; i++) {
			auto ridx = HAS_RSEL ? rsel->get_index_unsafe(i) : i;
			auto idx = HAS_SEL ? sel_vector->get_index_unsafe(ridx) : ridx;
			auto other_hash = duckdb::Hash<T>(ldata[idx]);
			hash_data[ridx] = CombineHashScalar(hash_data[ridx], other_hash);
		}
	}
}

template <bool HAS_RSEL, class T>
void TemplatedLoopCombineHash(Vector &input, Vector &hashes, const SelectionVector *rsel, idx_t count) {
	if (input.GetVectorType() == VectorType::CONSTANT_VECTOR && hashes.GetVectorType() == VectorType::CONSTANT_VECTOR) {
		auto ldata = ConstantVector::GetData<T>(input);
		auto hash_data = ConstantVector::GetData<hash_t>(hashes);

		auto other_hash = HashOp::Operation(*ldata, ConstantVector::IsNull(input));
		*hash_data = CombineHashScalar(*hash_data, other_hash);
	} else {
		UnifiedVectorFormat idata;
		input.ToUnifiedFormat(count, idata);
		if (hashes.GetVectorType() == VectorType::CONSTANT_VECTOR) {
			// mix constant with non-constant, first get the constant value
			auto constant_hash = *ConstantVector::GetData<hash_t>(hashes);
			// now re-initialize the hashes vector to an empty flat vector
			hashes.SetVectorType(VectorType::FLAT_VECTOR);
			TightLoopCombineHashConstant<HAS_RSEL, T>(UnifiedVectorFormat::GetData<T>(idata), constant_hash,
			                                          FlatVector::GetData<hash_t>(hashes), rsel, count, idata.sel,
			                                          idata.validity);
		} else {
			D_ASSERT(hashes.GetVectorType() == VectorType::FLAT_VECTOR);
			if (idata.sel->IsSet()) {
				TightLoopCombineHash<HAS_RSEL, true, T>(UnifiedVectorFormat::GetData<T>(idata),
				                                        FlatVector::GetData<hash_t>(hashes), rsel, count, idata.sel,
				                                        idata.validity);
			} else {
				TightLoopCombineHash<HAS_RSEL, false, T>(UnifiedVectorFormat::GetData<T>(idata),
				                                         FlatVector::GetData<hash_t>(hashes), rsel, count, idata.sel,
				                                         idata.validity);
			}
		}
	}
}

template <bool HAS_RSEL>
void CombineHashTypeSwitch(Vector &hashes, Vector &input, const SelectionVector *rsel, idx_t count) {
	D_ASSERT(hashes.GetType().id() == LogicalType::HASH);
	switch (input.GetType().InternalType()) {
	case PhysicalType::BOOL:
	case PhysicalType::INT8:
		TemplatedLoopCombineHash<HAS_RSEL, int8_t>(input, hashes, rsel, count);
		break;
	case PhysicalType::INT16:
		TemplatedLoopCombineHash<HAS_RSEL, int16_t>(input, hashes, rsel, count);
		break;
	case PhysicalType::INT32:
		TemplatedLoopCombineHash<HAS_RSEL, int32_t>(input, hashes, rsel, count);
		break;
	case PhysicalType::INT64:
		TemplatedLoopCombineHash<HAS_RSEL, int64_t>(input, hashes, rsel, count);
		break;
	case PhysicalType::UINT8:
		TemplatedLoopCombineHash<HAS_RSEL, uint8_t>(input, hashes, rsel, count);
		break;
	case PhysicalType::UINT16:
		TemplatedLoopCombineHash<HAS_RSEL, uint16_t>(input, hashes, rsel, count);
		break;
	case PhysicalType::UINT32:
		TemplatedLoopCombineHash<HAS_RSEL, uint32_t>(input, hashes, rsel, count);
		break;
	case PhysicalType::UINT64:
		TemplatedLoopCombineHash<HAS_RSEL, uint64_t>(input, hashes, rsel, count);
		break;
	case PhysicalType::INT128:
		TemplatedLoopCombineHash<HAS_RSEL, hugeint_t>(input, hashes, rsel, count);
		break;
	case PhysicalType::UINT128:
		TemplatedLoopCombineHash<HAS_RSEL, uhugeint_t>(input, hashes, rsel, count);
		break;
	case PhysicalType::FLOAT:
		TemplatedLoopCombineHash<HAS_RSEL, float>(input, hashes, rsel, count);
		break;
	case PhysicalType::DOUBLE:
		TemplatedLoopCombineHash<HAS_RSEL, double>(input, hashes, rsel, count);
		break;
	case PhysicalType::INTERVAL:
		TemplatedLoopCombineHash<HAS_RSEL, interval_t>(input, hashes, rsel, count);
		break;
	case PhysicalType::VARCHAR:
		TemplatedLoopCombineHash<HAS_RSEL, string_t>(input, hashes, rsel, count);
		break;
	case PhysicalType::STRUCT:
		StructLoopHash<HAS_RSEL, false>(input, hashes, rsel, count);
		break;
	case PhysicalType::LIST:
		ListLoopHash<HAS_RSEL, false>(input, hashes, rsel, count);
		break;
	case PhysicalType::ARRAY:
		ArrayLoopHash<HAS_RSEL, false>(input, hashes, rsel, count);
		break;
	default:
		throw InvalidTypeException(input.GetType(), "Invalid type for hash");
	}
}

} // namespace

void VectorOperations::Hash(Vector &input, Vector &result, idx_t count) {
	HashTypeSwitch<false>(input, result, nullptr, count);
}

void VectorOperations::Hash(Vector &input, Vector &result, const SelectionVector &sel, idx_t count) {
	HashTypeSwitch<true>(input, result, &sel, count);
}

void VectorOperations::CombineHash(Vector &hashes, Vector &input, idx_t count) {
	CombineHashTypeSwitch<false>(hashes, input, nullptr, count);
}

void VectorOperations::CombineHash(Vector &hashes, Vector &input, const SelectionVector &rsel, idx_t count) {
	CombineHashTypeSwitch<true>(hashes, input, &rsel, count);
}

} // namespace duckdb<|MERGE_RESOLUTION|>--- conflicted
+++ resolved
@@ -345,16 +345,10 @@
 	}
 }
 
-<<<<<<< HEAD
 template <bool HAS_RSEL, bool HAS_SEL, class T>
 static inline void TightLoopCombineHash(const T *__restrict ldata, hash_t *__restrict const hash_data,
                                         const SelectionVector *__restrict const rsel, const idx_t count,
                                         const SelectionVector *__restrict const sel_vector, const ValidityMask &mask) {
-=======
-template <bool HAS_RSEL, class T>
-void TightLoopCombineHash(const T *__restrict ldata, hash_t *__restrict hash_data, const SelectionVector *rsel,
-                          idx_t count, const SelectionVector *__restrict sel_vector, ValidityMask &mask) {
->>>>>>> fd3fa590
 	if (!mask.AllValid()) {
 		for (idx_t i = 0; i < count; i++) {
 			auto ridx = HAS_RSEL ? rsel->get_index_unsafe(i) : i;
