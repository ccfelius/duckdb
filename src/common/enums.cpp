--- conflicted
+++ resolved
@@ -105,13 +105,8 @@
 		return "CREATE_TABLE";
 	case LogicalOperatorType::EXPLAIN:
 		return "EXPLAIN";
-<<<<<<< HEAD
-=======
-	case LogicalOperatorType::ALTER:
-		return "ALTER";
 	case LogicalOperatorType::EXECUTE:
 		return "EXECUTE";
->>>>>>> 79cc2e0f
 	case LogicalOperatorType::INVALID:
 		break;
 	}
