#include "duckdb/common/types.hpp"

#include "duckdb/catalog/catalog.hpp"
#include "duckdb/catalog/catalog_entry/type_catalog_entry.hpp"
#include "duckdb/catalog/catalog_search_path.hpp"
#include "duckdb/catalog/default/default_types.hpp"
#include "duckdb/common/enum_util.hpp"
#include "duckdb/common/exception.hpp"
#include "duckdb/common/extra_type_info.hpp"
#include "duckdb/common/limits.hpp"
#include "duckdb/common/operator/comparison_operators.hpp"
#include "duckdb/common/serializer/deserializer.hpp"
#include "duckdb/common/serializer/serializer.hpp"
#include "duckdb/common/string_util.hpp"
#include "duckdb/common/types/decimal.hpp"
#include "duckdb/common/types/hash.hpp"
#include "duckdb/common/types/string_type.hpp"
#include "duckdb/common/types/value.hpp"
#include "duckdb/common/types/vector.hpp"
#include "duckdb/common/uhugeint.hpp"
#include "duckdb/common/unordered_map.hpp"
#include "duckdb/function/cast_rules.hpp"
#include "duckdb/main/attached_database.hpp"
#include "duckdb/main/client_context.hpp"
#include "duckdb/main/client_data.hpp"
#include "duckdb/main/database.hpp"
#include "duckdb/main/database_manager.hpp"
#include "duckdb/parser/keyword_helper.hpp"
#include "duckdb/parser/parser.hpp"
<<<<<<< HEAD
#include "duckdb/common/extra_type_info.hpp"
#include "duckdb/common/serializer/deserializer.hpp"
#include "duckdb/common/enum_util.hpp"
#include "duckdb/common/serializer/serializer.hpp"
#include "duckdb/catalog/catalog_entry/type_catalog_entry.hpp"
#include "duckdb/main/config.hpp"
=======

>>>>>>> 05d098f0
#include <cmath>

namespace duckdb {

LogicalType::LogicalType() : LogicalType(LogicalTypeId::INVALID) {
}

LogicalType::LogicalType(LogicalTypeId id) : id_(id) {
	physical_type_ = GetInternalType();
}
LogicalType::LogicalType(LogicalTypeId id, shared_ptr<ExtraTypeInfo> type_info_p)
    : id_(id), type_info_(std::move(type_info_p)) {
	physical_type_ = GetInternalType();
}

LogicalType::LogicalType(const LogicalType &other)
    : id_(other.id_), physical_type_(other.physical_type_), type_info_(other.type_info_) {
}

LogicalType::LogicalType(LogicalType &&other) noexcept
    : id_(other.id_), physical_type_(other.physical_type_), type_info_(std::move(other.type_info_)) {
}

hash_t LogicalType::Hash() const {
	return duckdb::Hash<uint8_t>((uint8_t)id_);
}

PhysicalType LogicalType::GetInternalType() {
	switch (id_) {
	case LogicalTypeId::BOOLEAN:
		return PhysicalType::BOOL;
	case LogicalTypeId::TINYINT:
		return PhysicalType::INT8;
	case LogicalTypeId::UTINYINT:
		return PhysicalType::UINT8;
	case LogicalTypeId::SMALLINT:
		return PhysicalType::INT16;
	case LogicalTypeId::USMALLINT:
		return PhysicalType::UINT16;
	case LogicalTypeId::SQLNULL:
	case LogicalTypeId::DATE:
	case LogicalTypeId::INTEGER:
		return PhysicalType::INT32;
	case LogicalTypeId::UINTEGER:
		return PhysicalType::UINT32;
	case LogicalTypeId::BIGINT:
	case LogicalTypeId::TIME:
	case LogicalTypeId::TIMESTAMP:
	case LogicalTypeId::TIMESTAMP_SEC:
	case LogicalTypeId::TIMESTAMP_NS:
	case LogicalTypeId::TIMESTAMP_MS:
	case LogicalTypeId::TIME_TZ:
	case LogicalTypeId::TIMESTAMP_TZ:
		return PhysicalType::INT64;
	case LogicalTypeId::UBIGINT:
		return PhysicalType::UINT64;
	case LogicalTypeId::UHUGEINT:
		return PhysicalType::UINT128;
	case LogicalTypeId::HUGEINT:
	case LogicalTypeId::UUID:
		return PhysicalType::INT128;
	case LogicalTypeId::FLOAT:
		return PhysicalType::FLOAT;
	case LogicalTypeId::DOUBLE:
		return PhysicalType::DOUBLE;
	case LogicalTypeId::DECIMAL: {
		if (!type_info_) {
			return PhysicalType::INVALID;
		}
		auto width = DecimalType::GetWidth(*this);
		if (width <= Decimal::MAX_WIDTH_INT16) {
			return PhysicalType::INT16;
		} else if (width <= Decimal::MAX_WIDTH_INT32) {
			return PhysicalType::INT32;
		} else if (width <= Decimal::MAX_WIDTH_INT64) {
			return PhysicalType::INT64;
		} else if (width <= Decimal::MAX_WIDTH_INT128) {
			return PhysicalType::INT128;
		} else {
			throw InternalException("Decimal has a width of %d which is bigger than the maximum supported width of %d",
			                        width, DecimalType::MaxWidth());
		}
	}
	case LogicalTypeId::VARCHAR:
	case LogicalTypeId::CHAR:
	case LogicalTypeId::BLOB:
	case LogicalTypeId::BIT:
		return PhysicalType::VARCHAR;
	case LogicalTypeId::INTERVAL:
		return PhysicalType::INTERVAL;
	case LogicalTypeId::UNION:
	case LogicalTypeId::STRUCT:
		return PhysicalType::STRUCT;
	case LogicalTypeId::LIST:
	case LogicalTypeId::MAP:
		return PhysicalType::LIST;
	case LogicalTypeId::ARRAY:
		return PhysicalType::ARRAY;
	case LogicalTypeId::POINTER:
		// LCOV_EXCL_START
		if (sizeof(uintptr_t) == sizeof(uint32_t)) {
			return PhysicalType::UINT32;
		} else if (sizeof(uintptr_t) == sizeof(uint64_t)) {
			return PhysicalType::UINT64;
		} else {
			throw InternalException("Unsupported pointer size");
		}
		// LCOV_EXCL_STOP
	case LogicalTypeId::VALIDITY:
		return PhysicalType::BIT;
	case LogicalTypeId::ENUM: {
		if (!type_info_) {
			return PhysicalType::INVALID;
		}
		return EnumType::GetPhysicalType(*this);
	}
	case LogicalTypeId::TABLE:
	case LogicalTypeId::LAMBDA:
	case LogicalTypeId::ANY:
	case LogicalTypeId::INVALID:
	case LogicalTypeId::UNKNOWN:
	case LogicalTypeId::STRING_LITERAL:
		return PhysicalType::INVALID;
	case LogicalTypeId::USER:
		return PhysicalType::UNKNOWN;
	case LogicalTypeId::AGGREGATE_STATE:
		return PhysicalType::VARCHAR;
	default:
		throw InternalException("Invalid LogicalType %s", ToString());
	}
}

// **DEPRECATED**: Use EnumUtil directly instead.
string LogicalTypeIdToString(LogicalTypeId type) {
	return EnumUtil::ToString(type);
}

constexpr const LogicalTypeId LogicalType::INVALID;
constexpr const LogicalTypeId LogicalType::SQLNULL;
constexpr const LogicalTypeId LogicalType::BOOLEAN;
constexpr const LogicalTypeId LogicalType::TINYINT;
constexpr const LogicalTypeId LogicalType::UTINYINT;
constexpr const LogicalTypeId LogicalType::SMALLINT;
constexpr const LogicalTypeId LogicalType::USMALLINT;
constexpr const LogicalTypeId LogicalType::INTEGER;
constexpr const LogicalTypeId LogicalType::UINTEGER;
constexpr const LogicalTypeId LogicalType::BIGINT;
constexpr const LogicalTypeId LogicalType::UBIGINT;
constexpr const LogicalTypeId LogicalType::HUGEINT;
constexpr const LogicalTypeId LogicalType::UHUGEINT;
constexpr const LogicalTypeId LogicalType::UUID;
constexpr const LogicalTypeId LogicalType::FLOAT;
constexpr const LogicalTypeId LogicalType::DOUBLE;
constexpr const LogicalTypeId LogicalType::DATE;

constexpr const LogicalTypeId LogicalType::TIMESTAMP;
constexpr const LogicalTypeId LogicalType::TIMESTAMP_MS;
constexpr const LogicalTypeId LogicalType::TIMESTAMP_NS;
constexpr const LogicalTypeId LogicalType::TIMESTAMP_S;

constexpr const LogicalTypeId LogicalType::TIME;

constexpr const LogicalTypeId LogicalType::TIME_TZ;
constexpr const LogicalTypeId LogicalType::TIMESTAMP_TZ;

constexpr const LogicalTypeId LogicalType::HASH;
constexpr const LogicalTypeId LogicalType::POINTER;

constexpr const LogicalTypeId LogicalType::VARCHAR;

constexpr const LogicalTypeId LogicalType::BLOB;
constexpr const LogicalTypeId LogicalType::BIT;
constexpr const LogicalTypeId LogicalType::INTERVAL;
constexpr const LogicalTypeId LogicalType::ROW_TYPE;

// TODO these are incomplete and should maybe not exist as such
constexpr const LogicalTypeId LogicalType::TABLE;
constexpr const LogicalTypeId LogicalType::LAMBDA;

constexpr const LogicalTypeId LogicalType::ANY;

const vector<LogicalType> LogicalType::Numeric() {
	vector<LogicalType> types = {LogicalType::TINYINT,   LogicalType::SMALLINT,  LogicalType::INTEGER,
	                             LogicalType::BIGINT,    LogicalType::HUGEINT,   LogicalType::FLOAT,
	                             LogicalType::DOUBLE,    LogicalTypeId::DECIMAL, LogicalType::UTINYINT,
	                             LogicalType::USMALLINT, LogicalType::UINTEGER,  LogicalType::UBIGINT,
	                             LogicalType::UHUGEINT};
	return types;
}

const vector<LogicalType> LogicalType::Integral() {
	vector<LogicalType> types = {LogicalType::TINYINT,   LogicalType::SMALLINT, LogicalType::INTEGER,
	                             LogicalType::BIGINT,    LogicalType::HUGEINT,  LogicalType::UTINYINT,
	                             LogicalType::USMALLINT, LogicalType::UINTEGER, LogicalType::UBIGINT,
	                             LogicalType::UHUGEINT};
	return types;
}

const vector<LogicalType> LogicalType::Real() {
	vector<LogicalType> types = {LogicalType::FLOAT, LogicalType::DOUBLE};
	return types;
}

const vector<LogicalType> LogicalType::AllTypes() {
	vector<LogicalType> types = {
	    LogicalType::BOOLEAN,      LogicalType::TINYINT,  LogicalType::SMALLINT,  LogicalType::INTEGER,
	    LogicalType::BIGINT,       LogicalType::DATE,     LogicalType::TIMESTAMP, LogicalType::DOUBLE,
	    LogicalType::FLOAT,        LogicalType::VARCHAR,  LogicalType::BLOB,      LogicalType::BIT,
	    LogicalType::INTERVAL,     LogicalType::HUGEINT,  LogicalTypeId::DECIMAL, LogicalType::UTINYINT,
	    LogicalType::USMALLINT,    LogicalType::UINTEGER, LogicalType::UBIGINT,   LogicalType::UHUGEINT,
	    LogicalType::TIME,         LogicalTypeId::LIST,   LogicalTypeId::STRUCT,  LogicalType::TIME_TZ,
	    LogicalType::TIMESTAMP_TZ, LogicalTypeId::MAP,    LogicalTypeId::UNION,   LogicalType::UUID,
	    LogicalTypeId::ARRAY};
	return types;
}

const PhysicalType ROW_TYPE = PhysicalType::INT64;

// LCOV_EXCL_START
string TypeIdToString(PhysicalType type) {
	switch (type) {
	case PhysicalType::BOOL:
		return "BOOL";
	case PhysicalType::INT8:
		return "INT8";
	case PhysicalType::INT16:
		return "INT16";
	case PhysicalType::INT32:
		return "INT32";
	case PhysicalType::INT64:
		return "INT64";
	case PhysicalType::UINT8:
		return "UINT8";
	case PhysicalType::UINT16:
		return "UINT16";
	case PhysicalType::UINT32:
		return "UINT32";
	case PhysicalType::UINT64:
		return "UINT64";
	case PhysicalType::INT128:
		return "INT128";
	case PhysicalType::UINT128:
		return "UINT128";
	case PhysicalType::FLOAT:
		return "FLOAT";
	case PhysicalType::DOUBLE:
		return "DOUBLE";
	case PhysicalType::VARCHAR:
		return "VARCHAR";
	case PhysicalType::INTERVAL:
		return "INTERVAL";
	case PhysicalType::STRUCT:
		return "STRUCT";
	case PhysicalType::LIST:
		return "LIST";
	case PhysicalType::ARRAY:
		return "ARRAY";
	case PhysicalType::INVALID:
		return "INVALID";
	case PhysicalType::BIT:
		return "BIT";
	case PhysicalType::UNKNOWN:
		return "UNKNOWN";
	}
	return "INVALID";
}
// LCOV_EXCL_STOP

idx_t GetTypeIdSize(PhysicalType type) {
	switch (type) {
	case PhysicalType::BIT:
	case PhysicalType::BOOL:
		return sizeof(bool);
	case PhysicalType::INT8:
		return sizeof(int8_t);
	case PhysicalType::INT16:
		return sizeof(int16_t);
	case PhysicalType::INT32:
		return sizeof(int32_t);
	case PhysicalType::INT64:
		return sizeof(int64_t);
	case PhysicalType::UINT8:
		return sizeof(uint8_t);
	case PhysicalType::UINT16:
		return sizeof(uint16_t);
	case PhysicalType::UINT32:
		return sizeof(uint32_t);
	case PhysicalType::UINT64:
		return sizeof(uint64_t);
	case PhysicalType::INT128:
		return sizeof(hugeint_t);
	case PhysicalType::UINT128:
		return sizeof(uhugeint_t);
	case PhysicalType::FLOAT:
		return sizeof(float);
	case PhysicalType::DOUBLE:
		return sizeof(double);
	case PhysicalType::VARCHAR:
		return sizeof(string_t);
	case PhysicalType::INTERVAL:
		return sizeof(interval_t);
	case PhysicalType::STRUCT:
	case PhysicalType::UNKNOWN:
	case PhysicalType::ARRAY:
		return 0; // no own payload
	case PhysicalType::LIST:
		return sizeof(list_entry_t); // offset + len
	default:
		throw InternalException("Invalid PhysicalType for GetTypeIdSize");
	}
}

bool TypeIsConstantSize(PhysicalType type) {
	return (type >= PhysicalType::BOOL && type <= PhysicalType::DOUBLE) || type == PhysicalType::INTERVAL ||
	       type == PhysicalType::INT128 || type == PhysicalType::UINT128;
}
bool TypeIsIntegral(PhysicalType type) {
	return (type >= PhysicalType::UINT8 && type <= PhysicalType::INT64) || type == PhysicalType::INT128 ||
	       type == PhysicalType::UINT128;
}
bool TypeIsNumeric(PhysicalType type) {
	return (type >= PhysicalType::UINT8 && type <= PhysicalType::DOUBLE) || type == PhysicalType::INT128 ||
	       type == PhysicalType::UINT128;
}
bool TypeIsInteger(PhysicalType type) {
	return (type >= PhysicalType::UINT8 && type <= PhysicalType::INT64) || type == PhysicalType::INT128 ||
	       type == PhysicalType::UINT128;
}

string LogicalType::ToString() const {
	if (id_ != LogicalTypeId::USER) {
		auto alias = GetAlias();
		if (!alias.empty()) {
			return alias;
		}
	}
	switch (id_) {
	case LogicalTypeId::STRUCT: {
		if (!type_info_) {
			return "STRUCT";
		}
		auto &child_types = StructType::GetChildTypes(*this);
		string ret = "STRUCT(";
		for (size_t i = 0; i < child_types.size(); i++) {
			ret += StringUtil::Format("%s %s", SQLIdentifier(child_types[i].first), child_types[i].second);
			if (i < child_types.size() - 1) {
				ret += ", ";
			}
		}
		ret += ")";
		return ret;
	}
	case LogicalTypeId::LIST: {
		if (!type_info_) {
			return "LIST";
		}
		return ListType::GetChildType(*this).ToString() + "[]";
	}
	case LogicalTypeId::MAP: {
		if (!type_info_) {
			return "MAP";
		}
		auto &key_type = MapType::KeyType(*this);
		auto &value_type = MapType::ValueType(*this);
		return "MAP(" + key_type.ToString() + ", " + value_type.ToString() + ")";
	}
	case LogicalTypeId::UNION: {
		if (!type_info_) {
			return "UNION";
		}
		string ret = "UNION(";
		size_t count = UnionType::GetMemberCount(*this);
		for (size_t i = 0; i < count; i++) {
			auto member_name = UnionType::GetMemberName(*this, i);
			auto member_type = UnionType::GetMemberType(*this, i).ToString();
			ret += StringUtil::Format("%s %s", SQLIdentifier(member_name), member_type);
			if (i < count - 1) {
				ret += ", ";
			}
		}
		ret += ")";
		return ret;
	}
	case LogicalTypeId::ARRAY: {
		if (!type_info_) {
			return "ARRAY";
		}
		auto size = ArrayType::GetSize(*this);
		if (size == 0) {
			return ArrayType::GetChildType(*this).ToString() + "[ANY]";
		} else {
			return ArrayType::GetChildType(*this).ToString() + "[" + to_string(size) + "]";
		}
	}
	case LogicalTypeId::DECIMAL: {
		if (!type_info_) {
			return "DECIMAL";
		}
		auto width = DecimalType::GetWidth(*this);
		auto scale = DecimalType::GetScale(*this);
		if (width == 0) {
			return "DECIMAL";
		}
		return StringUtil::Format("DECIMAL(%d,%d)", width, scale);
	}
	case LogicalTypeId::ENUM: {
		string ret = "ENUM(";
		for (idx_t i = 0; i < EnumType::GetSize(*this); i++) {
			if (i > 0) {
				ret += ", ";
			}
			ret += KeywordHelper::WriteQuoted(EnumType::GetString(*this, i).GetString(), '\'');
		}
		ret += ")";
		return ret;
	}
	case LogicalTypeId::USER: {
		string result;
		auto &catalog = UserType::GetCatalog(*this);
		auto &schema = UserType::GetSchema(*this);
		auto &type = UserType::GetTypeName(*this);

		if (!catalog.empty()) {
			result = KeywordHelper::WriteOptionallyQuoted(catalog);
		}
		if (!schema.empty()) {
			if (!result.empty()) {
				result += ".";
			}
			result += KeywordHelper::WriteOptionallyQuoted(schema);
		}
		if (!result.empty()) {
			result += ".";
		}
		result += KeywordHelper::WriteOptionallyQuoted(type);
		return result;
	}
	case LogicalTypeId::AGGREGATE_STATE: {
		return AggregateStateType::GetTypeName(*this);
	}
	default:
		return EnumUtil::ToString(id_);
	}
}
// LCOV_EXCL_STOP

LogicalTypeId TransformStringToLogicalTypeId(const string &str) {
	auto type = DefaultTypeGenerator::GetDefaultType(str);
	if (type == LogicalTypeId::INVALID) {
		// This is a User Type, at this point we don't know if its one of the User Defined Types or an error
		// It is checked in the binder
		type = LogicalTypeId::USER;
	}
	return type;
}

LogicalType TransformStringToLogicalType(const string &str) {
	if (StringUtil::Lower(str) == "null") {
		return LogicalType::SQLNULL;
	}
	return Parser::ParseColumnList("dummy " + str).GetColumn(LogicalIndex(0)).Type();
}

LogicalType GetUserTypeRecursive(const LogicalType &type, ClientContext &context) {
	if (type.id() == LogicalTypeId::USER && type.HasAlias()) {
		return Catalog::GetType(context, INVALID_CATALOG, INVALID_SCHEMA, type.GetAlias());
	}
	// Look for LogicalTypeId::USER in nested types
	if (type.id() == LogicalTypeId::STRUCT) {
		child_list_t<LogicalType> children;
		children.reserve(StructType::GetChildCount(type));
		for (auto &child : StructType::GetChildTypes(type)) {
			children.emplace_back(child.first, GetUserTypeRecursive(child.second, context));
		}
		return LogicalType::STRUCT(children);
	}
	if (type.id() == LogicalTypeId::LIST) {
		return LogicalType::LIST(GetUserTypeRecursive(ListType::GetChildType(type), context));
	}
	if (type.id() == LogicalTypeId::MAP) {
		return LogicalType::MAP(GetUserTypeRecursive(MapType::KeyType(type), context),
		                        GetUserTypeRecursive(MapType::ValueType(type), context));
	}
	// Not LogicalTypeId::USER or a nested type
	return type;
}

LogicalType TransformStringToLogicalType(const string &str, ClientContext &context) {
	return GetUserTypeRecursive(TransformStringToLogicalType(str), context);
}

bool LogicalType::IsIntegral() const {
	switch (id_) {
	case LogicalTypeId::TINYINT:
	case LogicalTypeId::SMALLINT:
	case LogicalTypeId::INTEGER:
	case LogicalTypeId::BIGINT:
	case LogicalTypeId::UTINYINT:
	case LogicalTypeId::USMALLINT:
	case LogicalTypeId::UINTEGER:
	case LogicalTypeId::UBIGINT:
	case LogicalTypeId::HUGEINT:
	case LogicalTypeId::UHUGEINT:
		return true;
	default:
		return false;
	}
}

bool LogicalType::IsNumeric() const {
	switch (id_) {
	case LogicalTypeId::TINYINT:
	case LogicalTypeId::SMALLINT:
	case LogicalTypeId::INTEGER:
	case LogicalTypeId::BIGINT:
	case LogicalTypeId::HUGEINT:
	case LogicalTypeId::FLOAT:
	case LogicalTypeId::DOUBLE:
	case LogicalTypeId::DECIMAL:
	case LogicalTypeId::UTINYINT:
	case LogicalTypeId::USMALLINT:
	case LogicalTypeId::UINTEGER:
	case LogicalTypeId::UBIGINT:
	case LogicalTypeId::UHUGEINT:
		return true;
	default:
		return false;
	}
}

bool LogicalType::IsValid() const {
	return id() != LogicalTypeId::INVALID && id() != LogicalTypeId::UNKNOWN;
}

bool LogicalType::GetDecimalProperties(uint8_t &width, uint8_t &scale) const {
	switch (id_) {
	case LogicalTypeId::SQLNULL:
		width = 0;
		scale = 0;
		break;
	case LogicalTypeId::BOOLEAN:
		width = 1;
		scale = 0;
		break;
	case LogicalTypeId::TINYINT:
		// tinyint: [-127, 127] = DECIMAL(3,0)
		width = 3;
		scale = 0;
		break;
	case LogicalTypeId::SMALLINT:
		// smallint: [-32767, 32767] = DECIMAL(5,0)
		width = 5;
		scale = 0;
		break;
	case LogicalTypeId::INTEGER:
		// integer: [-2147483647, 2147483647] = DECIMAL(10,0)
		width = 10;
		scale = 0;
		break;
	case LogicalTypeId::BIGINT:
		// bigint: [-9223372036854775807, 9223372036854775807] = DECIMAL(19,0)
		width = 19;
		scale = 0;
		break;
	case LogicalTypeId::UTINYINT:
		// UInt8 — [0 : 255]
		width = 3;
		scale = 0;
		break;
	case LogicalTypeId::USMALLINT:
		// UInt16 — [0 : 65535]
		width = 5;
		scale = 0;
		break;
	case LogicalTypeId::UINTEGER:
		// UInt32 — [0 : 4294967295]
		width = 10;
		scale = 0;
		break;
	case LogicalTypeId::UBIGINT:
		// UInt64 — [0 : 18446744073709551615]
		width = 20;
		scale = 0;
		break;
	case LogicalTypeId::HUGEINT:
		// hugeint: max size decimal (38, 0)
		// note that a hugeint is not guaranteed to fit in this
		width = 38;
		scale = 0;
		break;
	case LogicalTypeId::UHUGEINT:
		// hugeint: max size decimal (38, 0)
		// note that a uhugeint is not guaranteed to fit in this
		width = 38;
		scale = 0;
		break;
	case LogicalTypeId::DECIMAL:
		width = DecimalType::GetWidth(*this);
		scale = DecimalType::GetScale(*this);
		break;
	default:
		// Nonsense values to ensure initialization
		width = 255u;
		scale = 255u;
		// FIXME(carlo): This should be probably a throw, requires checkign the various call-sites
		return false;
	}
	return true;
}

//! Grows Decimal width/scale when appropriate
static LogicalType DecimalSizeCheck(const LogicalType &left, const LogicalType &right) {
	D_ASSERT(left.id() == LogicalTypeId::DECIMAL || right.id() == LogicalTypeId::DECIMAL);
	D_ASSERT(left.id() != right.id());

	//! Make sure the 'right' is the DECIMAL type
	if (left.id() == LogicalTypeId::DECIMAL) {
		return DecimalSizeCheck(right, left);
	}
	auto width = DecimalType::GetWidth(right);
	auto scale = DecimalType::GetScale(right);

	uint8_t other_width;
	uint8_t other_scale;
	bool success = left.GetDecimalProperties(other_width, other_scale);
	if (!success) {
		throw InternalException("Type provided to DecimalSizeCheck was not a numeric type");
	}
	D_ASSERT(other_scale == 0);
	const auto effective_width = width - scale;
	if (other_width > effective_width) {
		auto new_width = other_width + scale;
		//! Cap the width at max, if an actual value exceeds this, an exception will be thrown later
		if (new_width > DecimalType::MaxWidth()) {
			new_width = DecimalType::MaxWidth();
		}
		return LogicalType::DECIMAL(new_width, scale);
	}
	return right;
}

static LogicalType CombineNumericTypes(const LogicalType &left, const LogicalType &right) {
	D_ASSERT(left.id() != right.id());
	if (left.id() > right.id()) {
		// this method is symmetric
		// arrange it so the left type is smaller to limit the number of options we need to check
		return CombineNumericTypes(right, left);
	}
	// we can't cast implicitly either way and types are not equal
	// this happens when left is signed and right is unsigned
	// e.g. INTEGER and UINTEGER
	// in this case we need to upcast to make sure the types fit

	if (left.id() == LogicalTypeId::BIGINT || right.id() == LogicalTypeId::UBIGINT) {
		return LogicalType::HUGEINT;
	}
	if (left.id() == LogicalTypeId::INTEGER || right.id() == LogicalTypeId::UINTEGER) {
		return LogicalType::BIGINT;
	}
	if (left.id() == LogicalTypeId::SMALLINT || right.id() == LogicalTypeId::USMALLINT) {
		return LogicalType::INTEGER;
	}
	if (left.id() == LogicalTypeId::TINYINT || right.id() == LogicalTypeId::UTINYINT) {
		return LogicalType::SMALLINT;
	}

	// No type is larger than (u)hugeint, so casting to double is required
	// UHUGEINT is on the left because the enum is lower
	if (left.id() == LogicalTypeId::UHUGEINT || right.id() == LogicalTypeId::HUGEINT) {
		return LogicalType::DOUBLE;
	}
	throw InternalException("Cannot combine these numeric types (%s & %s)", left.ToString(), right.ToString());
}

<<<<<<< HEAD
static LogicalType ReturnType(const LogicalType &type) {
	if (type.id() == LogicalTypeId::STRING_LITERAL) {
		return LogicalType::VARCHAR;
=======
LogicalType LogicalType::MaxLogicalType(const LogicalType &left, const LogicalType &right) {
	// If either side is JSON, pick the other side, since each more specific type is more performant than JSON,
	// except for VARCHAR, because the JSON to VARCHAR cast is a special case
	if (left.IsJSONType() && right.id() != LogicalTypeId::SQLNULL && right.id() != LogicalTypeId::VARCHAR) {
		return right;
	} else if (right.IsJSONType() && left.id() != LogicalTypeId::SQLNULL && left.id() != LogicalTypeId::VARCHAR) {
		return left;
	}

	// we always prefer aliased types
	if (!left.GetAlias().empty()) {
		return left;
>>>>>>> 05d098f0
	}
	return type;
}

template <class OP>
static bool CombineUnequalTypes(const LogicalType &left, const LogicalType &right, LogicalType &result) {
	// left and right are not equal
	// for enums, match the varchar rules
	if (left.id() == LogicalTypeId::ENUM) {
		return OP::Operation(LogicalType::VARCHAR, right, result);
	} else if (right.id() == LogicalTypeId::ENUM) {
		return OP::Operation(left, LogicalType::VARCHAR, result);
	}
	// NULL/string literals/unknown (parameter) types always take the other type
	LogicalTypeId other_types[] = {LogicalTypeId::UNKNOWN, LogicalTypeId::SQLNULL, LogicalTypeId::STRING_LITERAL};
	for (auto &other_type : other_types) {
		if (left.id() == other_type) {
			result = ReturnType(right);
			return true;
		} else if (right.id() == other_type) {
			result = ReturnType(left);
			return true;
		}
	}
	// for other types - use implicit cast rules to check if we can combine the types
	auto left_to_right_cost = CastRules::ImplicitCast(left, right);
	auto right_to_left_cost = CastRules::ImplicitCast(right, left);
	if (left_to_right_cost >= 0 && (left_to_right_cost < right_to_left_cost || right_to_left_cost < 0)) {
		// we can implicitly cast left to right, return right
		//! Depending on the type, we might need to grow the `width` of the DECIMAL type
		if (right.id() == LogicalTypeId::DECIMAL) {
			result = DecimalSizeCheck(left, right);
		} else {
			result = right;
		}
		return true;
	}
	if (right_to_left_cost >= 0) {
		// we can implicitly cast right to left, return left
		//! Depending on the type, we might need to grow the `width` of the DECIMAL type
		if (left.id() == LogicalTypeId::DECIMAL) {
			result = DecimalSizeCheck(right, left);
		} else {
			result = left;
		}
		return true;
	}
	// for unsigned/signed comparisons we have a few fallbacks
	if (left.IsNumeric() && right.IsNumeric()) {
		result = CombineNumericTypes(left, right);
		return true;
	}
	if (left.id() == LogicalTypeId::BOOLEAN && right.IsIntegral()) {
		result = right;
		return true;
	}
	if (right.id() == LogicalTypeId::BOOLEAN && left.IsIntegral()) {
		result = left;
		return true;
	}
	return false;
}

template <class OP>
static bool CombineEqualTypes(const LogicalType &left, const LogicalType &right, LogicalType &result) {
	// Since both left and right are equal we get the left type as our type_id for checks
	auto type_id = left.id();
	switch (type_id) {
	case LogicalTypeId::STRING_LITERAL:
		// two string literals convert to varchar
		result = LogicalType::VARCHAR;
		return true;
	case LogicalTypeId::ENUM:
		// If both types are different ENUMs we do a string comparison.
		result = left == right ? left : LogicalType::VARCHAR;
		return true;
	case LogicalTypeId::VARCHAR:
		// varchar: use type that has collation (if any)
		if (StringType::GetCollation(right).empty()) {
			result = left;
		} else {
			result = right;
		}
		return true;
	case LogicalTypeId::DECIMAL: {
		// unify the width/scale so that the resulting decimal always fits
		// "width - scale" gives us the number of digits on the left side of the decimal point
		// "scale" gives us the number of digits allowed on the right of the decimal point
		// using the max of these of the two types gives us the new decimal size
		auto extra_width_left = DecimalType::GetWidth(left) - DecimalType::GetScale(left);
		auto extra_width_right = DecimalType::GetWidth(right) - DecimalType::GetScale(right);
		auto extra_width = MaxValue<uint8_t>(extra_width_left, extra_width_right);
		auto scale = MaxValue<uint8_t>(DecimalType::GetScale(left), DecimalType::GetScale(right));
		auto width = extra_width + scale;
		if (width > DecimalType::MaxWidth()) {
			// if the resulting decimal does not fit, we truncate the scale
			width = DecimalType::MaxWidth();
			scale = width - extra_width;
		}
		result = LogicalType::DECIMAL(width, scale);
		return true;
	}
	case LogicalTypeId::LIST: {
		// list: perform max recursively on child type
		LogicalType new_child;
		if (!OP::Operation(ListType::GetChildType(left), ListType::GetChildType(right), new_child)) {
			return false;
		}
		result = LogicalType::LIST(new_child);
		return true;
	}
	case LogicalTypeId::ARRAY: {
		LogicalType new_child;
		if (!OP::Operation(ArrayType::GetChildType(left), ArrayType::GetChildType(right), new_child)) {
			return false;
		}
		auto new_size = MaxValue(ArrayType::GetSize(left), ArrayType::GetSize(right));
		result = LogicalType::ARRAY(new_child, new_size);
		return true;
	}
	case LogicalTypeId::MAP: {
		// map: perform max recursively on child type
		LogicalType new_child;
		if (!OP::Operation(ListType::GetChildType(left), ListType::GetChildType(right), new_child)) {
			return false;
		}
		result = LogicalType::MAP(new_child);
		return true;
	}
	case LogicalTypeId::STRUCT: {
		// struct: perform recursively on each child
		auto &left_child_types = StructType::GetChildTypes(left);
		auto &right_child_types = StructType::GetChildTypes(right);
		if (left_child_types.size() != right_child_types.size()) {
			// child types are not of equal size, we can't cast
			// return false
			return false;
		}
		child_list_t<LogicalType> child_types;
		for (idx_t i = 0; i < left_child_types.size(); i++) {
			LogicalType child_type;
			if (!OP::Operation(left_child_types[i].second, right_child_types[i].second, child_type)) {
				return false;
			}
			child_types.emplace_back(left_child_types[i].first, std::move(child_type));
		}
		result = LogicalType::STRUCT(child_types);
		return true;
	}
	case LogicalTypeId::UNION: {
		auto left_member_count = UnionType::GetMemberCount(left);
		auto right_member_count = UnionType::GetMemberCount(right);
		if (left_member_count != right_member_count) {
			// return the "larger" type, with the most members
			result = left_member_count > right_member_count ? left : right;
			return true;
		}
		// otherwise, keep left, don't try to meld the two together.
		result = left;
		return true;
	}
	default:
		result = left;
		return true;
	}
}

template <class OP>
bool TryGetMaxLogicalTypeInternal(const LogicalType &left, const LogicalType &right, LogicalType &result) {
	// we always prefer aliased types
	if (!left.GetAlias().empty()) {
		result = left;
		return true;
	}
	if (!right.GetAlias().empty()) {
		result = right;
		return true;
	}
	if (left.id() != right.id()) {
		return CombineUnequalTypes<OP>(left, right, result);
	} else {
		return CombineEqualTypes<OP>(left, right, result);
	}
}

struct TryGetTypeOperation {
	static bool Operation(const LogicalType &left, const LogicalType &right, LogicalType &result) {
		return TryGetMaxLogicalTypeInternal<TryGetTypeOperation>(left, right, result);
	}
};

struct ForceGetTypeOperation {
	static bool Operation(const LogicalType &left, const LogicalType &right, LogicalType &result) {
		result = LogicalType::ForceMaxLogicalType(left, right);
		return true;
	}
};

bool LogicalType::TryGetMaxLogicalType(ClientContext &context, const LogicalType &left, const LogicalType &right,
                                       LogicalType &result) {
	if (DBConfig::GetConfig(context).options.old_implicit_casting) {
		result = LogicalType::ForceMaxLogicalType(left, right);
		return true;
	}
	return TryGetMaxLogicalTypeInternal<TryGetTypeOperation>(left, right, result);
}

static idx_t GetLogicalTypeScore(const LogicalType &type) {
	return idx_t(type.id());
	switch (type.id()) {
	case LogicalTypeId::INVALID:
	case LogicalTypeId::SQLNULL:
	case LogicalTypeId::UNKNOWN:
	case LogicalTypeId::ANY:
	case LogicalTypeId::STRING_LITERAL:
		return 0;
	// numerics
	case LogicalTypeId::BOOLEAN:
		return 10;
	case LogicalTypeId::UTINYINT:
		return 11;
	case LogicalTypeId::TINYINT:
		return 12;
	case LogicalTypeId::USMALLINT:
		return 13;
	case LogicalTypeId::SMALLINT:
		return 14;
	case LogicalTypeId::UINTEGER:
		return 15;
	case LogicalTypeId::INTEGER:
		return 16;
	case LogicalTypeId::UBIGINT:
		return 17;
	case LogicalTypeId::BIGINT:
		return 18;
	case LogicalTypeId::UHUGEINT:
		return 19;
	case LogicalTypeId::HUGEINT:
		return 20;
	case LogicalTypeId::DECIMAL:
		return 21;
	case LogicalTypeId::FLOAT:
		return 22;
	case LogicalTypeId::DOUBLE:
		return 23;
	// date/time/timestamp
	case LogicalTypeId::TIME:
	case LogicalTypeId::TIME_TZ:
		return 50;
	case LogicalTypeId::DATE:
		return 51;
	case LogicalTypeId::TIMESTAMP_SEC:
		return 52;
	case LogicalTypeId::TIMESTAMP_MS:
		return 53;
	case LogicalTypeId::TIMESTAMP:
	case LogicalTypeId::TIMESTAMP_TZ:
		return 54;
	case LogicalTypeId::TIMESTAMP_NS:
		return 55;
	case LogicalTypeId::INTERVAL:
		return 56;
	// text/character strings
	case LogicalTypeId::CHAR:
		return 75;
	case LogicalTypeId::VARCHAR:
		return 77;
	case LogicalTypeId::ENUM:
		return 78;
	// blob/complex types
	case LogicalTypeId::BIT:
		return 100;
	case LogicalTypeId::BLOB:
		return 101;
	case LogicalTypeId::UUID:
		return 102;
	// nested types
	case LogicalTypeId::STRUCT:
		return 125;
	case LogicalTypeId::LIST:
	case LogicalTypeId::ARRAY:
		return 126;
	case LogicalTypeId::MAP:
		return 127;
	case LogicalTypeId::UNION:
	case LogicalTypeId::TABLE:
		return 150;
	// weirdo types
	case LogicalTypeId::LAMBDA:
	case LogicalTypeId::AGGREGATE_STATE:
	case LogicalTypeId::POINTER:
	case LogicalTypeId::VALIDITY:
	case LogicalTypeId::USER:
		break;
	}
	return 1000;
}

LogicalType LogicalType::ForceMaxLogicalType(const LogicalType &left, const LogicalType &right) {
	LogicalType result;
	if (TryGetMaxLogicalTypeInternal<ForceGetTypeOperation>(left, right, result)) {
		return result;
	}
	// we prefer the type with the highest score
	auto left_score = GetLogicalTypeScore(left);
	auto right_score = GetLogicalTypeScore(right);
	if (left_score < right_score) {
		return right;
	} else {
		return left;
	}
}

LogicalType LogicalType::MaxLogicalType(ClientContext &context, const LogicalType &left, const LogicalType &right) {
	LogicalType result;
	if (!TryGetMaxLogicalType(context, left, right, result)) {
		throw NotImplementedException("Cannot combine types %s and %s - an explicit cast is required", left.ToString(),
		                              right.ToString());
	}
	return result;
}

void LogicalType::Verify() const {
#ifdef DEBUG
	if (id_ == LogicalTypeId::DECIMAL) {
		D_ASSERT(DecimalType::GetWidth(*this) >= 1 && DecimalType::GetWidth(*this) <= Decimal::MAX_WIDTH_DECIMAL);
		D_ASSERT(DecimalType::GetScale(*this) >= 0 && DecimalType::GetScale(*this) <= DecimalType::GetWidth(*this));
	}
#endif
}

bool ApproxEqual(float ldecimal, float rdecimal) {
	if (Value::IsNan(ldecimal) && Value::IsNan(rdecimal)) {
		return true;
	}
	if (!Value::FloatIsFinite(ldecimal) || !Value::FloatIsFinite(rdecimal)) {
		return ldecimal == rdecimal;
	}
	float epsilon = std::fabs(rdecimal) * 0.01 + 0.00000001;
	return std::fabs(ldecimal - rdecimal) <= epsilon;
}

bool ApproxEqual(double ldecimal, double rdecimal) {
	if (Value::IsNan(ldecimal) && Value::IsNan(rdecimal)) {
		return true;
	}
	if (!Value::DoubleIsFinite(ldecimal) || !Value::DoubleIsFinite(rdecimal)) {
		return ldecimal == rdecimal;
	}
	double epsilon = std::fabs(rdecimal) * 0.01 + 0.00000001;
	return std::fabs(ldecimal - rdecimal) <= epsilon;
}

//===--------------------------------------------------------------------===//
// Extra Type Info
//===--------------------------------------------------------------------===//
void LogicalType::SetAlias(string alias) {
	if (!type_info_) {
		type_info_ = make_shared<ExtraTypeInfo>(ExtraTypeInfoType::GENERIC_TYPE_INFO, std::move(alias));
	} else {
		type_info_->alias = std::move(alias);
	}
}

string LogicalType::GetAlias() const {
	if (id() == LogicalTypeId::USER) {
		return UserType::GetTypeName(*this);
	}
	if (type_info_) {
		return type_info_->alias;
	}
	return string();
}

bool LogicalType::HasAlias() const {
	if (id() == LogicalTypeId::USER) {
		return !UserType::GetTypeName(*this).empty();
	}
	if (type_info_ && !type_info_->alias.empty()) {
		return true;
	}
	return false;
}

//===--------------------------------------------------------------------===//
// Decimal Type
//===--------------------------------------------------------------------===//
uint8_t DecimalType::GetWidth(const LogicalType &type) {
	D_ASSERT(type.id() == LogicalTypeId::DECIMAL);
	auto info = type.AuxInfo();
	D_ASSERT(info);
	return info->Cast<DecimalTypeInfo>().width;
}

uint8_t DecimalType::GetScale(const LogicalType &type) {
	D_ASSERT(type.id() == LogicalTypeId::DECIMAL);
	auto info = type.AuxInfo();
	D_ASSERT(info);
	return info->Cast<DecimalTypeInfo>().scale;
}

uint8_t DecimalType::MaxWidth() {
	return DecimalWidth<hugeint_t>::max;
}

LogicalType LogicalType::DECIMAL(int width, int scale) {
	D_ASSERT(width >= scale);
	auto type_info = make_shared<DecimalTypeInfo>(width, scale);
	return LogicalType(LogicalTypeId::DECIMAL, std::move(type_info));
}

//===--------------------------------------------------------------------===//
// String Type
//===--------------------------------------------------------------------===//
string StringType::GetCollation(const LogicalType &type) {
	if (type.id() != LogicalTypeId::VARCHAR) {
		return string();
	}
	auto info = type.AuxInfo();
	if (!info) {
		return string();
	}
	if (info->type == ExtraTypeInfoType::GENERIC_TYPE_INFO) {
		return string();
	}
	return info->Cast<StringTypeInfo>().collation;
}

LogicalType LogicalType::VARCHAR_COLLATION(string collation) { // NOLINT
	auto string_info = make_shared<StringTypeInfo>(std::move(collation));
	return LogicalType(LogicalTypeId::VARCHAR, std::move(string_info));
}

//===--------------------------------------------------------------------===//
// List Type
//===--------------------------------------------------------------------===//
const LogicalType &ListType::GetChildType(const LogicalType &type) {
	D_ASSERT(type.id() == LogicalTypeId::LIST || type.id() == LogicalTypeId::MAP);
	auto info = type.AuxInfo();
	D_ASSERT(info);
	return info->Cast<ListTypeInfo>().child_type;
}

LogicalType LogicalType::LIST(const LogicalType &child) {
	auto info = make_shared<ListTypeInfo>(child);
	return LogicalType(LogicalTypeId::LIST, std::move(info));
}

//===--------------------------------------------------------------------===//
// Aggregate State Type
//===--------------------------------------------------------------------===//
const aggregate_state_t &AggregateStateType::GetStateType(const LogicalType &type) {
	D_ASSERT(type.id() == LogicalTypeId::AGGREGATE_STATE);
	auto info = type.AuxInfo();
	D_ASSERT(info);
	return info->Cast<AggregateStateTypeInfo>().state_type;
}

const string AggregateStateType::GetTypeName(const LogicalType &type) {
	D_ASSERT(type.id() == LogicalTypeId::AGGREGATE_STATE);
	auto info = type.AuxInfo();
	if (!info) {
		return "AGGREGATE_STATE<?>";
	}
	auto aggr_state = info->Cast<AggregateStateTypeInfo>().state_type;
	return "AGGREGATE_STATE<" + aggr_state.function_name + "(" +
	       StringUtil::Join(aggr_state.bound_argument_types, aggr_state.bound_argument_types.size(), ", ",
	                        [](const LogicalType &arg_type) { return arg_type.ToString(); }) +
	       ")" + "::" + aggr_state.return_type.ToString() + ">";
}

//===--------------------------------------------------------------------===//
// Struct Type
//===--------------------------------------------------------------------===//
const child_list_t<LogicalType> &StructType::GetChildTypes(const LogicalType &type) {
	D_ASSERT(type.id() == LogicalTypeId::STRUCT || type.id() == LogicalTypeId::UNION);

	auto info = type.AuxInfo();
	D_ASSERT(info);
	return info->Cast<StructTypeInfo>().child_types;
}

const LogicalType &StructType::GetChildType(const LogicalType &type, idx_t index) {
	auto &child_types = StructType::GetChildTypes(type);
	D_ASSERT(index < child_types.size());
	return child_types[index].second;
}

const string &StructType::GetChildName(const LogicalType &type, idx_t index) {
	auto &child_types = StructType::GetChildTypes(type);
	D_ASSERT(index < child_types.size());
	return child_types[index].first;
}

idx_t StructType::GetChildCount(const LogicalType &type) {
	return StructType::GetChildTypes(type).size();
}
bool StructType::IsUnnamed(const LogicalType &type) {
	auto &child_types = StructType::GetChildTypes(type);
	D_ASSERT(child_types.size() > 0);
	return child_types[0].first.empty();
}

LogicalType LogicalType::STRUCT(child_list_t<LogicalType> children) {
	auto info = make_shared<StructTypeInfo>(std::move(children));
	return LogicalType(LogicalTypeId::STRUCT, std::move(info));
}

LogicalType LogicalType::AGGREGATE_STATE(aggregate_state_t state_type) { // NOLINT
	auto info = make_shared<AggregateStateTypeInfo>(std::move(state_type));
	return LogicalType(LogicalTypeId::AGGREGATE_STATE, std::move(info));
}

//===--------------------------------------------------------------------===//
// Map Type
//===--------------------------------------------------------------------===//
LogicalType LogicalType::MAP(const LogicalType &child_p) {
	D_ASSERT(child_p.id() == LogicalTypeId::STRUCT);
	auto &children = StructType::GetChildTypes(child_p);
	D_ASSERT(children.size() == 2);

	// We do this to enforce that for every MAP created, the keys are called "key"
	// and the values are called "value"

	// This is done because for Vector the keys of the STRUCT are used in equality checks.
	// Vector::Reference will throw if the types don't match
	child_list_t<LogicalType> new_children(2);
	new_children[0] = children[0];
	new_children[0].first = "key";

	new_children[1] = children[1];
	new_children[1].first = "value";

	auto child = LogicalType::STRUCT(std::move(new_children));
	auto info = make_shared<ListTypeInfo>(child);
	return LogicalType(LogicalTypeId::MAP, std::move(info));
}

LogicalType LogicalType::MAP(LogicalType key, LogicalType value) {
	child_list_t<LogicalType> child_types;
	child_types.emplace_back("key", std::move(key));
	child_types.emplace_back("value", std::move(value));
	return LogicalType::MAP(LogicalType::STRUCT(child_types));
}

const LogicalType &MapType::KeyType(const LogicalType &type) {
	D_ASSERT(type.id() == LogicalTypeId::MAP);
	return StructType::GetChildTypes(ListType::GetChildType(type))[0].second;
}

const LogicalType &MapType::ValueType(const LogicalType &type) {
	D_ASSERT(type.id() == LogicalTypeId::MAP);
	return StructType::GetChildTypes(ListType::GetChildType(type))[1].second;
}

//===--------------------------------------------------------------------===//
// Union Type
//===--------------------------------------------------------------------===//
LogicalType LogicalType::UNION(child_list_t<LogicalType> members) {
	D_ASSERT(!members.empty());
	D_ASSERT(members.size() <= UnionType::MAX_UNION_MEMBERS);
	// union types always have a hidden "tag" field in front
	members.insert(members.begin(), {"", LogicalType::UTINYINT});
	auto info = make_shared<StructTypeInfo>(std::move(members));
	return LogicalType(LogicalTypeId::UNION, std::move(info));
}

const LogicalType &UnionType::GetMemberType(const LogicalType &type, idx_t index) {
	auto &child_types = StructType::GetChildTypes(type);
	D_ASSERT(index < child_types.size());
	// skip the "tag" field
	return child_types[index + 1].second;
}

const string &UnionType::GetMemberName(const LogicalType &type, idx_t index) {
	auto &child_types = StructType::GetChildTypes(type);
	D_ASSERT(index < child_types.size());
	// skip the "tag" field
	return child_types[index + 1].first;
}

idx_t UnionType::GetMemberCount(const LogicalType &type) {
	// don't count the "tag" field
	return StructType::GetChildTypes(type).size() - 1;
}
const child_list_t<LogicalType> UnionType::CopyMemberTypes(const LogicalType &type) {
	auto child_types = StructType::GetChildTypes(type);
	child_types.erase(child_types.begin());
	return child_types;
}

//===--------------------------------------------------------------------===//
// User Type
//===--------------------------------------------------------------------===//
const string &UserType::GetCatalog(const LogicalType &type) {
	D_ASSERT(type.id() == LogicalTypeId::USER);
	auto info = type.AuxInfo();
	D_ASSERT(info);
	return info->Cast<UserTypeInfo>().catalog;
}

const string &UserType::GetSchema(const LogicalType &type) {
	D_ASSERT(type.id() == LogicalTypeId::USER);
	auto info = type.AuxInfo();
	D_ASSERT(info);
	return info->Cast<UserTypeInfo>().schema;
}

const string &UserType::GetTypeName(const LogicalType &type) {
	D_ASSERT(type.id() == LogicalTypeId::USER);
	auto info = type.AuxInfo();
	D_ASSERT(info);
	return info->Cast<UserTypeInfo>().user_type_name;
}

LogicalType LogicalType::USER(const string &user_type_name) {
	auto info = make_shared<UserTypeInfo>(user_type_name);
	return LogicalType(LogicalTypeId::USER, std::move(info));
}

LogicalType LogicalType::USER(string catalog, string schema, string name) {
	auto info = make_shared<UserTypeInfo>(std::move(catalog), std::move(schema), std::move(name));
	return LogicalType(LogicalTypeId::USER, std::move(info));
}

//===--------------------------------------------------------------------===//
// Enum Type
//===--------------------------------------------------------------------===//
LogicalType LogicalType::ENUM(Vector &ordered_data, idx_t size) {
	return EnumTypeInfo::CreateType(ordered_data, size);
}

LogicalType LogicalType::ENUM(const string &enum_name, Vector &ordered_data, idx_t size) {
	return LogicalType::ENUM(ordered_data, size);
}

const string EnumType::GetValue(const Value &val) {
	auto info = val.type().AuxInfo();
	auto &values_insert_order = info->Cast<EnumTypeInfo>().GetValuesInsertOrder();
	return StringValue::Get(values_insert_order.GetValue(val.GetValue<uint32_t>()));
}

const Vector &EnumType::GetValuesInsertOrder(const LogicalType &type) {
	D_ASSERT(type.id() == LogicalTypeId::ENUM);
	auto info = type.AuxInfo();
	D_ASSERT(info);
	return info->Cast<EnumTypeInfo>().GetValuesInsertOrder();
}

idx_t EnumType::GetSize(const LogicalType &type) {
	D_ASSERT(type.id() == LogicalTypeId::ENUM);
	auto info = type.AuxInfo();
	D_ASSERT(info);
	return info->Cast<EnumTypeInfo>().GetDictSize();
}

PhysicalType EnumType::GetPhysicalType(const LogicalType &type) {
	D_ASSERT(type.id() == LogicalTypeId::ENUM);
	auto aux_info = type.AuxInfo();
	D_ASSERT(aux_info);
	auto &info = aux_info->Cast<EnumTypeInfo>();
	D_ASSERT(info.GetEnumDictType() == EnumDictType::VECTOR_DICT);
	return EnumTypeInfo::DictType(info.GetDictSize());
}

//===--------------------------------------------------------------------===//
// JSON Type
//===--------------------------------------------------------------------===//
LogicalType LogicalType::JSON() {
	auto json_type = LogicalType(LogicalTypeId::VARCHAR);
	json_type.SetAlias(JSON_TYPE_NAME);
	return json_type;
}

bool LogicalType::IsJSONType() const {
	return id() == LogicalTypeId::VARCHAR && HasAlias() && GetAlias() == JSON_TYPE_NAME;
}

//===--------------------------------------------------------------------===//
// Array Type
//===--------------------------------------------------------------------===//

const LogicalType &ArrayType::GetChildType(const LogicalType &type) {
	D_ASSERT(type.id() == LogicalTypeId::ARRAY);
	auto info = type.AuxInfo();
	D_ASSERT(info);
	return info->Cast<ArrayTypeInfo>().child_type;
}

idx_t ArrayType::GetSize(const LogicalType &type) {
	D_ASSERT(type.id() == LogicalTypeId::ARRAY);
	auto info = type.AuxInfo();
	D_ASSERT(info);
	return info->Cast<ArrayTypeInfo>().size;
}

bool ArrayType::IsAnySize(const LogicalType &type) {
	D_ASSERT(type.id() == LogicalTypeId::ARRAY);
	auto info = type.AuxInfo();
	D_ASSERT(info);
	return info->Cast<ArrayTypeInfo>().size == 0;
}

LogicalType LogicalType::ARRAY(const LogicalType &child, idx_t size) {
	D_ASSERT(size > 0);
	D_ASSERT(size < ArrayType::MAX_ARRAY_SIZE);
	auto info = make_shared<ArrayTypeInfo>(child, size);
	return LogicalType(LogicalTypeId::ARRAY, std::move(info));
}

LogicalType LogicalType::ARRAY(const LogicalType &child) {
	auto info = make_shared<ArrayTypeInfo>(child, 0);
	return LogicalType(LogicalTypeId::ARRAY, std::move(info));
}

//===--------------------------------------------------------------------===//
// Logical Type
//===--------------------------------------------------------------------===//

// the destructor needs to know about the extra type info
LogicalType::~LogicalType() {
}

bool LogicalType::EqualTypeInfo(const LogicalType &rhs) const {
	if (type_info_.get() == rhs.type_info_.get()) {
		return true;
	}
	if (type_info_) {
		return type_info_->Equals(rhs.type_info_.get());
	} else {
		D_ASSERT(rhs.type_info_);
		return rhs.type_info_->Equals(type_info_.get());
	}
}

bool LogicalType::operator==(const LogicalType &rhs) const {
	if (id_ != rhs.id_) {
		return false;
	}
	return EqualTypeInfo(rhs);
}

} // namespace duckdb<|MERGE_RESOLUTION|>--- conflicted
+++ resolved
@@ -27,16 +27,13 @@
 #include "duckdb/main/database_manager.hpp"
 #include "duckdb/parser/keyword_helper.hpp"
 #include "duckdb/parser/parser.hpp"
-<<<<<<< HEAD
 #include "duckdb/common/extra_type_info.hpp"
 #include "duckdb/common/serializer/deserializer.hpp"
 #include "duckdb/common/enum_util.hpp"
 #include "duckdb/common/serializer/serializer.hpp"
 #include "duckdb/catalog/catalog_entry/type_catalog_entry.hpp"
 #include "duckdb/main/config.hpp"
-=======
-
->>>>>>> 05d098f0
+
 #include <cmath>
 
 namespace duckdb {
@@ -711,24 +708,9 @@
 	throw InternalException("Cannot combine these numeric types (%s & %s)", left.ToString(), right.ToString());
 }
 
-<<<<<<< HEAD
 static LogicalType ReturnType(const LogicalType &type) {
 	if (type.id() == LogicalTypeId::STRING_LITERAL) {
 		return LogicalType::VARCHAR;
-=======
-LogicalType LogicalType::MaxLogicalType(const LogicalType &left, const LogicalType &right) {
-	// If either side is JSON, pick the other side, since each more specific type is more performant than JSON,
-	// except for VARCHAR, because the JSON to VARCHAR cast is a special case
-	if (left.IsJSONType() && right.id() != LogicalTypeId::SQLNULL && right.id() != LogicalTypeId::VARCHAR) {
-		return right;
-	} else if (right.IsJSONType() && left.id() != LogicalTypeId::SQLNULL && left.id() != LogicalTypeId::VARCHAR) {
-		return left;
-	}
-
-	// we always prefer aliased types
-	if (!left.GetAlias().empty()) {
-		return left;
->>>>>>> 05d098f0
 	}
 	return type;
 }
@@ -753,6 +735,7 @@
 			return true;
 		}
 	}
+
 	// for other types - use implicit cast rules to check if we can combine the types
 	auto left_to_right_cost = CastRules::ImplicitCast(left, right);
 	auto right_to_left_cost = CastRules::ImplicitCast(right, left);
