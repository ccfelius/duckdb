--- conflicted
+++ resolved
@@ -98,12 +98,9 @@
 		return PhysicalType::HASH;
 	case LogicalTypeId::POINTER:
 		return PhysicalType::POINTER;
-<<<<<<< HEAD
 	case LogicalTypeId::VALIDITY:
 		return PhysicalType::BIT;
-=======
 	case LogicalTypeId::TABLE:
->>>>>>> 29d9d0ea
 	case LogicalTypeId::ANY:
 	case LogicalTypeId::INVALID:
 	case LogicalTypeId::UNKNOWN:
