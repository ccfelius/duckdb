#include "duckdb/common/tree_renderer.hpp"

#include "duckdb/common/pair.hpp"
#include "duckdb/common/string_util.hpp"
#include "duckdb/execution/physical_operator.hpp"
#include "duckdb/parallel/pipeline.hpp"
#include "duckdb/planner/logical_operator.hpp"
#include "utf8proc_wrapper.hpp"

#include <sstream>

namespace {

struct SourceRange {
public:
	SourceRange(idx_t start, idx_t width) : start(start), width(width) {
	}

public:
	idx_t start;
	idx_t width;
};

} // namespace

namespace duckdb {

void TreeRenderer::RenderTopLayer(RenderTree &root, std::ostream &ss, idx_t y) {
	for (idx_t x = 0; x < root.width; x++) {
		if (x * config.node_render_width >= config.maximum_render_width) {
			break;
		}
		if (root.HasNode(x, y)) {
			ss << config.LTCORNER;
			ss << StringUtil::Repeat(config.HORIZONTAL, config.node_render_width / 2 - 1);
			if (y == 0) {
				// top level node: no node above this one
				ss << config.HORIZONTAL;
			} else {
				// render connection to node above this one
				ss << config.DMIDDLE;
			}
			ss << StringUtil::Repeat(config.HORIZONTAL, config.node_render_width / 2 - 1);
			ss << config.RTCORNER;
		} else {
			ss << StringUtil::Repeat(" ", config.node_render_width);
		}
	}
	ss << '\n';
}

void TreeRenderer::RenderBottomLayer(RenderTree &root, std::ostream &ss, idx_t y) {
	for (idx_t x = 0; x <= root.width; x++) {
		if (x * config.node_render_width >= config.maximum_render_width) {
			break;
		}
		if (root.HasNode(x, y)) {
			ss << config.LDCORNER;
			ss << StringUtil::Repeat(config.HORIZONTAL, config.node_render_width / 2 - 1);
			if (root.HasNode(x, y + 1)) {
				// node below this one: connect to that one
				ss << config.TMIDDLE;
			} else {
				// no node below this one: end the box
				ss << config.HORIZONTAL;
			}
			ss << StringUtil::Repeat(config.HORIZONTAL, config.node_render_width / 2 - 1);
			ss << config.RDCORNER;
		} else if (root.HasNode(x, y + 1)) {
			ss << StringUtil::Repeat(" ", config.node_render_width / 2);
			ss << config.VERTICAL;
			ss << StringUtil::Repeat(" ", config.node_render_width / 2);
		} else {
			ss << StringUtil::Repeat(" ", config.node_render_width);
		}
	}
	ss << '\n';
}

string AdjustTextForRendering(string source, idx_t max_render_width) {
	idx_t cpos = 0;
	idx_t render_width = 0;
	vector<SourceRange> render_widths;
	while (cpos < source.size()) {
		idx_t char_render_width = Utf8Proc::RenderWidth(source.c_str(), source.size(), cpos);
		cpos = Utf8Proc::NextGraphemeCluster(source.c_str(), source.size(), cpos);
		render_width += char_render_width;
		render_widths.emplace_back(cpos, render_width);
		if (render_width > max_render_width) {
			break;
		}
	}
	if (render_width > max_render_width) {
		// need to find a position to truncate
		for (idx_t pos = render_widths.size(); pos > 0; pos--) {
			auto &source_range = render_widths[pos - 1];
			if (source_range.width < max_render_width - 4) {
				return source.substr(0, source_range.start) + "..." +
				       string(max_render_width - source_range.width - 3, ' ');
			}
		}
		source = "...";
	}
	// need to pad with spaces
	idx_t total_spaces = max_render_width - render_width;
	idx_t half_spaces = total_spaces / 2;
	idx_t extra_left_space = total_spaces % 2 == 0 ? 0 : 1;
	return string(half_spaces + extra_left_space, ' ') + source + string(half_spaces, ' ');
}

static bool NodeHasMultipleChildren(RenderTree &root, idx_t x, idx_t y) {
	for (; x < root.width && !root.HasNode(x + 1, y); x++) {
		if (root.HasNode(x + 1, y + 1)) {
			return true;
		}
	}
	return false;
}

void TreeRenderer::RenderBoxContent(RenderTree &root, std::ostream &ss, idx_t y) {
	// we first need to figure out how high our boxes are going to be
	vector<vector<string>> extra_info;
	idx_t extra_height = 0;
	extra_info.resize(root.width);
	for (idx_t x = 0; x < root.width; x++) {
		auto node = root.GetNode(x, y);
		if (node) {
			SplitUpExtraInfo(node->extra_text, extra_info[x]);
			if (extra_info[x].size() > extra_height) {
				extra_height = extra_info[x].size();
			}
		}
	}
	extra_height = MinValue<idx_t>(extra_height, config.max_extra_lines);
	idx_t halfway_point = (extra_height + 1) / 2;
	// now we render the actual node
	for (idx_t render_y = 0; render_y <= extra_height; render_y++) {
		for (idx_t x = 0; x < root.width; x++) {
			if (x * config.node_render_width >= config.maximum_render_width) {
				break;
			}
			auto node = root.GetNode(x, y);
			if (!node) {
				if (render_y == halfway_point) {
					bool has_child_to_the_right = NodeHasMultipleChildren(root, x, y);
					if (root.HasNode(x, y + 1)) {
						// node right below this one
						ss << StringUtil::Repeat(config.HORIZONTAL, config.node_render_width / 2);
						ss << config.RTCORNER;
						if (has_child_to_the_right) {
							// but we have another child to the right! keep rendering the line
							ss << StringUtil::Repeat(config.HORIZONTAL, config.node_render_width / 2);
						} else {
							// only a child below this one: fill the rest with spaces
							ss << StringUtil::Repeat(" ", config.node_render_width / 2);
						}
					} else if (has_child_to_the_right) {
						// child to the right, but no child right below this one: render a full line
						ss << StringUtil::Repeat(config.HORIZONTAL, config.node_render_width);
					} else {
						// empty spot: render spaces
						ss << StringUtil::Repeat(" ", config.node_render_width);
					}
				} else if (render_y >= halfway_point) {
					if (root.HasNode(x, y + 1)) {
						// we have a node below this empty spot: render a vertical line
						ss << StringUtil::Repeat(" ", config.node_render_width / 2);
						ss << config.VERTICAL;
						ss << StringUtil::Repeat(" ", config.node_render_width / 2);
					} else {
						// empty spot: render spaces
						ss << StringUtil::Repeat(" ", config.node_render_width);
					}
				} else {
					// empty spot: render spaces
					ss << StringUtil::Repeat(" ", config.node_render_width);
				}
			} else {
				ss << config.VERTICAL;
				// figure out what to render
				string render_text;
				if (render_y == 0) {
					render_text = node->name;
				} else {
					if (render_y <= extra_info[x].size()) {
						render_text = extra_info[x][render_y - 1];
					}
				}
				render_text = AdjustTextForRendering(render_text, config.node_render_width - 2);
				ss << render_text;

				if (render_y == halfway_point && NodeHasMultipleChildren(root, x, y)) {
					ss << config.LMIDDLE;
				} else {
					ss << config.VERTICAL;
				}
			}
		}
		ss << '\n';
	}
}

string TreeRenderer::ToString(const LogicalOperator &op) {
	std::stringstream ss;
	Render(op, ss);
	return ss.str();
}

string TreeRenderer::ToString(const PhysicalOperator &op) {
	std::stringstream ss;
	Render(op, ss);
	return ss.str();
}

string TreeRenderer::ToString(const ProfilingNode &op) {
	std::stringstream ss;
	Render(op, ss);
	return ss.str();
}

string TreeRenderer::ToString(const Pipeline &op) {
	std::stringstream ss;
	Render(op, ss);
	return ss.str();
}

void TreeRenderer::Render(const LogicalOperator &op, std::ostream &ss) {
	auto tree = RenderTree::CreateRenderTree(op);
	ToStream(*tree, ss);
}

void TreeRenderer::Render(const PhysicalOperator &op, std::ostream &ss) {
	auto tree = RenderTree::CreateRenderTree(op);
	ToStream(*tree, ss);
}

<<<<<<< HEAD
void TreeRenderer::Render(const QueryProfiler::TreeNode &op, std::ostream &ss) {
	auto tree = RenderTree::CreateRenderTree(op);
=======
void TreeRenderer::Render(const ProfilingNode &op, std::ostream &ss) {
	auto tree = CreateTree(op);
>>>>>>> 96fb464f
	ToStream(*tree, ss);
}

void TreeRenderer::Render(const Pipeline &op, std::ostream &ss) {
	auto tree = RenderTree::CreateRenderTree(op);
	ToStream(*tree, ss);
}

void TreeRenderer::ToStream(RenderTree &root, std::ostream &ss) {
	while (root.width * config.node_render_width > config.maximum_render_width) {
		if (config.node_render_width - 2 < config.minimum_render_width) {
			break;
		}
		config.node_render_width -= 2;
	}

	for (idx_t y = 0; y < root.height; y++) {
		// start by rendering the top layer
		RenderTopLayer(root, ss, y);
		// now we render the content of the boxes
		RenderBoxContent(root, ss, y);
		// render the bottom layer of each of the boxes
		RenderBottomLayer(root, ss, y);
	}
}

bool TreeRenderer::CanSplitOnThisChar(char l) {
	return (l < '0' || (l > '9' && l < 'A') || (l > 'Z' && l < 'a')) && l != '_';
}

bool TreeRenderer::IsPadding(char l) {
	return l == ' ' || l == '\t' || l == '\n' || l == '\r';
}

string TreeRenderer::RemovePadding(string l) {
	idx_t start = 0, end = l.size();
	while (start < l.size() && IsPadding(l[start])) {
		start++;
	}
	while (end > 0 && IsPadding(l[end - 1])) {
		end--;
	}
	return l.substr(start, end - start);
}

void TreeRenderer::SplitStringBuffer(const string &source, vector<string> &result) {
	D_ASSERT(Utf8Proc::IsValid(source.c_str(), source.size()));
	idx_t max_line_render_size = config.node_render_width - 2;
	// utf8 in prompt, get render width
	idx_t cpos = 0;
	idx_t start_pos = 0;
	idx_t render_width = 0;
	idx_t last_possible_split = 0;
	while (cpos < source.size()) {
		// check if we can split on this character
		if (CanSplitOnThisChar(source[cpos])) {
			last_possible_split = cpos;
		}
		size_t char_render_width = Utf8Proc::RenderWidth(source.c_str(), source.size(), cpos);
		idx_t next_cpos = Utf8Proc::NextGraphemeCluster(source.c_str(), source.size(), cpos);
		if (render_width + char_render_width > max_line_render_size) {
			if (last_possible_split <= start_pos + 8) {
				last_possible_split = cpos;
			}
			result.push_back(source.substr(start_pos, last_possible_split - start_pos));
			start_pos = last_possible_split;
			cpos = last_possible_split;
			render_width = 0;
		}
		cpos = next_cpos;
		render_width += char_render_width;
	}
	if (source.size() > start_pos) {
		result.push_back(source.substr(start_pos, source.size() - start_pos));
	}
}

void TreeRenderer::SplitUpExtraInfo(const string &extra_info, vector<string> &result) {
	if (extra_info.empty()) {
		return;
	}
	if (!Utf8Proc::IsValid(extra_info.c_str(), extra_info.size())) {
		return;
	}
	auto splits = StringUtil::Split(extra_info, "\n");
	if (!splits.empty() && splits[0] != "[INFOSEPARATOR]") {
		result.push_back(ExtraInfoSeparator());
	}
	for (auto &split : splits) {
		if (split == "[INFOSEPARATOR]") {
			result.push_back(ExtraInfoSeparator());
			continue;
		}
		string str = RemovePadding(split);
		if (str.empty()) {
			continue;
		}
		SplitStringBuffer(str, result);
	}
}

string TreeRenderer::ExtraInfoSeparator() {
	return StringUtil::Repeat(string(config.HORIZONTAL) + " ", (config.node_render_width - 7) / 2);
}

<<<<<<< HEAD
=======
unique_ptr<RenderTreeNode> TreeRenderer::CreateRenderNode(string name, string extra_info) {
	auto result = make_uniq<RenderTreeNode>();
	result->name = std::move(name);
	result->extra_text = std::move(extra_info);
	return result;
}

class TreeChildrenIterator {
public:
	template <class T>
	static bool HasChildren(const T &op) {
		return !op.children.empty();
	}
	template <class T>
	static void Iterate(const T &op, const std::function<void(const T &child)> &callback) {
		for (auto &child : op.children) {
			callback(*child);
		}
	}
};

template <>
bool TreeChildrenIterator::HasChildren(const PhysicalOperator &op) {
	switch (op.type) {
	case PhysicalOperatorType::LEFT_DELIM_JOIN:
	case PhysicalOperatorType::RIGHT_DELIM_JOIN:
	case PhysicalOperatorType::POSITIONAL_SCAN:
		return true;
	default:
		return !op.children.empty();
	}
}
template <>
void TreeChildrenIterator::Iterate(const PhysicalOperator &op,
                                   const std::function<void(const PhysicalOperator &child)> &callback) {
	for (auto &child : op.children) {
		callback(*child);
	}
	if (op.type == PhysicalOperatorType::LEFT_DELIM_JOIN || op.type == PhysicalOperatorType::RIGHT_DELIM_JOIN) {
		auto &delim = op.Cast<PhysicalDelimJoin>();
		callback(*delim.join);
	} else if ((op.type == PhysicalOperatorType::POSITIONAL_SCAN)) {
		auto &pscan = op.Cast<PhysicalPositionalScan>();
		for (auto &table : pscan.child_tables) {
			callback(*table);
		}
	}
}

struct PipelineRenderNode {
	explicit PipelineRenderNode(const PhysicalOperator &op) : op(op) {
	}

	const PhysicalOperator &op;
	unique_ptr<PipelineRenderNode> child;
};

template <>
bool TreeChildrenIterator::HasChildren(const PipelineRenderNode &op) {
	return op.child.get();
}

template <>
void TreeChildrenIterator::Iterate(const PipelineRenderNode &op,
                                   const std::function<void(const PipelineRenderNode &child)> &callback) {
	if (op.child) {
		callback(*op.child);
	}
}

template <class T>
static void GetTreeWidthHeight(const T &op, idx_t &width, idx_t &height) {
	if (!TreeChildrenIterator::HasChildren(op)) {
		width = 1;
		height = 1;
		return;
	}
	width = 0;
	height = 0;

	TreeChildrenIterator::Iterate<T>(op, [&](const T &child) {
		idx_t child_width, child_height;
		GetTreeWidthHeight<T>(child, child_width, child_height);
		width += child_width;
		height = MaxValue<idx_t>(height, child_height);
	});
	height++;
}

template <class T>
idx_t TreeRenderer::CreateRenderTreeRecursive(RenderTree &result, const T &op, idx_t x, idx_t y) {
	auto node = TreeRenderer::CreateNode(op);
	result.SetNode(x, y, std::move(node));

	if (!TreeChildrenIterator::HasChildren(op)) {
		return 1;
	}
	idx_t width = 0;
	// render the children of this node
	TreeChildrenIterator::Iterate<T>(
	    op, [&](const T &child) { width += CreateRenderTreeRecursive<T>(result, child, x + width, y + 1); });
	return width;
}

template <class T>
unique_ptr<RenderTree> TreeRenderer::CreateRenderTree(const T &op) {
	idx_t width, height;
	GetTreeWidthHeight<T>(op, width, height);

	auto result = make_uniq<RenderTree>(width, height);

	// now fill in the tree
	CreateRenderTreeRecursive<T>(*result, op, 0, 0);
	return result;
}

unique_ptr<RenderTreeNode> TreeRenderer::CreateNode(const LogicalOperator &op) {
	return CreateRenderNode(op.GetName(), op.ParamsToString());
}

unique_ptr<RenderTreeNode> TreeRenderer::CreateNode(const PhysicalOperator &op) {
	return CreateRenderNode(op.GetName(), op.ParamsToString());
}

unique_ptr<RenderTreeNode> TreeRenderer::CreateNode(const PipelineRenderNode &op) {
	return CreateNode(op.op);
}

unique_ptr<RenderTreeNode> TreeRenderer::CreateNode(const ProfilingNode &op) {
	string extra_info;
	if (op.GetProfilingInfo().Enabled(MetricsType::EXTRA_INFO)) {
		extra_info = op.GetProfilingInfo().metrics.extra_info;
	}

	unique_ptr<RenderTreeNode> result;
	if (op.node_type == ProfilingNodeType::QUERY_ROOT) {
		result = TreeRenderer::CreateRenderNode(EnumUtil::ToString(op.node_type), extra_info);
	} else {
		auto &op_node = op.Cast<OperatorProfilingNode>();
		result = TreeRenderer::CreateRenderNode(op_node.name, extra_info);
	}
	result->extra_text += "\n[INFOSEPARATOR]";
	result->extra_text += "\n" + to_string(op.GetProfilingInfo().metrics.operator_cardinality);
	string timing = StringUtil::Format("%.2f", op.GetProfilingInfo().metrics.operator_timing);
	result->extra_text += "\n(" + timing + "s)";
	return result;
}

unique_ptr<RenderTree> TreeRenderer::CreateTree(const LogicalOperator &op) {
	return CreateRenderTree<LogicalOperator>(op);
}

unique_ptr<RenderTree> TreeRenderer::CreateTree(const PhysicalOperator &op) {
	return CreateRenderTree<PhysicalOperator>(op);
}

unique_ptr<RenderTree> TreeRenderer::CreateTree(const ProfilingNode &op) {
	return CreateRenderTree<ProfilingNode>(op);
}

unique_ptr<RenderTree> TreeRenderer::CreateTree(const Pipeline &pipeline) {
	auto operators = pipeline.GetOperators();
	D_ASSERT(!operators.empty());
	unique_ptr<PipelineRenderNode> node;
	for (auto &op : operators) {
		auto new_node = make_uniq<PipelineRenderNode>(op.get());
		new_node->child = std::move(node);
		node = std::move(new_node);
	}
	return CreateRenderTree<PipelineRenderNode>(*node);
}

>>>>>>> 96fb464f
} // namespace duckdb<|MERGE_RESOLUTION|>--- conflicted
+++ resolved
@@ -234,13 +234,8 @@
 	ToStream(*tree, ss);
 }
 
-<<<<<<< HEAD
-void TreeRenderer::Render(const QueryProfiler::TreeNode &op, std::ostream &ss) {
+void TreeRenderer::Render(const ProfilingNode &op, std::ostream &ss) {
 	auto tree = RenderTree::CreateRenderTree(op);
-=======
-void TreeRenderer::Render(const ProfilingNode &op, std::ostream &ss) {
-	auto tree = CreateTree(op);
->>>>>>> 96fb464f
 	ToStream(*tree, ss);
 }
 
@@ -346,179 +341,4 @@
 	return StringUtil::Repeat(string(config.HORIZONTAL) + " ", (config.node_render_width - 7) / 2);
 }
 
-<<<<<<< HEAD
-=======
-unique_ptr<RenderTreeNode> TreeRenderer::CreateRenderNode(string name, string extra_info) {
-	auto result = make_uniq<RenderTreeNode>();
-	result->name = std::move(name);
-	result->extra_text = std::move(extra_info);
-	return result;
-}
-
-class TreeChildrenIterator {
-public:
-	template <class T>
-	static bool HasChildren(const T &op) {
-		return !op.children.empty();
-	}
-	template <class T>
-	static void Iterate(const T &op, const std::function<void(const T &child)> &callback) {
-		for (auto &child : op.children) {
-			callback(*child);
-		}
-	}
-};
-
-template <>
-bool TreeChildrenIterator::HasChildren(const PhysicalOperator &op) {
-	switch (op.type) {
-	case PhysicalOperatorType::LEFT_DELIM_JOIN:
-	case PhysicalOperatorType::RIGHT_DELIM_JOIN:
-	case PhysicalOperatorType::POSITIONAL_SCAN:
-		return true;
-	default:
-		return !op.children.empty();
-	}
-}
-template <>
-void TreeChildrenIterator::Iterate(const PhysicalOperator &op,
-                                   const std::function<void(const PhysicalOperator &child)> &callback) {
-	for (auto &child : op.children) {
-		callback(*child);
-	}
-	if (op.type == PhysicalOperatorType::LEFT_DELIM_JOIN || op.type == PhysicalOperatorType::RIGHT_DELIM_JOIN) {
-		auto &delim = op.Cast<PhysicalDelimJoin>();
-		callback(*delim.join);
-	} else if ((op.type == PhysicalOperatorType::POSITIONAL_SCAN)) {
-		auto &pscan = op.Cast<PhysicalPositionalScan>();
-		for (auto &table : pscan.child_tables) {
-			callback(*table);
-		}
-	}
-}
-
-struct PipelineRenderNode {
-	explicit PipelineRenderNode(const PhysicalOperator &op) : op(op) {
-	}
-
-	const PhysicalOperator &op;
-	unique_ptr<PipelineRenderNode> child;
-};
-
-template <>
-bool TreeChildrenIterator::HasChildren(const PipelineRenderNode &op) {
-	return op.child.get();
-}
-
-template <>
-void TreeChildrenIterator::Iterate(const PipelineRenderNode &op,
-                                   const std::function<void(const PipelineRenderNode &child)> &callback) {
-	if (op.child) {
-		callback(*op.child);
-	}
-}
-
-template <class T>
-static void GetTreeWidthHeight(const T &op, idx_t &width, idx_t &height) {
-	if (!TreeChildrenIterator::HasChildren(op)) {
-		width = 1;
-		height = 1;
-		return;
-	}
-	width = 0;
-	height = 0;
-
-	TreeChildrenIterator::Iterate<T>(op, [&](const T &child) {
-		idx_t child_width, child_height;
-		GetTreeWidthHeight<T>(child, child_width, child_height);
-		width += child_width;
-		height = MaxValue<idx_t>(height, child_height);
-	});
-	height++;
-}
-
-template <class T>
-idx_t TreeRenderer::CreateRenderTreeRecursive(RenderTree &result, const T &op, idx_t x, idx_t y) {
-	auto node = TreeRenderer::CreateNode(op);
-	result.SetNode(x, y, std::move(node));
-
-	if (!TreeChildrenIterator::HasChildren(op)) {
-		return 1;
-	}
-	idx_t width = 0;
-	// render the children of this node
-	TreeChildrenIterator::Iterate<T>(
-	    op, [&](const T &child) { width += CreateRenderTreeRecursive<T>(result, child, x + width, y + 1); });
-	return width;
-}
-
-template <class T>
-unique_ptr<RenderTree> TreeRenderer::CreateRenderTree(const T &op) {
-	idx_t width, height;
-	GetTreeWidthHeight<T>(op, width, height);
-
-	auto result = make_uniq<RenderTree>(width, height);
-
-	// now fill in the tree
-	CreateRenderTreeRecursive<T>(*result, op, 0, 0);
-	return result;
-}
-
-unique_ptr<RenderTreeNode> TreeRenderer::CreateNode(const LogicalOperator &op) {
-	return CreateRenderNode(op.GetName(), op.ParamsToString());
-}
-
-unique_ptr<RenderTreeNode> TreeRenderer::CreateNode(const PhysicalOperator &op) {
-	return CreateRenderNode(op.GetName(), op.ParamsToString());
-}
-
-unique_ptr<RenderTreeNode> TreeRenderer::CreateNode(const PipelineRenderNode &op) {
-	return CreateNode(op.op);
-}
-
-unique_ptr<RenderTreeNode> TreeRenderer::CreateNode(const ProfilingNode &op) {
-	string extra_info;
-	if (op.GetProfilingInfo().Enabled(MetricsType::EXTRA_INFO)) {
-		extra_info = op.GetProfilingInfo().metrics.extra_info;
-	}
-
-	unique_ptr<RenderTreeNode> result;
-	if (op.node_type == ProfilingNodeType::QUERY_ROOT) {
-		result = TreeRenderer::CreateRenderNode(EnumUtil::ToString(op.node_type), extra_info);
-	} else {
-		auto &op_node = op.Cast<OperatorProfilingNode>();
-		result = TreeRenderer::CreateRenderNode(op_node.name, extra_info);
-	}
-	result->extra_text += "\n[INFOSEPARATOR]";
-	result->extra_text += "\n" + to_string(op.GetProfilingInfo().metrics.operator_cardinality);
-	string timing = StringUtil::Format("%.2f", op.GetProfilingInfo().metrics.operator_timing);
-	result->extra_text += "\n(" + timing + "s)";
-	return result;
-}
-
-unique_ptr<RenderTree> TreeRenderer::CreateTree(const LogicalOperator &op) {
-	return CreateRenderTree<LogicalOperator>(op);
-}
-
-unique_ptr<RenderTree> TreeRenderer::CreateTree(const PhysicalOperator &op) {
-	return CreateRenderTree<PhysicalOperator>(op);
-}
-
-unique_ptr<RenderTree> TreeRenderer::CreateTree(const ProfilingNode &op) {
-	return CreateRenderTree<ProfilingNode>(op);
-}
-
-unique_ptr<RenderTree> TreeRenderer::CreateTree(const Pipeline &pipeline) {
-	auto operators = pipeline.GetOperators();
-	D_ASSERT(!operators.empty());
-	unique_ptr<PipelineRenderNode> node;
-	for (auto &op : operators) {
-		auto new_node = make_uniq<PipelineRenderNode>(op.get());
-		new_node->child = std::move(node);
-		node = std::move(new_node);
-	}
-	return CreateRenderTree<PipelineRenderNode>(*node);
-}
-
->>>>>>> 96fb464f
 } // namespace duckdb