--- conflicted
+++ resolved
@@ -490,39 +490,9 @@
 	}
 	auto result = TreeRenderer::CreateRenderNode(op.name, extra_info);
 	result->extra_text += "\n[INFOSEPARATOR]";
-<<<<<<< HEAD
-	if (op.profiling_info.Enabled(MetricsType::OPERATOR_CARDINALITY)) {
-		result->extra_text += "\n" + to_string(op.profiling_info.metrics.operator_cardinality);
-	}
-	if (op.profiling_info.Enabled(MetricsType::OPERATOR_TIMING)) {
-		result->extra_text += "\n(" + StringUtil::Format("%.2f", op.profiling_info.metrics.operator_timing) + "s)";
-	}
-	if (config.detailed) {
-		for (auto &info : op.executors_info) {
-			if (!info) {
-				continue;
-			}
-			for (auto &executor_info : info->roots) {
-				string sample_count = to_string(executor_info->sample_count);
-				result->extra_text += "\n[INFOSEPARATOR]";
-				result->extra_text += "\nsample_count: " + sample_count;
-				string sample_tuples_count = to_string(executor_info->sample_tuples_count);
-				result->extra_text += "\n[INFOSEPARATOR]";
-				result->extra_text += "\nsample_tuples_count: " + sample_tuples_count;
-				string total_count = to_string(executor_info->total_count);
-				result->extra_text += "\n[INFOSEPARATOR]";
-				result->extra_text += "\ntotal_count: " + total_count;
-				for (auto &state : executor_info->root->children) {
-					result->extra_text += ExtractExpressionsRecursive(*state);
-				}
-			}
-		}
-	}
-=======
-	result->extra_text += "\n" + to_string(op.info.elements);
-	string timing = StringUtil::Format("%.2f", op.info.time);
+	result->extra_text += "\n" + to_string(op.profiling_info.metrics.operator_cardinality);
+	string timing = StringUtil::Format("%.2f", op.profiling_info.metrics.operator_timing);
 	result->extra_text += "\n(" + timing + "s)";
->>>>>>> 8a9727a5
 	return result;
 }
 
