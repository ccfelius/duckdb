#include "duckdb/common/multi_file_reader.hpp"

#include "duckdb/common/exception.hpp"
#include "duckdb/common/hive_partitioning.hpp"
#include "duckdb/common/types.hpp"
#include "duckdb/common/types/value.hpp"
#include "duckdb/function/function_set.hpp"
#include "duckdb/function/table_function.hpp"
#include "duckdb/main/config.hpp"
#include "duckdb/planner/expression/bound_columnref_expression.hpp"
#include "duckdb/planner/expression/bound_constant_expression.hpp"
#include "duckdb/planner/expression/bound_reference_expression.hpp"
#include "duckdb/planner/expression/bound_cast_expression.hpp"
#include "duckdb/parser/expression/constant_expression.hpp"
#include "duckdb/common/string_util.hpp"

#include <algorithm>

namespace duckdb {

constexpr column_t MultiFileReader::COLUMN_IDENTIFIER_FILENAME;

MultiFileReaderGlobalState::~MultiFileReaderGlobalState() {
}

MultiFileReader::~MultiFileReader() {
}

unique_ptr<MultiFileReader> MultiFileReader::Create(const TableFunction &table_function) {
	unique_ptr<MultiFileReader> res;
	if (table_function.get_multi_file_reader) {
		res = table_function.get_multi_file_reader(table_function);
		res->function_name = table_function.name;
	} else {
		res = make_uniq<MultiFileReader>();
		res->function_name = table_function.name;
	}
	return res;
}

unique_ptr<MultiFileReader> MultiFileReader::CreateDefault(const string &function_name) {
	auto res = make_uniq<MultiFileReader>();
	res->function_name = function_name;
	return res;
}

Value MultiFileReader::CreateValueFromFileList(const vector<string> &file_list) {
	vector<Value> files;
	for (auto &file : file_list) {
		files.push_back(file);
	}
	return Value::LIST(LogicalType::VARCHAR, std::move(files));
}

void MultiFileReader::AddParameters(TableFunction &table_function) {
	table_function.named_parameters["filename"] = LogicalType::ANY;
	table_function.named_parameters["hive_partitioning"] = LogicalType::BOOLEAN;
	table_function.named_parameters["union_by_name"] = LogicalType::BOOLEAN;
	table_function.named_parameters["hive_types"] = LogicalType::ANY;
	table_function.named_parameters["hive_types_autocast"] = LogicalType::BOOLEAN;
}

vector<string> MultiFileReader::ParsePaths(const Value &input) {
	if (input.IsNull()) {
		throw ParserException("%s cannot take NULL list as parameter", function_name);
	}

	if (input.type().id() == LogicalTypeId::VARCHAR) {
		return {StringValue::Get(input)};
	} else if (input.type().id() == LogicalTypeId::LIST) {
		vector<string> paths;
		for (auto &val : ListValue::GetChildren(input)) {
			if (val.IsNull()) {
				throw ParserException("%s reader cannot take NULL input as parameter", function_name);
			}
			if (val.type().id() != LogicalTypeId::VARCHAR) {
				throw ParserException("%s reader can only take a list of strings as a parameter", function_name);
			}
			paths.push_back(StringValue::Get(val));
		}
		return paths;
	} else {
		throw InternalException("Unsupported type for MultiFileReader::ParsePaths called with: '%s'");
	}
}

shared_ptr<MultiFileList> MultiFileReader::CreateFileList(ClientContext &context, const vector<string> &paths,
                                                          FileGlobOptions options) {
	vector<string> result_files;

	auto res = make_uniq<GlobMultiFileList>(context, paths, options);
	if (res->GetExpandResult() == FileExpandResult::NO_FILES && options == FileGlobOptions::DISALLOW_EMPTY) {
		throw IOException("%s needs at least one file to read", function_name);
	}
	return std::move(res);
}

shared_ptr<MultiFileList> MultiFileReader::CreateFileList(ClientContext &context, const Value &input,
                                                          FileGlobOptions options) {
	auto paths = ParsePaths(input);
	return CreateFileList(context, paths, options);
}

bool MultiFileReader::ParseOption(const string &key, const Value &val, MultiFileReaderOptions &options,
                                  ClientContext &context) {
	auto loption = StringUtil::Lower(key);
	if (loption == "filename") {
		if (val.IsNull()) {
			throw InvalidInputException("Cannot use NULL as argument for \"%s\"", key);
		}
		if (val.type() == LogicalType::VARCHAR) {
			// If not, we interpret it as the name of the column containing the filename
			options.filename = true;
			options.filename_column = StringValue::Get(val);
		} else {
			Value boolean_value;
			string error_message;
			if (val.DefaultTryCastAs(LogicalType::BOOLEAN, boolean_value, &error_message)) {
				// If the argument can be cast to boolean, we just interpret it as a boolean
				options.filename = BooleanValue::Get(boolean_value);
			}
		}
	} else if (loption == "hive_partitioning") {
		if (val.IsNull()) {
			throw InvalidInputException("Cannot use NULL as argument for \"%s\"", key);
		}
		options.hive_partitioning = BooleanValue::Get(val);
		options.auto_detect_hive_partitioning = false;
	} else if (loption == "union_by_name") {
		if (val.IsNull()) {
			throw InvalidInputException("Cannot use NULL as argument for \"%s\"", key);
		}
		options.union_by_name = BooleanValue::Get(val);
	} else if (loption == "hive_types_autocast" || loption == "hive_type_autocast") {
		if (val.IsNull()) {
			throw InvalidInputException("Cannot use NULL as argument for \"%s\"", key);
		}
		options.hive_types_autocast = BooleanValue::Get(val);
	} else if (loption == "hive_types" || loption == "hive_type") {
		if (val.IsNull()) {
			throw InvalidInputException("Cannot use NULL as argument for \"%s\"", key);
		}
		if (val.type().id() != LogicalTypeId::STRUCT) {
			throw InvalidInputException(
			    "'hive_types' only accepts a STRUCT('name':VARCHAR, ...), but '%s' was provided",
			    val.type().ToString());
		}
		// verify that all the children of the struct value are VARCHAR
		auto &children = StructValue::GetChildren(val);
		for (idx_t i = 0; i < children.size(); i++) {
			const Value &child = children[i];
			if (child.type().id() != LogicalType::VARCHAR) {
				throw InvalidInputException("hive_types: '%s' must be a VARCHAR, instead: '%s' was provided",
				                            StructType::GetChildName(val.type(), i), child.type().ToString());
			}
			// for every child of the struct, get the logical type
			LogicalType transformed_type = TransformStringToLogicalType(child.ToString(), context);
			const string &name = StructType::GetChildName(val.type(), i);
			options.hive_types_schema[name] = transformed_type;
		}
		D_ASSERT(!options.hive_types_schema.empty());
	} else {
		return false;
	}
	return true;
}

unique_ptr<MultiFileList> MultiFileReader::ComplexFilterPushdown(ClientContext &context, MultiFileList &files,
                                                                 const MultiFileReaderOptions &options,
                                                                 MultiFilePushdownInfo &info,
                                                                 vector<unique_ptr<Expression>> &filters) {
	return files.ComplexFilterPushdown(context, options, info, filters);
}

unique_ptr<MultiFileList> MultiFileReader::DynamicFilterPushdown(ClientContext &context, const MultiFileList &files,
                                                                 const MultiFileReaderOptions &options,
                                                                 const vector<string> &names,
                                                                 const vector<LogicalType> &types,
                                                                 const vector<column_t> &column_ids,
                                                                 TableFilterSet &filters) {
	return files.DynamicFilterPushdown(context, options, names, types, column_ids, filters);
}

bool MultiFileReader::Bind(MultiFileReaderOptions &options, MultiFileList &files, vector<LogicalType> &return_types,
                           vector<string> &names, MultiFileReaderBindData &bind_data) {
	// The Default MultiFileReader can not perform any binding as it uses MultiFileLists with no schema information.
	return false;
}

void MultiFileReader::BindOptions(MultiFileReaderOptions &options, MultiFileList &files,
                                  vector<LogicalType> &return_types, vector<string> &names,
                                  MultiFileReaderBindData &bind_data) {
	// Add generated constant column for filename
	if (options.filename) {
		if (std::find(names.begin(), names.end(), options.filename_column) != names.end()) {
			throw BinderException("Option filename adds column \"%s\", but a column with this name is also in the "
			                      "file. Try setting a different name: filename='<filename column name>'",
			                      options.filename_column);
		}
		bind_data.filename_idx = names.size();
		return_types.emplace_back(LogicalType::VARCHAR);
		names.emplace_back(options.filename_column);
	}

	// Add generated constant columns from hive partitioning scheme
	if (options.hive_partitioning) {
		D_ASSERT(files.GetExpandResult() != FileExpandResult::NO_FILES);
		auto partitions = HivePartitioning::Parse(files.GetFirstFile());
		// verify that all files have the same hive partitioning scheme
		for (const auto &file : files.Files()) {
			auto file_partitions = HivePartitioning::Parse(file);
			for (auto &part_info : partitions) {
				if (file_partitions.find(part_info.first) == file_partitions.end()) {
					string error = "Hive partition mismatch between file \"%s\" and \"%s\": key \"%s\" not found";
					if (options.auto_detect_hive_partitioning == true) {
						throw InternalException(error + "(hive partitioning was autodetected)", files.GetFirstFile(),
						                        file, part_info.first);
					}
					throw BinderException(error.c_str(), files.GetFirstFile(), file, part_info.first);
				}
			}
			if (partitions.size() != file_partitions.size()) {
				string error_msg = "Hive partition mismatch between file \"%s\" and \"%s\"";
				if (options.auto_detect_hive_partitioning == true) {
					throw InternalException(error_msg + "(hive partitioning was autodetected)", files.GetFirstFile(),
					                        file);
				}
				throw BinderException(error_msg.c_str(), files.GetFirstFile(), file);
			}
		}

		if (!options.hive_types_schema.empty()) {
			// verify that all hive_types are existing partitions
			options.VerifyHiveTypesArePartitions(partitions);
		}

		for (auto &part : partitions) {
			idx_t hive_partitioning_index;
			auto lookup = std::find_if(names.begin(), names.end(), [&](const string &col_name) {
				return StringUtil::CIEquals(col_name, part.first);
			});
			if (lookup != names.end()) {
				// hive partitioning column also exists in file - override
				auto idx = NumericCast<idx_t>(lookup - names.begin());
				hive_partitioning_index = idx;
				return_types[idx] = options.GetHiveLogicalType(part.first);
			} else {
				// hive partitioning column does not exist in file - add a new column containing the key
				hive_partitioning_index = names.size();
				return_types.emplace_back(options.GetHiveLogicalType(part.first));
				names.emplace_back(part.first);
			}
			bind_data.hive_partitioning_indexes.emplace_back(part.first, hive_partitioning_index);
		}
	}
}

void MultiFileReader::GetVirtualColumns(ClientContext &context, MultiFileReaderBindData &bind_data,
                                        virtual_column_map_t &result) {
	if (bind_data.filename_idx == DConstants::INVALID_INDEX || bind_data.filename_idx == COLUMN_IDENTIFIER_FILENAME) {
		bind_data.filename_idx = COLUMN_IDENTIFIER_FILENAME;
		result.insert(make_pair(COLUMN_IDENTIFIER_FILENAME, TableColumn("filename", LogicalType::VARCHAR)));
	}
}

void MultiFileReader::FinalizeBind(const MultiFileReaderOptions &file_options, const MultiFileReaderBindData &options,
                                   const string &filename, const vector<MultiFileReaderColumnDefinition> &local_columns,
                                   const vector<MultiFileReaderColumnDefinition> &global_columns,
                                   const vector<ColumnIndex> &global_column_ids, MultiFileReaderData &reader_data,
                                   ClientContext &context, optional_ptr<MultiFileReaderGlobalState> global_state) {

	// create a map of name -> column index
	case_insensitive_map_t<idx_t> name_map;
	if (file_options.union_by_name) {
		for (idx_t col_idx = 0; col_idx < local_columns.size(); col_idx++) {
			auto &column = local_columns[col_idx];
			name_map[column.name] = col_idx;
		}
	}
	for (idx_t i = 0; i < global_column_ids.size(); i++) {
		auto global_idx = MultiFileGlobalIndex(i);
		auto &col_id = global_column_ids[i];
		auto column_id = col_id.GetPrimaryIndex();
		if (column_id == options.filename_idx) {
			// filename
			reader_data.constant_map.Add(global_idx, Value(filename));
			continue;
		}
		if (IsVirtualColumn(column_id)) {
			continue;
		}
		if (!options.hive_partitioning_indexes.empty()) {
			// hive partition constants
			auto partitions = HivePartitioning::Parse(filename);
			D_ASSERT(partitions.size() == options.hive_partitioning_indexes.size());
			bool found_partition = false;
			for (auto &entry : options.hive_partitioning_indexes) {
				if (column_id == entry.index) {
					Value value = file_options.GetHivePartitionValue(partitions[entry.value], entry.value, context);
					reader_data.constant_map.Add(global_idx, value);
					found_partition = true;
					break;
				}
			}
			if (found_partition) {
				continue;
			}
		}
		if (file_options.union_by_name) {
			auto &column = global_columns[column_id];
			auto &name = column.name;
			auto &type = column.type;

			auto entry = name_map.find(name);
			bool not_present_in_file = entry == name_map.end();
			if (not_present_in_file) {
				// we need to project a column with name \"global_name\" - but it does not exist in the current file
				// push a NULL value of the specified type
				reader_data.constant_map.Add(global_idx, Value(type));
				continue;
			}
		}
	}
}

unique_ptr<MultiFileReaderGlobalState>
MultiFileReader::InitializeGlobalState(ClientContext &context, const MultiFileReaderOptions &file_options,
                                       const MultiFileReaderBindData &bind_data, const MultiFileList &file_list,
                                       const vector<MultiFileReaderColumnDefinition> &global_columns,
                                       const vector<ColumnIndex> &global_column_ids) {
	// By default, the multifilereader does not require any global state
	return nullptr;
}

void MultiFileReader::CreateColumnMappingByName(const string &file_name,
                                                const vector<MultiFileReaderColumnDefinition> &local_columns,
                                                const vector<MultiFileReaderColumnDefinition> &global_columns,
                                                const vector<ColumnIndex> &global_column_ids,
                                                MultiFileReaderData &reader_data,
                                                const MultiFileReaderBindData &bind_data,
                                                const virtual_column_map_t &virtual_columns, const string &initial_file,
                                                optional_ptr<MultiFileReaderGlobalState> global_state) {

	// we have expected types: create a map of name -> (local) column id
	case_insensitive_map_t<MultiFileLocalColumnId> name_map;
	for (idx_t col_idx = 0; col_idx < local_columns.size(); col_idx++) {
		auto &column = local_columns[col_idx];
		name_map.emplace(column.name, MultiFileLocalColumnId(col_idx));
	}
<<<<<<< HEAD

	auto &expressions = reader_data.expressions;
	for (global_idx_t i = 0; i < global_column_ids.size(); i++) {
		// check if this is a constant column
		optional_idx constant_idx;
		for (idx_t j = 0; j < reader_data.constant_map.size(); j++) {
			auto &entry = reader_data.constant_map[j];
			if (entry.column_idx == i) {
				constant_idx = j;
=======
	for (idx_t i = 0; i < global_column_ids.size(); i++) {
		auto global_idx = MultiFileGlobalIndex(i);
		// check if this is a constant column
		bool constant = false;
		for (auto &entry : reader_data.constant_map) {
			if (entry.column_idx.GetIndex() == i) {
				constant = true;
>>>>>>> 507f3d51
				break;
			}
		}
		if (constant_idx.IsValid()) {
			// this column is constant for this file
			auto &constant_entry = reader_data.constant_map[constant_idx.GetIndex()];
			expressions.push_back(make_uniq<BoundConstantExpression>(constant_entry.value));
			continue;
		}
		// not constant - look up the column in the name map
		auto &global_id = global_column_ids[i];
		auto global_column_id = global_id.GetPrimaryIndex();
		if (IsVirtualColumn(global_column_id)) {
			// virtual column - these are emitted for every file
			auto virtual_entry = virtual_columns.find(global_id);
			if (virtual_entry == virtual_columns.end()) {
				throw InternalException("Virtual column id %d not found in virtual columns map", global_id);
			}
			expressions.push_back(make_uniq<BoundConstantExpression>(Value(virtual_entry->second.type)));
			continue;
		}
		if (global_column_id >= global_columns.size()) {
			throw InternalException(
			    "MultiFileReader::CreateColumnMappingByName - global_id is out of range in global_types for this file");
		}
<<<<<<< HEAD

		auto &global_column = global_columns[global_id];
=======
		auto &global_column = global_columns[global_column_id];
>>>>>>> 507f3d51
		auto identifier = global_column.GetIdentifierName();
		auto entry = name_map.find(identifier);
		if (entry == name_map.end()) {
			// identiier not present in file, use default value
			if (global_column.default_expression) {
				reader_data.constant_map.Add(global_idx, global_column.GetDefaultValue());
				continue;
			} else {
				string candidate_names;
				for (auto &column : local_columns) {
					if (!candidate_names.empty()) {
						candidate_names += ", ";
					}
					candidate_names += column.name;
				}
				throw IOException(StringUtil::Format(
				    "Failed to read file \"%s\": schema mismatch in glob: column \"%s\" was read from "
				    "the original file \"%s\", but could not be found in file \"%s\".\nCandidate names: "
				    "%s\nIf you are trying to "
				    "read files with different schemas, try setting union_by_name=True",
				    file_name, identifier, initial_file, file_name, candidate_names));
			}
		}
		// we found the column in the local file - check if the types are the same
<<<<<<< HEAD
		local_column_id_t local_id = entry->second;
		D_ASSERT(global_id < global_columns.size());
		D_ASSERT(local_id < local_columns.size());
		auto &global_type = global_columns[global_id].type;
		auto &local_type = local_columns[local_id].type;
		ColumnIndex local_index(local_id);

		auto local_idx = reader_data.column_ids.size();
		auto expected_type = local_type;
=======
		auto local_id = entry->second;
		D_ASSERT(global_column_id < global_columns.size());
		D_ASSERT(local_id.GetId() < local_columns.size());
		auto &global_type = global_columns[global_column_id].type;
		auto &local_type = local_columns[local_id.GetId()].type;
		ColumnIndex local_index(local_id.GetId());
>>>>>>> 507f3d51
		if (global_type != local_type) {
			// the types are not the same - add a cast
			reader_data.cast_map[local_id] = global_type;
			expected_type = global_type;
		} else {
			local_index = ColumnIndex(local_id.GetId(), global_id.GetChildIndexes());
		}
		expressions.push_back(make_uniq<BoundReferenceExpression>(expected_type, local_idx));
		// create the mapping
		reader_data.column_mapping.push_back(global_idx);
		reader_data.column_ids.push_back(local_id);
		reader_data.column_indexes.push_back(std::move(local_index));
	}
	D_ASSERT(global_column_ids.size() == reader_data.expressions.size());

	reader_data.empty_columns = reader_data.column_indexes.empty();
}

void MultiFileReader::CreateColumnMappingByFieldId(
    const string &file_name, const vector<MultiFileReaderColumnDefinition> &local_columns,
    const vector<MultiFileReaderColumnDefinition> &global_columns, const vector<ColumnIndex> &global_column_ids,
    MultiFileReaderData &reader_data, const MultiFileReaderBindData &bind_data,
    const virtual_column_map_t &virtual_columns, const string &initial_file,
    optional_ptr<MultiFileReaderGlobalState> global_state) {
#ifdef DEBUG
	//! Make sure the global columns have field_ids to match on
	for (auto &column : global_columns) {
		D_ASSERT(!column.identifier.IsNull());
		D_ASSERT(column.identifier.type().id() == LogicalTypeId::INTEGER);
	}
#endif

	// we have expected types: create a map of field_id -> column index
	unordered_map<int32_t, MultiFileLocalColumnId> field_id_map;
	for (idx_t col_idx = 0; col_idx < local_columns.size(); col_idx++) {
		auto &column = local_columns[col_idx];
		if (column.identifier.IsNull()) {
			// Extra columns at the end will not have a field_id
			break;
		}
		auto field_id = column.GetIdentifierFieldId();
		field_id_map.emplace(field_id, MultiFileLocalColumnId(col_idx));
	}

	// loop through the schema definition
<<<<<<< HEAD
	auto &expressions = reader_data.expressions;
	for (global_idx_t i = 0; i < global_column_ids.size(); i++) {

		optional_idx constant_idx;
		for (idx_t j = 0; j < reader_data.constant_map.size(); j++) {
			auto &entry = reader_data.constant_map[j];
			if (entry.column_idx == i) {
				constant_idx = j;
=======
	for (idx_t i = 0; i < global_column_ids.size(); i++) {
		auto global_idx = MultiFileGlobalIndex(i);
		// check if this is a constant column
		bool constant = false;
		for (auto &entry : reader_data.constant_map) {
			if (entry.column_idx.GetIndex() == i) {
				constant = true;
>>>>>>> 507f3d51
				break;
			}
		}
		if (constant_idx.IsValid()) {
			// this column is constant for this file
			auto &constant_entry = reader_data.constant_map[constant_idx.GetIndex()];
			expressions.push_back(make_uniq<BoundConstantExpression>(constant_entry.value));
			continue;
		}

		// Handle any generate columns that are not in the schema (currently only file_row_number)
<<<<<<< HEAD
		auto &global_idx = global_column_ids[i];
		auto global_id = global_column_ids[i].GetPrimaryIndex();
		if (IsVirtualColumn(global_id)) {
			// virtual column - these are emitted for every file
			auto virtual_entry = virtual_columns.find(global_id);
			if (virtual_entry == virtual_columns.end()) {
				throw InternalException("Virtual column id %d not found in virtual columns map", global_id);
			}
			expressions.push_back(make_uniq<BoundConstantExpression>(Value(virtual_entry->second.type)));
			continue;
		}
		auto local_idx = reader_data.column_ids.size();
		if (global_id >= global_columns.size()) {
			if (bind_data.file_row_number_idx == global_id) {
				reader_data.column_mapping.push_back(i);
=======
		auto &global_id = global_column_ids[i];
		auto global_column_id = global_column_ids[i].GetPrimaryIndex();
		if (global_column_id >= global_columns.size()) {
			if (bind_data.file_row_number_idx == global_column_id) {
				reader_data.column_mapping.push_back(MultiFileGlobalIndex(i));
>>>>>>> 507f3d51
				// FIXME: this needs a more extensible solution
				auto new_column_id = MultiFileLocalColumnId(field_id_map.size());
				reader_data.column_ids.push_back(new_column_id);
				reader_data.column_indexes.emplace_back(field_id_map.size());
				//! FIXME: what to do here???
				expressions.push_back(make_uniq<BoundReferenceExpression>(LogicalType::BIGINT, local_idx));
			} else {
				throw InternalException("Unexpected generated column");
			}
			continue;
		}

		const auto &global_column = global_columns[global_column_id];
		D_ASSERT(!global_column.identifier.IsNull());
		auto it = field_id_map.find(global_column.GetIdentifierFieldId());
		if (it == field_id_map.end()) {
			// field id not present in file, use default value
			auto &default_val = global_column.default_expression;
			D_ASSERT(default_val);
			if (default_val->type != ExpressionType::VALUE_CONSTANT) {
				throw NotImplementedException("Default expression that isn't constant is not supported yet");
			}
			auto &constant_expr = default_val->Cast<ConstantExpression>();
<<<<<<< HEAD
			reader_data.constant_map.emplace_back(i, constant_expr.value);
			expressions.push_back(make_uniq<BoundConstantExpression>(constant_expr.value));
			continue;
		}

		const local_column_id_t &local_id = it->second;
		auto &local_column = local_columns[local_id];
		ColumnIndex local_index(local_id);

		auto expected_type = local_column.type;
		if (global_column.type != local_column.type) {
=======
			reader_data.constant_map.Add(global_idx, constant_expr.value);
			continue;
		}

		const auto &local_id = it->second;
		auto &local_column = local_columns[local_id.GetId()];
		ColumnIndex local_index(local_id.GetId());
		if (local_column.type != global_column.type) {
>>>>>>> 507f3d51
			// differing types, wrap in a cast column reader
			reader_data.cast_map[local_id] = global_column.type;
			expected_type = global_column.type;
		} else {
			local_index = ColumnIndex(local_id.GetId(), global_id.GetChildIndexes());
		}
		expressions.push_back(make_uniq<BoundReferenceExpression>(expected_type, local_idx));

		reader_data.column_mapping.push_back(MultiFileGlobalIndex(i));
		reader_data.column_ids.push_back(local_id);
		reader_data.column_indexes.push_back(std::move(local_index));
	}
	D_ASSERT(global_column_ids.size() == reader_data.expressions.size());

	reader_data.empty_columns = reader_data.column_ids.empty();
}

void MultiFileReader::CreateColumnMapping(const string &file_name,
                                          const vector<MultiFileReaderColumnDefinition> &local_columns,
                                          const vector<MultiFileReaderColumnDefinition> &global_columns,
                                          const vector<ColumnIndex> &global_column_ids,
                                          MultiFileReaderData &reader_data, const MultiFileReaderBindData &bind_data,
                                          const virtual_column_map_t &virtual_columns, const string &initial_file,
                                          optional_ptr<MultiFileReaderGlobalState> global_state) {
	switch (bind_data.mapping) {
	case MultiFileReaderColumnMappingMode::BY_NAME: {
		CreateColumnMappingByName(file_name, local_columns, global_columns, global_column_ids, reader_data, bind_data,
		                          virtual_columns, initial_file, global_state);
		break;
	}
	case MultiFileReaderColumnMappingMode::BY_FIELD_ID: {
		CreateColumnMappingByFieldId(file_name, local_columns, global_columns, global_column_ids, reader_data,
		                             bind_data, virtual_columns, initial_file, global_state);
		break;
	}
	default: {
		throw InternalException("Unsupported MultiFileReaderColumnMappingMode type");
	}
	}
}

void MultiFileReader::CreateMapping(const string &file_name,
                                    const vector<MultiFileReaderColumnDefinition> &local_columns,
                                    const vector<MultiFileReaderColumnDefinition> &global_columns,
                                    const vector<ColumnIndex> &global_column_ids, optional_ptr<TableFilterSet> filters,
                                    MultiFileReaderData &reader_data, const string &initial_file,
                                    const MultiFileReaderBindData &bind_data,
                                    const virtual_column_map_t &virtual_columns,
                                    optional_ptr<MultiFileReaderGlobalState> global_state) {
	// copy global columns and inject any different defaults
	CreateColumnMapping(file_name, local_columns, global_columns, global_column_ids, reader_data, bind_data,
	                    virtual_columns, initial_file, global_state);
	CreateFilterMap(global_column_ids, filters, reader_data, global_state);
}

void MultiFileReader::CreateFilterMap(const vector<ColumnIndex> &global_column_ids,
                                      optional_ptr<TableFilterSet> filters, MultiFileReaderData &reader_data,
                                      optional_ptr<MultiFileReaderGlobalState> global_state) {
	if (!filters) {
		return;
	}
	auto filter_map_size = global_column_ids.size();
	if (global_state) {
		filter_map_size += global_state->extra_columns.size();
	}

	reader_data.filter_map.resize(filter_map_size);

	D_ASSERT(reader_data.column_mapping.size() == reader_data.column_ids.size());
	for (idx_t c = 0; c < reader_data.column_mapping.size(); c++) {
		auto col_idx = MultiFileLocalIndex(c);
		auto global_idx = reader_data.column_mapping[col_idx];
		reader_data.filter_map[global_idx].Set(col_idx);
	}
	for (idx_t c = 0; c < reader_data.constant_map.size(); c++) {
		auto constant_idx = MultiFileConstantMapIndex(c);
		auto global_idx = reader_data.constant_map[constant_idx].column_idx;
		reader_data.filter_map[global_idx].Set(constant_idx);
	}
}

void MultiFileReader::FinalizeChunk(ClientContext &context, const MultiFileReaderBindData &bind_data,
                                    const MultiFileReaderData &reader_data, DataChunk &input_chunk,
                                    DataChunk &output_chunk, const vector<idx_t> &projection_ids,
                                    optional_ptr<MultiFileReaderGlobalState> global_state) {
<<<<<<< HEAD
	ExpressionExecutor executor(context);
	if (!projection_ids.empty()) {
		for (auto &id : projection_ids) {
			executor.AddExpression(*reader_data.expressions[id]);
		}
	} else {
		for (auto &expr : reader_data.expressions) {
			executor.AddExpression(*expr);
		}
=======
	// reference all the constants set up in MultiFileReader::FinalizeBind
	for (auto &entry : reader_data.constant_map) {
		chunk.data[entry.column_idx.GetIndex()].Reference(entry.value);
>>>>>>> 507f3d51
	}
	executor.Execute(input_chunk, output_chunk);
	output_chunk.SetCardinality(input_chunk.size());
	output_chunk.Verify();
}

void MultiFileReader::GetPartitionData(ClientContext &context, const MultiFileReaderBindData &bind_data,
                                       const MultiFileReaderData &reader_data,
                                       optional_ptr<MultiFileReaderGlobalState> global_state,
                                       const OperatorPartitionInfo &partition_info,
                                       OperatorPartitionData &partition_data) {
	for (idx_t col : partition_info.partition_columns) {
		bool found_constant = false;
		for (auto &constant : reader_data.constant_map) {
			if (constant.column_idx.GetIndex() == col) {
				found_constant = true;
				partition_data.partition_data.emplace_back(constant.value);
				break;
			}
		}
		if (!found_constant) {
			throw InternalException(
			    "MultiFileReader::GetPartitionData - did not find constant for the given partition");
		}
	}
}

TablePartitionInfo MultiFileReader::GetPartitionInfo(ClientContext &context, const MultiFileReaderBindData &bind_data,
                                                     TableFunctionPartitionInput &input) {
	// check if all of the columns are in the hive partition set
	for (auto &partition_col : input.partition_ids) {
		// check if this column is in the hive partitioned set
		bool found = false;
		for (auto &partition : bind_data.hive_partitioning_indexes) {
			if (partition.index == partition_col) {
				found = true;
				break;
			}
		}
		if (!found) {
			// the column is not partitioned - hive partitioning alone can't guarantee the groups are partitioned
			return TablePartitionInfo::NOT_PARTITIONED;
		}
	}
	// if all columns are in the hive partitioning set, we know that each partition will only have a single value
	// i.e. if the hive partitioning is by (YEAR, MONTH), each partition will have a single unique (YEAR, MONTH)
	return TablePartitionInfo::SINGLE_VALUE_PARTITIONS;
}

TableFunctionSet MultiFileReader::CreateFunctionSet(TableFunction table_function) {
	TableFunctionSet function_set(table_function.name);
	function_set.AddFunction(table_function);
	D_ASSERT(!table_function.arguments.empty() && table_function.arguments[0] == LogicalType::VARCHAR);
	table_function.arguments[0] = LogicalType::LIST(LogicalType::VARCHAR);
	function_set.AddFunction(std::move(table_function));
	return function_set;
}

HivePartitioningIndex::HivePartitioningIndex(string value_p, idx_t index) : value(std::move(value_p)), index(index) {
}

void MultiFileReaderOptions::AddBatchInfo(BindInfo &bind_info) const {
	bind_info.InsertOption("filename", Value(filename_column));
	bind_info.InsertOption("hive_partitioning", Value::BOOLEAN(hive_partitioning));
	bind_info.InsertOption("auto_detect_hive_partitioning", Value::BOOLEAN(auto_detect_hive_partitioning));
	bind_info.InsertOption("union_by_name", Value::BOOLEAN(union_by_name));
	bind_info.InsertOption("hive_types_autocast", Value::BOOLEAN(hive_types_autocast));
}

void UnionByName::CombineUnionTypes(const vector<string> &col_names, const vector<LogicalType> &sql_types,
                                    vector<LogicalType> &union_col_types, vector<string> &union_col_names,
                                    case_insensitive_map_t<idx_t> &union_names_map) {
	D_ASSERT(col_names.size() == sql_types.size());

	for (idx_t col = 0; col < col_names.size(); ++col) {
		auto union_find = union_names_map.find(col_names[col]);

		if (union_find != union_names_map.end()) {
			// given same name , union_col's type must compatible with col's type
			auto &current_type = union_col_types[union_find->second];
			auto compatible_type = LogicalType::ForceMaxLogicalType(current_type, sql_types[col]);
			union_col_types[union_find->second] = compatible_type;
		} else {
			union_names_map[col_names[col]] = union_col_names.size();
			union_col_names.emplace_back(col_names[col]);
			union_col_types.emplace_back(sql_types[col]);
		}
	}
}

bool MultiFileReaderOptions::AutoDetectHivePartitioningInternal(MultiFileList &files, ClientContext &context) {
	auto first_file = files.GetFirstFile();
	auto partitions = HivePartitioning::Parse(first_file);
	if (partitions.empty()) {
		// no partitions found in first file
		return false;
	}

	for (const auto &file : files.Files()) {
		auto new_partitions = HivePartitioning::Parse(file);
		if (new_partitions.size() != partitions.size()) {
			// partition count mismatch
			return false;
		}
		for (auto &part : new_partitions) {
			auto entry = partitions.find(part.first);
			if (entry == partitions.end()) {
				// differing partitions between files
				return false;
			}
		}
	}
	return true;
}
void MultiFileReaderOptions::AutoDetectHiveTypesInternal(MultiFileList &files, ClientContext &context) {
	const LogicalType candidates[] = {LogicalType::DATE, LogicalType::TIMESTAMP, LogicalType::BIGINT};

	unordered_map<string, LogicalType> detected_types;
	for (const auto &file : files.Files()) {
		auto partitions = HivePartitioning::Parse(file);
		if (partitions.empty()) {
			return;
		}

		for (auto &part : partitions) {
			const string &name = part.first;
			if (hive_types_schema.find(name) != hive_types_schema.end()) {
				// type was explicitly provided by the user
				continue;
			}
			LogicalType detected_type = LogicalType::VARCHAR;
			Value value(part.second);
			for (auto &candidate : candidates) {
				const bool success = value.TryCastAs(context, candidate, true);
				if (success) {
					detected_type = candidate;
					break;
				}
			}
			auto entry = detected_types.find(name);
			if (entry == detected_types.end()) {
				// type was not yet detected - insert it
				detected_types.insert(make_pair(name, std::move(detected_type)));
			} else {
				// type was already detected - check if the type matches
				// if not promote to VARCHAR
				if (entry->second != detected_type) {
					entry->second = LogicalType::VARCHAR;
				}
			}
		}
	}
	for (auto &entry : detected_types) {
		hive_types_schema.insert(make_pair(entry.first, std::move(entry.second)));
	}
}
void MultiFileReaderOptions::AutoDetectHivePartitioning(MultiFileList &files, ClientContext &context) {
	if (files.GetExpandResult() == FileExpandResult::NO_FILES) {
		return;
	}
	const bool hp_explicitly_disabled = !auto_detect_hive_partitioning && !hive_partitioning;
	const bool ht_enabled = !hive_types_schema.empty();
	if (hp_explicitly_disabled && ht_enabled) {
		throw InvalidInputException("cannot disable hive_partitioning when hive_types is enabled");
	}
	if (ht_enabled && auto_detect_hive_partitioning && !hive_partitioning) {
		// hive_types flag implies hive_partitioning
		hive_partitioning = true;
		auto_detect_hive_partitioning = false;
	}
	if (auto_detect_hive_partitioning) {
		hive_partitioning = AutoDetectHivePartitioningInternal(files, context);
	}
	if (hive_partitioning && hive_types_autocast) {
		AutoDetectHiveTypesInternal(files, context);
	}
}
void MultiFileReaderOptions::VerifyHiveTypesArePartitions(const std::map<string, string> &partitions) const {
	for (auto &hive_type : hive_types_schema) {
		if (partitions.find(hive_type.first) == partitions.end()) {
			throw InvalidInputException("Unknown hive_type: \"%s\" does not appear to be a partition", hive_type.first);
		}
	}
}
LogicalType MultiFileReaderOptions::GetHiveLogicalType(const string &hive_partition_column) const {
	if (!hive_types_schema.empty()) {
		auto it = hive_types_schema.find(hive_partition_column);
		if (it != hive_types_schema.end()) {
			return it->second;
		}
	}
	return LogicalType::VARCHAR;
}

bool MultiFileReaderOptions::AnySet() const {
	return filename || hive_partitioning || union_by_name;
}

Value MultiFileReaderOptions::GetHivePartitionValue(const string &value, const string &key,
                                                    ClientContext &context) const {
	auto it = hive_types_schema.find(key);
	if (it == hive_types_schema.end()) {
		return HivePartitioning::GetValue(context, key, value, LogicalType::VARCHAR);
	}
	return HivePartitioning::GetValue(context, key, value, it->second);
}

} // namespace duckdb<|MERGE_RESOLUTION|>--- conflicted
+++ resolved
@@ -347,31 +347,24 @@
 		auto &column = local_columns[col_idx];
 		name_map.emplace(column.name, MultiFileLocalColumnId(col_idx));
 	}
-<<<<<<< HEAD
 
 	auto &expressions = reader_data.expressions;
-	for (global_idx_t i = 0; i < global_column_ids.size(); i++) {
+	for (idx_t i = 0; i < global_column_ids.size(); i++) {
+		auto global_idx = MultiFileGlobalIndex(i);
 		// check if this is a constant column
 		optional_idx constant_idx;
 		for (idx_t j = 0; j < reader_data.constant_map.size(); j++) {
-			auto &entry = reader_data.constant_map[j];
-			if (entry.column_idx == i) {
+			auto constant_index = MultiFileConstantMapIndex(j);
+			auto &entry = reader_data.constant_map[constant_index];
+			if (entry.column_idx.GetIndex() == i) {
 				constant_idx = j;
-=======
-	for (idx_t i = 0; i < global_column_ids.size(); i++) {
-		auto global_idx = MultiFileGlobalIndex(i);
-		// check if this is a constant column
-		bool constant = false;
-		for (auto &entry : reader_data.constant_map) {
-			if (entry.column_idx.GetIndex() == i) {
-				constant = true;
->>>>>>> 507f3d51
 				break;
 			}
 		}
 		if (constant_idx.IsValid()) {
 			// this column is constant for this file
-			auto &constant_entry = reader_data.constant_map[constant_idx.GetIndex()];
+			auto constant_index = MultiFileConstantMapIndex(constant_idx.GetIndex());
+			auto &constant_entry = reader_data.constant_map[constant_index];
 			expressions.push_back(make_uniq<BoundConstantExpression>(constant_entry.value));
 			continue;
 		}
@@ -380,9 +373,9 @@
 		auto global_column_id = global_id.GetPrimaryIndex();
 		if (IsVirtualColumn(global_column_id)) {
 			// virtual column - these are emitted for every file
-			auto virtual_entry = virtual_columns.find(global_id);
+			auto virtual_entry = virtual_columns.find(global_column_id);
 			if (virtual_entry == virtual_columns.end()) {
-				throw InternalException("Virtual column id %d not found in virtual columns map", global_id);
+				throw InternalException("Virtual column id %d not found in virtual columns map", global_column_id);
 			}
 			expressions.push_back(make_uniq<BoundConstantExpression>(Value(virtual_entry->second.type)));
 			continue;
@@ -391,12 +384,7 @@
 			throw InternalException(
 			    "MultiFileReader::CreateColumnMappingByName - global_id is out of range in global_types for this file");
 		}
-<<<<<<< HEAD
-
-		auto &global_column = global_columns[global_id];
-=======
 		auto &global_column = global_columns[global_column_id];
->>>>>>> 507f3d51
 		auto identifier = global_column.GetIdentifierName();
 		auto entry = name_map.find(identifier);
 		if (entry == name_map.end()) {
@@ -421,24 +409,15 @@
 			}
 		}
 		// we found the column in the local file - check if the types are the same
-<<<<<<< HEAD
-		local_column_id_t local_id = entry->second;
-		D_ASSERT(global_id < global_columns.size());
-		D_ASSERT(local_id < local_columns.size());
-		auto &global_type = global_columns[global_id].type;
-		auto &local_type = local_columns[local_id].type;
-		ColumnIndex local_index(local_id);
-
-		auto local_idx = reader_data.column_ids.size();
-		auto expected_type = local_type;
-=======
 		auto local_id = entry->second;
 		D_ASSERT(global_column_id < global_columns.size());
 		D_ASSERT(local_id.GetId() < local_columns.size());
 		auto &global_type = global_columns[global_column_id].type;
 		auto &local_type = local_columns[local_id.GetId()].type;
 		ColumnIndex local_index(local_id.GetId());
->>>>>>> 507f3d51
+
+		auto local_idx = reader_data.column_ids.size();
+		auto expected_type = local_type;
 		if (global_type != local_type) {
 			// the types are not the same - add a cast
 			reader_data.cast_map[local_id] = global_type;
@@ -484,58 +463,45 @@
 	}
 
 	// loop through the schema definition
-<<<<<<< HEAD
 	auto &expressions = reader_data.expressions;
-	for (global_idx_t i = 0; i < global_column_ids.size(); i++) {
+	for (idx_t i = 0; i < global_column_ids.size(); i++) {
+		auto global_idx = MultiFileGlobalIndex(i);
 
 		optional_idx constant_idx;
 		for (idx_t j = 0; j < reader_data.constant_map.size(); j++) {
-			auto &entry = reader_data.constant_map[j];
-			if (entry.column_idx == i) {
+			auto constant_index = MultiFileConstantMapIndex(j);
+			auto &entry = reader_data.constant_map[constant_index];
+			if (entry.column_idx.GetIndex() == i) {
 				constant_idx = j;
-=======
-	for (idx_t i = 0; i < global_column_ids.size(); i++) {
-		auto global_idx = MultiFileGlobalIndex(i);
-		// check if this is a constant column
-		bool constant = false;
-		for (auto &entry : reader_data.constant_map) {
-			if (entry.column_idx.GetIndex() == i) {
-				constant = true;
->>>>>>> 507f3d51
 				break;
 			}
 		}
 		if (constant_idx.IsValid()) {
 			// this column is constant for this file
-			auto &constant_entry = reader_data.constant_map[constant_idx.GetIndex()];
+			auto constant_index = MultiFileConstantMapIndex(constant_idx.GetIndex());
+			auto &constant_entry = reader_data.constant_map[constant_index];
 			expressions.push_back(make_uniq<BoundConstantExpression>(constant_entry.value));
 			continue;
 		}
 
 		// Handle any generate columns that are not in the schema (currently only file_row_number)
-<<<<<<< HEAD
-		auto &global_idx = global_column_ids[i];
-		auto global_id = global_column_ids[i].GetPrimaryIndex();
-		if (IsVirtualColumn(global_id)) {
+		auto &global_id = global_column_ids[i];
+		auto global_column_id = global_column_ids[i].GetPrimaryIndex();
+
+		if (IsVirtualColumn(global_column_id)) {
 			// virtual column - these are emitted for every file
-			auto virtual_entry = virtual_columns.find(global_id);
+			auto virtual_entry = virtual_columns.find(global_column_id);
 			if (virtual_entry == virtual_columns.end()) {
-				throw InternalException("Virtual column id %d not found in virtual columns map", global_id);
+				throw InternalException("Virtual column id %d not found in virtual columns map", global_column_id);
 			}
 			expressions.push_back(make_uniq<BoundConstantExpression>(Value(virtual_entry->second.type)));
 			continue;
 		}
-		auto local_idx = reader_data.column_ids.size();
-		if (global_id >= global_columns.size()) {
-			if (bind_data.file_row_number_idx == global_id) {
-				reader_data.column_mapping.push_back(i);
-=======
-		auto &global_id = global_column_ids[i];
-		auto global_column_id = global_column_ids[i].GetPrimaryIndex();
+
+		auto local_idx = MultiFileLocalIndex(reader_data.column_ids.size());
 		if (global_column_id >= global_columns.size()) {
 			if (bind_data.file_row_number_idx == global_column_id) {
 				reader_data.column_mapping.push_back(MultiFileGlobalIndex(i));
->>>>>>> 507f3d51
 				// FIXME: this needs a more extensible solution
 				auto new_column_id = MultiFileLocalColumnId(field_id_map.size());
 				reader_data.column_ids.push_back(new_column_id);
@@ -559,19 +525,7 @@
 				throw NotImplementedException("Default expression that isn't constant is not supported yet");
 			}
 			auto &constant_expr = default_val->Cast<ConstantExpression>();
-<<<<<<< HEAD
-			reader_data.constant_map.emplace_back(i, constant_expr.value);
 			expressions.push_back(make_uniq<BoundConstantExpression>(constant_expr.value));
-			continue;
-		}
-
-		const local_column_id_t &local_id = it->second;
-		auto &local_column = local_columns[local_id];
-		ColumnIndex local_index(local_id);
-
-		auto expected_type = local_column.type;
-		if (global_column.type != local_column.type) {
-=======
 			reader_data.constant_map.Add(global_idx, constant_expr.value);
 			continue;
 		}
@@ -579,8 +533,9 @@
 		const auto &local_id = it->second;
 		auto &local_column = local_columns[local_id.GetId()];
 		ColumnIndex local_index(local_id.GetId());
+
+		auto expected_type = local_column.type;
 		if (local_column.type != global_column.type) {
->>>>>>> 507f3d51
 			// differing types, wrap in a cast column reader
 			reader_data.cast_map[local_id] = global_column.type;
 			expected_type = global_column.type;
@@ -666,7 +621,6 @@
                                     const MultiFileReaderData &reader_data, DataChunk &input_chunk,
                                     DataChunk &output_chunk, const vector<idx_t> &projection_ids,
                                     optional_ptr<MultiFileReaderGlobalState> global_state) {
-<<<<<<< HEAD
 	ExpressionExecutor executor(context);
 	if (!projection_ids.empty()) {
 		for (auto &id : projection_ids) {
@@ -676,11 +630,6 @@
 		for (auto &expr : reader_data.expressions) {
 			executor.AddExpression(*expr);
 		}
-=======
-	// reference all the constants set up in MultiFileReader::FinalizeBind
-	for (auto &entry : reader_data.constant_map) {
-		chunk.data[entry.column_idx.GetIndex()].Reference(entry.value);
->>>>>>> 507f3d51
 	}
 	executor.Execute(input_chunk, output_chunk);
 	output_chunk.SetCardinality(input_chunk.size());
