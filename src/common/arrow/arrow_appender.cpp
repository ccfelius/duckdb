#include "duckdb/common/arrow/arrow_appender.hpp"
#include "duckdb/common/arrow/arrow_buffer.hpp"
#include "duckdb/common/vector.hpp"
#include "duckdb/common/array.hpp"
#include "duckdb/common/types/interval.hpp"
#include "duckdb/common/types/uuid.hpp"
#include "duckdb/function/table/arrow.hpp"

namespace duckdb {

//===--------------------------------------------------------------------===//
// Arrow append data
//===--------------------------------------------------------------------===//
typedef void (*initialize_t)(ArrowAppendData &result, const LogicalType &type, idx_t capacity);
typedef void (*append_vector_t)(ArrowAppendData &append_data, Vector &input, idx_t from, idx_t to, idx_t input_size);
typedef void (*finalize_t)(ArrowAppendData &append_data, const LogicalType &type, ArrowArray *result);

struct ArrowAppendData {
	explicit ArrowAppendData(ArrowOptions &options_p) : options(options_p) {
	}
	// the buffers of the arrow vector
	ArrowBuffer validity;
	ArrowBuffer main_buffer;
	ArrowBuffer aux_buffer;

	idx_t row_count = 0;
	idx_t null_count = 0;

	// function pointers for construction
	initialize_t initialize = nullptr;
	append_vector_t append_vector = nullptr;
	finalize_t finalize = nullptr;

	// child data (if any)
	vector<unique_ptr<ArrowAppendData>> child_data;

	// the arrow array C API data, only set after Finalize
	unique_ptr<ArrowArray> array;
	duckdb::array<const void *, 3> buffers = {{nullptr, nullptr, nullptr}};
	vector<ArrowArray *> child_pointers;

	ArrowOptions options;
};

//===--------------------------------------------------------------------===//
// ArrowAppender
//===--------------------------------------------------------------------===//
static unique_ptr<ArrowAppendData> InitializeArrowChild(const LogicalType &type, idx_t capacity, ArrowOptions &options);
static ArrowArray *FinalizeArrowChild(const LogicalType &type, ArrowAppendData &append_data);

ArrowAppender::ArrowAppender(vector<LogicalType> types_p, idx_t initial_capacity, ArrowOptions options)
    : types(std::move(types_p)) {
	for (auto &type : types) {
		auto entry = InitializeArrowChild(type, initial_capacity, options);
		root_data.push_back(std::move(entry));
	}
}

ArrowAppender::~ArrowAppender() {
}

//===--------------------------------------------------------------------===//
// Append Helper Functions
//===--------------------------------------------------------------------===//
static void GetBitPosition(idx_t row_idx, idx_t &current_byte, uint8_t &current_bit) {
	current_byte = row_idx / 8;
	current_bit = row_idx % 8;
}

static void UnsetBit(uint8_t *data, idx_t current_byte, uint8_t current_bit) {
	data[current_byte] &= ~((uint64_t)1 << current_bit);
}

static void NextBit(idx_t &current_byte, uint8_t &current_bit) {
	current_bit++;
	if (current_bit == 8) {
		current_byte++;
		current_bit = 0;
	}
}

static void ResizeValidity(ArrowBuffer &buffer, idx_t row_count) {
	auto byte_count = (row_count + 7) / 8;
	buffer.resize(byte_count, 0xFF);
}

static void SetNull(ArrowAppendData &append_data, uint8_t *validity_data, idx_t current_byte, uint8_t current_bit) {
	UnsetBit(validity_data, current_byte, current_bit);
	append_data.null_count++;
}

static void AppendValidity(ArrowAppendData &append_data, UnifiedVectorFormat &format, idx_t from, idx_t to) {
	// resize the buffer, filling the validity buffer with all valid values
	idx_t size = to - from;
	ResizeValidity(append_data.validity, append_data.row_count + size);
	if (format.validity.AllValid()) {
		// if all values are valid we don't need to do anything else
		return;
	}

	// otherwise we iterate through the validity mask
	auto validity_data = (uint8_t *)append_data.validity.data();
	uint8_t current_bit;
	idx_t current_byte;
	GetBitPosition(append_data.row_count, current_byte, current_bit);
	for (idx_t i = from; i < to; i++) {
		auto source_idx = format.sel->get_index(i);
		// append the validity mask
		if (!format.validity.RowIsValid(source_idx)) {
			SetNull(append_data, validity_data, current_byte, current_bit);
		}
		NextBit(current_byte, current_bit);
	}
}

//===--------------------------------------------------------------------===//
// Scalar Types
//===--------------------------------------------------------------------===//
struct ArrowScalarConverter {
	template <class TGT, class SRC>
	static TGT Operation(SRC input) {
		return input;
	}

	static bool SkipNulls() {
		return false;
	}

	template <class TGT>
	static void SetNull(TGT &value) {
	}
};

struct ArrowIntervalConverter {
	template <class TGT, class SRC>
	static TGT Operation(SRC input) {
		ArrowInterval result;
		result.months = input.months;
		result.days = input.days;
		result.nanoseconds = input.micros * Interval::NANOS_PER_MICRO;
		return result;
	}

	static bool SkipNulls() {
		return true;
	}

	template <class TGT>
	static void SetNull(TGT &value) {
	}
};

template <class TGT, class SRC = TGT, class OP = ArrowScalarConverter>
struct ArrowScalarBaseData {
	static void Append(ArrowAppendData &append_data, Vector &input, idx_t from, idx_t to, idx_t input_size) {
		idx_t size = to - from;
		UnifiedVectorFormat format;
		input.ToUnifiedFormat(input_size, format);

		// append the validity mask
		AppendValidity(append_data, format, from, to);

		// append the main data
		append_data.main_buffer.resize(append_data.main_buffer.size() + sizeof(TGT) * size);
		auto data = UnifiedVectorFormat::GetData<SRC>(format);
		auto result_data = append_data.main_buffer.GetData<TGT>();

		for (idx_t i = from; i < to; i++) {
			auto source_idx = format.sel->get_index(i);
			auto result_idx = append_data.row_count + i - from;

			if (OP::SkipNulls() && !format.validity.RowIsValid(source_idx)) {
				OP::template SetNull<TGT>(result_data[result_idx]);
				continue;
			}
			result_data[result_idx] = OP::template Operation<TGT, SRC>(data[source_idx]);
		}
		append_data.row_count += size;
	}
};

template <class TGT, class SRC = TGT, class OP = ArrowScalarConverter>
struct ArrowScalarData : public ArrowScalarBaseData<TGT, SRC, OP> {
	static void Initialize(ArrowAppendData &result, const LogicalType &type, idx_t capacity) {
		result.main_buffer.reserve(capacity * sizeof(TGT));
	}

	static void Finalize(ArrowAppendData &append_data, const LogicalType &type, ArrowArray *result) {
		result->n_buffers = 2;
		result->buffers[1] = append_data.main_buffer.data();
	}
};

//===--------------------------------------------------------------------===//
// Enums
//===--------------------------------------------------------------------===//
template <class TGT>
struct ArrowEnumData : public ArrowScalarBaseData<TGT> {
	static idx_t GetLength(string_t input) {
		return input.GetSize();
	}
	static void WriteData(data_ptr_t target, string_t input) {
<<<<<<< HEAD
		memcpy(target, input.GetDataUnsafe(), input.GetSize());
=======
		memcpy(target, input.GetData(), input.GetSize());
>>>>>>> da69aeaa
	}
	static void EnumAppendVector(ArrowAppendData &append_data, const Vector &input, idx_t size) {
		D_ASSERT(input.GetVectorType() == VectorType::FLAT_VECTOR);

		// resize the validity mask and set up the validity buffer for iteration
		ResizeValidity(append_data.validity, append_data.row_count + size);

		// resize the offset buffer - the offset buffer holds the offsets into the child array
		append_data.main_buffer.resize(append_data.main_buffer.size() + sizeof(uint32_t) * (size + 1));
<<<<<<< HEAD
		auto data = (string_t *)FlatVector::GetData<string_t>(input);
		auto offset_data = (uint32_t *)append_data.main_buffer.data();
=======
		auto data = FlatVector::GetData<string_t>(input);
		auto offset_data = append_data.main_buffer.GetData<uint32_t>();
>>>>>>> da69aeaa
		if (append_data.row_count == 0) {
			// first entry
			offset_data[0] = 0;
		}
		// now append the string data to the auxiliary buffer
		// the auxiliary buffer's length depends on the string lengths, so we resize as required
		auto last_offset = offset_data[append_data.row_count];
		for (idx_t i = 0; i < size; i++) {
			auto offset_idx = append_data.row_count + i + 1;

			auto string_length = GetLength(data[i]);

			// append the offset data
			auto current_offset = last_offset + string_length;
			offset_data[offset_idx] = current_offset;

			// resize the string buffer if required, and write the string data
			append_data.aux_buffer.resize(current_offset);
			WriteData(append_data.aux_buffer.data() + last_offset, data[i]);

			last_offset = current_offset;
		}
		append_data.row_count += size;
	}
	static void Initialize(ArrowAppendData &result, const LogicalType &type, idx_t capacity) {
		result.main_buffer.reserve(capacity * sizeof(TGT));
		// construct the enum child data
<<<<<<< HEAD
		auto enum_data = InitializeArrowChild(LogicalType::VARCHAR, EnumType::GetSize(type));
=======
		auto enum_data = InitializeArrowChild(LogicalType::VARCHAR, EnumType::GetSize(type), result.options);
>>>>>>> da69aeaa
		EnumAppendVector(*enum_data, EnumType::GetValuesInsertOrder(type), EnumType::GetSize(type));
		result.child_data.push_back(std::move(enum_data));
	}

	static void Finalize(ArrowAppendData &append_data, const LogicalType &type, ArrowArray *result) {
		result->n_buffers = 2;
		result->buffers[1] = append_data.main_buffer.data();
		// finalize the enum child data, and assign it to the dictionary
		result->dictionary = FinalizeArrowChild(LogicalType::VARCHAR, *append_data.child_data[0]);
	}
};

//===--------------------------------------------------------------------===//
// Boolean
//===--------------------------------------------------------------------===//
struct ArrowBoolData {
	static void Initialize(ArrowAppendData &result, const LogicalType &type, idx_t capacity) {
		auto byte_count = (capacity + 7) / 8;
		result.main_buffer.reserve(byte_count);
	}

	static void Append(ArrowAppendData &append_data, Vector &input, idx_t from, idx_t to, idx_t input_size) {
		idx_t size = to - from;
		UnifiedVectorFormat format;
		input.ToUnifiedFormat(input_size, format);

		// we initialize both the validity and the bit set to 1's
		ResizeValidity(append_data.validity, append_data.row_count + size);
		ResizeValidity(append_data.main_buffer, append_data.row_count + size);
		auto data = UnifiedVectorFormat::GetData<bool>(format);

		auto result_data = append_data.main_buffer.GetData<uint8_t>();
		auto validity_data = append_data.validity.GetData<uint8_t>();
		uint8_t current_bit;
		idx_t current_byte;
		GetBitPosition(append_data.row_count, current_byte, current_bit);
		for (idx_t i = from; i < to; i++) {
			auto source_idx = format.sel->get_index(i);
			// append the validity mask
			if (!format.validity.RowIsValid(source_idx)) {
				SetNull(append_data, validity_data, current_byte, current_bit);
			} else if (!data[source_idx]) {
				UnsetBit(result_data, current_byte, current_bit);
			}
			NextBit(current_byte, current_bit);
		}
		append_data.row_count += size;
	}

	static void Finalize(ArrowAppendData &append_data, const LogicalType &type, ArrowArray *result) {
		result->n_buffers = 2;
		result->buffers[1] = append_data.main_buffer.data();
	}
};

//===--------------------------------------------------------------------===//
// Varchar
//===--------------------------------------------------------------------===//
struct ArrowVarcharConverter {
	template <class SRC>
	static idx_t GetLength(SRC input) {
		return input.GetSize();
	}

	template <class SRC>
	static void WriteData(data_ptr_t target, SRC input) {
		memcpy(target, input.GetData(), input.GetSize());
	}
};

struct ArrowUUIDConverter {
	template <class SRC>
	static idx_t GetLength(SRC input) {
		return UUID::STRING_SIZE;
	}

	template <class SRC>
	static void WriteData(data_ptr_t target, SRC input) {
		UUID::ToString(input, char_ptr_cast(target));
	}
};

template <class SRC = string_t, class OP = ArrowVarcharConverter, class BUFTYPE = uint64_t>
struct ArrowVarcharData {
	static void Initialize(ArrowAppendData &result, const LogicalType &type, idx_t capacity) {
		result.main_buffer.reserve((capacity + 1) * sizeof(BUFTYPE));

		result.aux_buffer.reserve(capacity);
	}

	static void Append(ArrowAppendData &append_data, Vector &input, idx_t from, idx_t to, idx_t input_size) {
		idx_t size = to - from;
		UnifiedVectorFormat format;
		input.ToUnifiedFormat(input_size, format);

		// resize the validity mask and set up the validity buffer for iteration
		ResizeValidity(append_data.validity, append_data.row_count + size);
		auto validity_data = (uint8_t *)append_data.validity.data();

		// resize the offset buffer - the offset buffer holds the offsets into the child array
		append_data.main_buffer.resize(append_data.main_buffer.size() + sizeof(BUFTYPE) * (size + 1));
		auto data = UnifiedVectorFormat::GetData<SRC>(format);
		auto offset_data = append_data.main_buffer.GetData<BUFTYPE>();
		if (append_data.row_count == 0) {
			// first entry
			offset_data[0] = 0;
		}
		// now append the string data to the auxiliary buffer
		// the auxiliary buffer's length depends on the string lengths, so we resize as required
		auto last_offset = offset_data[append_data.row_count];
		idx_t max_offset = append_data.row_count + to - from;
		if (max_offset > NumericLimits<uint32_t>::Maximum() &&
		    append_data.options.offset_size == ArrowOffsetSize::REGULAR) {
			throw InvalidInputException("Arrow Appender: The maximum total string size for regular string buffers is "
			                            "%u but the offset of %lu exceeds this.",
			                            NumericLimits<uint32_t>::Maximum(), max_offset);
		}
		for (idx_t i = from; i < to; i++) {
			auto source_idx = format.sel->get_index(i);
			auto offset_idx = append_data.row_count + i + 1 - from;

			if (!format.validity.RowIsValid(source_idx)) {
				uint8_t current_bit;
				idx_t current_byte;
				GetBitPosition(append_data.row_count + i - from, current_byte, current_bit);
				SetNull(append_data, validity_data, current_byte, current_bit);
				offset_data[offset_idx] = last_offset;
				continue;
			}

			auto string_length = OP::GetLength(data[source_idx]);

			// append the offset data
			auto current_offset = last_offset + string_length;
			offset_data[offset_idx] = current_offset;

			// resize the string buffer if required, and write the string data
			append_data.aux_buffer.resize(current_offset);
			OP::WriteData(append_data.aux_buffer.data() + last_offset, data[source_idx]);

			last_offset = current_offset;
		}
		append_data.row_count += size;
	}

	static void Finalize(ArrowAppendData &append_data, const LogicalType &type, ArrowArray *result) {
		result->n_buffers = 3;
		result->buffers[1] = append_data.main_buffer.data();
		result->buffers[2] = append_data.aux_buffer.data();
	}
};

//===--------------------------------------------------------------------===//
// Structs
//===--------------------------------------------------------------------===//
struct ArrowStructData {
	static void Initialize(ArrowAppendData &result, const LogicalType &type, idx_t capacity) {
		auto &children = StructType::GetChildTypes(type);
		for (auto &child : children) {
			auto child_buffer = InitializeArrowChild(child.second, capacity, result.options);
			result.child_data.push_back(std::move(child_buffer));
		}
	}

	static void Append(ArrowAppendData &append_data, Vector &input, idx_t from, idx_t to, idx_t input_size) {
		UnifiedVectorFormat format;
		input.ToUnifiedFormat(input_size, format);
		idx_t size = to - from;
		AppendValidity(append_data, format, from, to);
		// append the children of the struct
		auto &children = StructVector::GetEntries(input);
		for (idx_t child_idx = 0; child_idx < children.size(); child_idx++) {
			auto &child = children[child_idx];
			auto &child_data = *append_data.child_data[child_idx];
			child_data.append_vector(child_data, *child, from, to, size);
		}
		append_data.row_count += size;
	}

	static void Finalize(ArrowAppendData &append_data, const LogicalType &type, ArrowArray *result) {
		result->n_buffers = 1;

		auto &child_types = StructType::GetChildTypes(type);
		append_data.child_pointers.resize(child_types.size());
		result->children = append_data.child_pointers.data();
		result->n_children = child_types.size();
		for (idx_t i = 0; i < child_types.size(); i++) {
			auto &child_type = child_types[i].second;
			append_data.child_pointers[i] = FinalizeArrowChild(child_type, *append_data.child_data[i]);
		}
	}
};

//===--------------------------------------------------------------------===//
// Lists
//===--------------------------------------------------------------------===//
void AppendListOffsets(ArrowAppendData &append_data, UnifiedVectorFormat &format, idx_t from, idx_t to,
                       vector<sel_t> &child_sel) {
	// resize the offset buffer - the offset buffer holds the offsets into the child array
	idx_t size = to - from;
	append_data.main_buffer.resize(append_data.main_buffer.size() + sizeof(uint32_t) * (size + 1));
	auto data = UnifiedVectorFormat::GetData<list_entry_t>(format);
	auto offset_data = append_data.main_buffer.GetData<uint32_t>();
	if (append_data.row_count == 0) {
		// first entry
		offset_data[0] = 0;
	}
	// set up the offsets using the list entries
	auto last_offset = offset_data[append_data.row_count];
	for (idx_t i = from; i < to; i++) {
		auto source_idx = format.sel->get_index(i);
		auto offset_idx = append_data.row_count + i + 1 - from;

		if (!format.validity.RowIsValid(source_idx)) {
			offset_data[offset_idx] = last_offset;
			continue;
		}

		// append the offset data
		auto list_length = data[source_idx].length;
		last_offset += list_length;
		offset_data[offset_idx] = last_offset;

		for (idx_t k = 0; k < list_length; k++) {
			child_sel.push_back(data[source_idx].offset + k);
		}
	}
}

struct ArrowListData {
	static void Initialize(ArrowAppendData &result, const LogicalType &type, idx_t capacity) {
		auto &child_type = ListType::GetChildType(type);
		result.main_buffer.reserve((capacity + 1) * sizeof(uint32_t));
		auto child_buffer = InitializeArrowChild(child_type, capacity, result.options);
		result.child_data.push_back(std::move(child_buffer));
	}

	static void Append(ArrowAppendData &append_data, Vector &input, idx_t from, idx_t to, idx_t input_size) {
		UnifiedVectorFormat format;
		input.ToUnifiedFormat(input_size, format);
		idx_t size = to - from;
		vector<sel_t> child_indices;
		AppendValidity(append_data, format, from, to);
		AppendListOffsets(append_data, format, from, to, child_indices);

		// append the child vector of the list
		SelectionVector child_sel(child_indices.data());
		auto &child = ListVector::GetEntry(input);
		auto child_size = child_indices.size();
		if (size != input_size) {
			// Let's avoid doing this
			Vector child_copy(child.GetType());
			child_copy.Slice(child, child_sel, child_size);
			append_data.child_data[0]->append_vector(*append_data.child_data[0], child_copy, 0, child_size, child_size);
		} else {
			// We don't care about the vector, slice it
			child.Slice(child_sel, child_size);
			append_data.child_data[0]->append_vector(*append_data.child_data[0], child, 0, child_size, child_size);
		}
		append_data.row_count += size;
	}

	static void Finalize(ArrowAppendData &append_data, const LogicalType &type, ArrowArray *result) {
		result->n_buffers = 2;
		result->buffers[1] = append_data.main_buffer.data();

		auto &child_type = ListType::GetChildType(type);
		append_data.child_pointers.resize(1);
		result->children = append_data.child_pointers.data();
		result->n_children = 1;
		append_data.child_pointers[0] = FinalizeArrowChild(child_type, *append_data.child_data[0]);
	}
};

//===--------------------------------------------------------------------===//
// Maps
//===--------------------------------------------------------------------===//
struct ArrowMapData {
	static void Initialize(ArrowAppendData &result, const LogicalType &type, idx_t capacity) {
		// map types are stored in a (too) clever way
		// the main buffer holds the null values and the offsets
		// then we have a single child, which is a struct of the map_type, and the key_type
		result.main_buffer.reserve((capacity + 1) * sizeof(uint32_t));

		auto &key_type = MapType::KeyType(type);
		auto &value_type = MapType::ValueType(type);
<<<<<<< HEAD
		auto internal_struct = make_uniq<ArrowAppendData>();
		internal_struct->child_data.push_back(InitializeArrowChild(key_type, capacity));
		internal_struct->child_data.push_back(InitializeArrowChild(value_type, capacity));
=======
		auto internal_struct = make_uniq<ArrowAppendData>(result.options);
		internal_struct->child_data.push_back(InitializeArrowChild(key_type, capacity, result.options));
		internal_struct->child_data.push_back(InitializeArrowChild(value_type, capacity, result.options));
>>>>>>> da69aeaa

		result.child_data.push_back(std::move(internal_struct));
	}

	static void Append(ArrowAppendData &append_data, Vector &input, idx_t from, idx_t to, idx_t input_size) {
		UnifiedVectorFormat format;
		input.ToUnifiedFormat(input_size, format);
		idx_t size = to - from;
		AppendValidity(append_data, format, from, to);
		vector<sel_t> child_indices;
		AppendListOffsets(append_data, format, from, to, child_indices);

		SelectionVector child_sel(child_indices.data());
		auto &key_vector = MapVector::GetKeys(input);
		auto &value_vector = MapVector::GetValues(input);
		auto list_size = child_indices.size();

		auto &struct_data = *append_data.child_data[0];
		auto &key_data = *struct_data.child_data[0];
		auto &value_data = *struct_data.child_data[1];

		if (size != input_size) {
			// Let's avoid doing this
			Vector key_vector_copy(key_vector.GetType());
			key_vector_copy.Slice(key_vector, child_sel, list_size);
			Vector value_vector_copy(value_vector.GetType());
			value_vector_copy.Slice(value_vector, child_sel, list_size);
			key_data.append_vector(key_data, key_vector_copy, 0, list_size, list_size);
			value_data.append_vector(value_data, value_vector_copy, 0, list_size, list_size);
		} else {
			// We don't care about the vector, slice it
			key_vector.Slice(child_sel, list_size);
			value_vector.Slice(child_sel, list_size);
			key_data.append_vector(key_data, key_vector, 0, list_size, list_size);
			value_data.append_vector(value_data, value_vector, 0, list_size, list_size);
		}

		append_data.row_count += size;
		struct_data.row_count += size;
	}

	static void Finalize(ArrowAppendData &append_data, const LogicalType &type, ArrowArray *result) {
		// set up the main map buffer
		result->n_buffers = 2;
		result->buffers[1] = append_data.main_buffer.data();

		// the main map buffer has a single child: a struct
		append_data.child_pointers.resize(1);
		result->children = append_data.child_pointers.data();
		result->n_children = 1;
		append_data.child_pointers[0] = FinalizeArrowChild(type, *append_data.child_data[0]);

		// now that struct has two children: the key and the value type
		auto &struct_data = *append_data.child_data[0];
		auto &struct_result = append_data.child_pointers[0];
		struct_data.child_pointers.resize(2);
		struct_result->n_buffers = 1;
		struct_result->n_children = 2;
		struct_result->length = struct_data.child_data[0]->row_count;
		struct_result->children = struct_data.child_pointers.data();

		D_ASSERT(struct_data.child_data[0]->row_count == struct_data.child_data[1]->row_count);

		auto &key_type = MapType::KeyType(type);
		auto &value_type = MapType::ValueType(type);
		struct_data.child_pointers[0] = FinalizeArrowChild(key_type, *struct_data.child_data[0]);
		struct_data.child_pointers[1] = FinalizeArrowChild(value_type, *struct_data.child_data[1]);

		// keys cannot have null values
		if (struct_data.child_pointers[0]->null_count > 0) {
			throw std::runtime_error("Arrow doesn't accept NULL keys on Maps");
		}
	}
};

//! Append a data chunk to the underlying arrow array
void ArrowAppender::Append(DataChunk &input, idx_t from, idx_t to, idx_t input_size) {
	D_ASSERT(types == input.GetTypes());
	for (idx_t i = 0; i < input.ColumnCount(); i++) {
		root_data[i]->append_vector(*root_data[i], input.data[i], from, to, input_size);
	}
	row_count += to - from;
}
//===--------------------------------------------------------------------===//
// Initialize Arrow Child
//===--------------------------------------------------------------------===//
template <class OP>
static void InitializeFunctionPointers(ArrowAppendData &append_data) {
	append_data.initialize = OP::Initialize;
	append_data.append_vector = OP::Append;
	append_data.finalize = OP::Finalize;
}

static void InitializeFunctionPointers(ArrowAppendData &append_data, const LogicalType &type) {
	// handle special logical types
	switch (type.id()) {
	case LogicalTypeId::BOOLEAN:
		InitializeFunctionPointers<ArrowBoolData>(append_data);
		break;
	case LogicalTypeId::TINYINT:
		InitializeFunctionPointers<ArrowScalarData<int8_t>>(append_data);
		break;
	case LogicalTypeId::SMALLINT:
		InitializeFunctionPointers<ArrowScalarData<int16_t>>(append_data);
		break;
	case LogicalTypeId::DATE:
	case LogicalTypeId::INTEGER:
		InitializeFunctionPointers<ArrowScalarData<int32_t>>(append_data);
		break;
	case LogicalTypeId::TIME:
	case LogicalTypeId::TIMESTAMP_SEC:
	case LogicalTypeId::TIMESTAMP_MS:
	case LogicalTypeId::TIMESTAMP:
	case LogicalTypeId::TIMESTAMP_NS:
	case LogicalTypeId::TIMESTAMP_TZ:
	case LogicalTypeId::TIME_TZ:
	case LogicalTypeId::BIGINT:
		InitializeFunctionPointers<ArrowScalarData<int64_t>>(append_data);
		break;
	case LogicalTypeId::HUGEINT:
		InitializeFunctionPointers<ArrowScalarData<hugeint_t>>(append_data);
		break;
	case LogicalTypeId::UTINYINT:
		InitializeFunctionPointers<ArrowScalarData<uint8_t>>(append_data);
		break;
	case LogicalTypeId::USMALLINT:
		InitializeFunctionPointers<ArrowScalarData<uint16_t>>(append_data);
		break;
	case LogicalTypeId::UINTEGER:
		InitializeFunctionPointers<ArrowScalarData<uint32_t>>(append_data);
		break;
	case LogicalTypeId::UBIGINT:
		InitializeFunctionPointers<ArrowScalarData<uint64_t>>(append_data);
		break;
	case LogicalTypeId::FLOAT:
		InitializeFunctionPointers<ArrowScalarData<float>>(append_data);
		break;
	case LogicalTypeId::DOUBLE:
		InitializeFunctionPointers<ArrowScalarData<double>>(append_data);
		break;
	case LogicalTypeId::DECIMAL:
		switch (type.InternalType()) {
		case PhysicalType::INT16:
			InitializeFunctionPointers<ArrowScalarData<hugeint_t, int16_t>>(append_data);
			break;
		case PhysicalType::INT32:
			InitializeFunctionPointers<ArrowScalarData<hugeint_t, int32_t>>(append_data);
			break;
		case PhysicalType::INT64:
			InitializeFunctionPointers<ArrowScalarData<hugeint_t, int64_t>>(append_data);
			break;
		case PhysicalType::INT128:
			InitializeFunctionPointers<ArrowScalarData<hugeint_t>>(append_data);
			break;
		default:
			throw InternalException("Unsupported internal decimal type");
		}
		break;
	case LogicalTypeId::VARCHAR:
	case LogicalTypeId::BLOB:
	case LogicalTypeId::BIT:
		if (append_data.options.offset_size == ArrowOffsetSize::LARGE) {
			InitializeFunctionPointers<ArrowVarcharData<string_t>>(append_data);
		} else {
			InitializeFunctionPointers<ArrowVarcharData<string_t, ArrowVarcharConverter, uint32_t>>(append_data);
		}
		break;
	case LogicalTypeId::UUID:
		if (append_data.options.offset_size == ArrowOffsetSize::LARGE) {
			InitializeFunctionPointers<ArrowVarcharData<hugeint_t, ArrowUUIDConverter>>(append_data);
		} else {
			InitializeFunctionPointers<ArrowVarcharData<hugeint_t, ArrowUUIDConverter, uint32_t>>(append_data);
		}
		break;
	case LogicalTypeId::ENUM:
		switch (type.InternalType()) {
		case PhysicalType::UINT8:
			InitializeFunctionPointers<ArrowEnumData<uint8_t>>(append_data);
			break;
		case PhysicalType::UINT16:
			InitializeFunctionPointers<ArrowEnumData<uint16_t>>(append_data);
			break;
		case PhysicalType::UINT32:
			InitializeFunctionPointers<ArrowEnumData<uint32_t>>(append_data);
			break;
		default:
			throw InternalException("Unsupported internal enum type");
		}
		break;
	case LogicalTypeId::INTERVAL:
		InitializeFunctionPointers<ArrowScalarData<ArrowInterval, interval_t, ArrowIntervalConverter>>(append_data);
		break;
	case LogicalTypeId::STRUCT:
		InitializeFunctionPointers<ArrowStructData>(append_data);
		break;
	case LogicalTypeId::LIST:
		InitializeFunctionPointers<ArrowListData>(append_data);
		break;
	case LogicalTypeId::MAP:
		InitializeFunctionPointers<ArrowMapData>(append_data);
		break;
	default:
		throw InternalException("Unsupported type in DuckDB -> Arrow Conversion: %s\n", type.ToString());
	}
}

<<<<<<< HEAD
unique_ptr<ArrowAppendData> InitializeArrowChild(const LogicalType &type, idx_t capacity) {
	auto result = make_uniq<ArrowAppendData>();
=======
unique_ptr<ArrowAppendData> InitializeArrowChild(const LogicalType &type, idx_t capacity, ArrowOptions &options) {
	auto result = make_uniq<ArrowAppendData>(options);
>>>>>>> da69aeaa
	InitializeFunctionPointers(*result, type);

	auto byte_count = (capacity + 7) / 8;
	result->validity.reserve(byte_count);
	result->initialize(*result, type, capacity);
	return result;
}

static void ReleaseDuckDBArrowAppendArray(ArrowArray *array) {
	if (!array || !array->release) {
		return;
	}
	array->release = nullptr;
	auto holder = static_cast<ArrowAppendData *>(array->private_data);
	delete holder;
}

//===--------------------------------------------------------------------===//
// Finalize Arrow Child
//===--------------------------------------------------------------------===//
ArrowArray *FinalizeArrowChild(const LogicalType &type, ArrowAppendData &append_data) {
	auto result = make_uniq<ArrowArray>();

	result->private_data = nullptr;
	result->release = ReleaseDuckDBArrowAppendArray;
	result->n_children = 0;
	result->null_count = 0;
	result->offset = 0;
	result->dictionary = nullptr;
	result->buffers = append_data.buffers.data();
	result->null_count = append_data.null_count;
	result->length = append_data.row_count;
	result->buffers[0] = append_data.validity.data();

	if (append_data.finalize) {
		append_data.finalize(append_data, type, result.get());
	}

	append_data.array = std::move(result);
	return append_data.array.get();
}

//! Returns the underlying arrow array
ArrowArray ArrowAppender::Finalize() {
	D_ASSERT(root_data.size() == types.size());
<<<<<<< HEAD
	auto root_holder = make_uniq<ArrowAppendData>();
=======
	auto root_holder = make_uniq<ArrowAppendData>(options);
>>>>>>> da69aeaa

	ArrowArray result;
	root_holder->child_pointers.resize(types.size());
	result.children = root_holder->child_pointers.data();
	result.n_children = types.size();

	// Configure root array
	result.length = row_count;
	result.n_children = types.size();
	result.n_buffers = 1;
	result.buffers = root_holder->buffers.data(); // there is no actual buffer there since we don't have NULLs
	result.offset = 0;
	result.null_count = 0; // needs to be 0
	result.dictionary = nullptr;
	root_holder->child_data = std::move(root_data);

	for (idx_t i = 0; i < root_holder->child_data.size(); i++) {
		root_holder->child_pointers[i] = FinalizeArrowChild(types[i], *root_holder->child_data[i]);
	}

	// Release ownership to caller
	result.private_data = root_holder.release();
	result.release = ReleaseDuckDBArrowAppendArray;
	return result;
}

} // namespace duckdb<|MERGE_RESOLUTION|>--- conflicted
+++ resolved
@@ -200,11 +200,7 @@
 		return input.GetSize();
 	}
 	static void WriteData(data_ptr_t target, string_t input) {
-<<<<<<< HEAD
-		memcpy(target, input.GetDataUnsafe(), input.GetSize());
-=======
 		memcpy(target, input.GetData(), input.GetSize());
->>>>>>> da69aeaa
 	}
 	static void EnumAppendVector(ArrowAppendData &append_data, const Vector &input, idx_t size) {
 		D_ASSERT(input.GetVectorType() == VectorType::FLAT_VECTOR);
@@ -214,13 +210,8 @@
 
 		// resize the offset buffer - the offset buffer holds the offsets into the child array
 		append_data.main_buffer.resize(append_data.main_buffer.size() + sizeof(uint32_t) * (size + 1));
-<<<<<<< HEAD
-		auto data = (string_t *)FlatVector::GetData<string_t>(input);
-		auto offset_data = (uint32_t *)append_data.main_buffer.data();
-=======
 		auto data = FlatVector::GetData<string_t>(input);
 		auto offset_data = append_data.main_buffer.GetData<uint32_t>();
->>>>>>> da69aeaa
 		if (append_data.row_count == 0) {
 			// first entry
 			offset_data[0] = 0;
@@ -248,11 +239,7 @@
 	static void Initialize(ArrowAppendData &result, const LogicalType &type, idx_t capacity) {
 		result.main_buffer.reserve(capacity * sizeof(TGT));
 		// construct the enum child data
-<<<<<<< HEAD
-		auto enum_data = InitializeArrowChild(LogicalType::VARCHAR, EnumType::GetSize(type));
-=======
 		auto enum_data = InitializeArrowChild(LogicalType::VARCHAR, EnumType::GetSize(type), result.options);
->>>>>>> da69aeaa
 		EnumAppendVector(*enum_data, EnumType::GetValuesInsertOrder(type), EnumType::GetSize(type));
 		result.child_data.push_back(std::move(enum_data));
 	}
@@ -539,15 +526,9 @@
 
 		auto &key_type = MapType::KeyType(type);
 		auto &value_type = MapType::ValueType(type);
-<<<<<<< HEAD
-		auto internal_struct = make_uniq<ArrowAppendData>();
-		internal_struct->child_data.push_back(InitializeArrowChild(key_type, capacity));
-		internal_struct->child_data.push_back(InitializeArrowChild(value_type, capacity));
-=======
 		auto internal_struct = make_uniq<ArrowAppendData>(result.options);
 		internal_struct->child_data.push_back(InitializeArrowChild(key_type, capacity, result.options));
 		internal_struct->child_data.push_back(InitializeArrowChild(value_type, capacity, result.options));
->>>>>>> da69aeaa
 
 		result.child_data.push_back(std::move(internal_struct));
 	}
@@ -754,13 +735,8 @@
 	}
 }
 
-<<<<<<< HEAD
-unique_ptr<ArrowAppendData> InitializeArrowChild(const LogicalType &type, idx_t capacity) {
-	auto result = make_uniq<ArrowAppendData>();
-=======
 unique_ptr<ArrowAppendData> InitializeArrowChild(const LogicalType &type, idx_t capacity, ArrowOptions &options) {
 	auto result = make_uniq<ArrowAppendData>(options);
->>>>>>> da69aeaa
 	InitializeFunctionPointers(*result, type);
 
 	auto byte_count = (capacity + 7) / 8;
@@ -806,11 +782,7 @@
 //! Returns the underlying arrow array
 ArrowArray ArrowAppender::Finalize() {
 	D_ASSERT(root_data.size() == types.size());
-<<<<<<< HEAD
-	auto root_holder = make_uniq<ArrowAppendData>();
-=======
 	auto root_holder = make_uniq<ArrowAppendData>(options);
->>>>>>> da69aeaa
 
 	ArrowArray result;
 	root_holder->child_pointers.resize(types.size());
