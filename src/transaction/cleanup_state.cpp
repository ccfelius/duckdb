--- conflicted
+++ resolved
@@ -99,16 +99,11 @@
 	// If there is any issue with removal, a FatalException must be thrown since there may be a corruption of
 	// data, hence the transaction cannot be guaranteed.
 	try {
-<<<<<<< HEAD
 		current_table->RemoveFromIndexes(context, row_identifiers, count);
-	} catch (...) { // NOLINT: ignore errors here
-=======
-		current_table->RemoveFromIndexes(row_identifiers, count);
 	} catch (std::exception &ex) {
 		throw FatalException(ErrorData(ex).Message());
 	} catch (...) {
 		throw FatalException("unknown failure in CleanupState::Flush");
->>>>>>> ecc73b2b
 	}
 
 	count = 0;
