#include "duckdb/transaction/duck_transaction_manager.hpp"

#include "duckdb/catalog/catalog_set.hpp"
#include "duckdb/common/exception/transaction_exception.hpp"
#include "duckdb/common/exception.hpp"
#include "duckdb/common/helper.hpp"
#include "duckdb/common/types/timestamp.hpp"
#include "duckdb/catalog/catalog.hpp"
#include "duckdb/catalog/dependency_manager.hpp"
#include "duckdb/storage/storage_manager.hpp"
#include "duckdb/transaction/duck_transaction.hpp"
#include "duckdb/main/client_context.hpp"
#include "duckdb/main/connection_manager.hpp"
#include "duckdb/main/attached_database.hpp"
#include "duckdb/main/database_manager.hpp"
#include "duckdb/transaction/meta_transaction.hpp"
#include "duckdb/main/settings.hpp"

namespace duckdb {

void DuckCleanupInfo::Cleanup() noexcept {
	for (auto &transaction : transactions) {
		if (transaction->awaiting_cleanup) {
			transaction->Cleanup(lowest_start_time);
		}
	}
}

bool DuckCleanupInfo::ScheduleCleanup() noexcept {
	return !transactions.empty();
}

DuckTransactionManager::DuckTransactionManager(AttachedDatabase &db) : TransactionManager(db) {
	// start timestamp starts at two
	current_start_timestamp = 2;
	// transaction ID starts very high:
	// it should be much higher than the current start timestamp
	// if transaction_id < start_timestamp for any set of active transactions
	// uncommitted data could be read by
	current_transaction_id = TRANSACTION_ID_START;
	lowest_active_id = TRANSACTION_ID_START;
	lowest_active_start = MAX_TRANSACTION_ID;
	if (!db.GetCatalog().IsDuckCatalog()) {
		// Specifically the StorageManager of the DuckCatalog is relied on, with `db.GetStorageManager`
		throw InternalException("DuckTransactionManager should only be created together with a DuckCatalog");
	}
}

DuckTransactionManager::~DuckTransactionManager() {
}

DuckTransactionManager &DuckTransactionManager::Get(AttachedDatabase &db) {
	auto &transaction_manager = TransactionManager::Get(db);
	if (!transaction_manager.IsDuckTransactionManager()) {
		throw InternalException("Calling DuckTransactionManager::Get on non-DuckDB transaction manager");
	}
	return reinterpret_cast<DuckTransactionManager &>(transaction_manager);
}

Transaction &DuckTransactionManager::StartTransaction(ClientContext &context) {
	// obtain the transaction lock during this function
	auto &meta_transaction = MetaTransaction::Get(context);
	unique_ptr<lock_guard<mutex>> start_lock;
	if (!meta_transaction.IsReadOnly()) {
		start_lock = make_uniq<lock_guard<mutex>>(start_transaction_lock);
	}
	lock_guard<mutex> lock(transaction_lock);
	if (current_start_timestamp >= TRANSACTION_ID_START) { // LCOV_EXCL_START
		throw InternalException("Cannot start more transactions, ran out of "
		                        "transaction identifiers!");
	} // LCOV_EXCL_STOP

	// obtain the start time and transaction ID of this transaction
	transaction_t start_time = current_start_timestamp++;
	transaction_t transaction_id = current_transaction_id++;
	if (active_transactions.empty()) {
		lowest_active_start = start_time;
		lowest_active_id = transaction_id;
	}

	// create the actual transaction
	auto transaction = make_uniq<DuckTransaction>(*this, context, start_time, transaction_id, last_committed_version);
	auto &transaction_ref = *transaction;

	// store it in the set of active transactions
	active_transactions.push_back(std::move(transaction));
	return transaction_ref;
}

DuckTransactionManager::CheckpointDecision::CheckpointDecision(string reason_p)
    : can_checkpoint(false), reason(std::move(reason_p)) {
}

DuckTransactionManager::CheckpointDecision::CheckpointDecision(CheckpointType type) : can_checkpoint(true), type(type) {
}

DuckTransactionManager::CheckpointDecision::~CheckpointDecision() {
}

DuckTransactionManager::CheckpointDecision
DuckTransactionManager::CanCheckpoint(DuckTransaction &transaction, unique_ptr<StorageLockKey> &lock,
                                      const UndoBufferProperties &undo_properties) {
	if (db.IsSystem()) {
		return CheckpointDecision("system transaction");
	}
	if (transaction.IsReadOnly()) {
		return CheckpointDecision("transaction is read-only");
	}
	auto &storage_manager = db.GetStorageManager();
	if (!storage_manager.IsLoaded()) {
		return CheckpointDecision("cannot checkpoint while loading");
	}
	if (!transaction.AutomaticCheckpoint(db, undo_properties)) {
		return CheckpointDecision("no reason to automatically checkpoint");
	}
	if (DBConfig::GetSetting<DebugSkipCheckpointOnCommitSetting>(db.GetDatabase())) {
		return CheckpointDecision("checkpointing on commit disabled through configuration");
	}
	// try to lock the checkpoint lock
	lock = transaction.TryGetCheckpointLock();
	if (!lock) {
		return CheckpointDecision("Failed to obtain checkpoint lock - another thread is writing/checkpointing or "
		                          "another read transaction relies on data that is not yet committed");
	}
	auto checkpoint_type = CheckpointType::FULL_CHECKPOINT;
	if (undo_properties.has_updates || undo_properties.has_deletes || undo_properties.has_dropped_entries) {
		// if we have made updates/deletes/catalog changes in this transaction we might need to change our strategy
		// in the presence of other transactions
		string other_transactions;
		for (auto &active_transaction : active_transactions) {
			if (!RefersToSameObject(*active_transaction, transaction)) {
				if (!other_transactions.empty()) {
					other_transactions += ", ";
				}
				other_transactions += "[" + to_string(active_transaction->transaction_id) + "]";
			}
		}
		if (!other_transactions.empty()) {
			// there are other transactions!
			// these active transactions might need data from BEFORE this transaction
			// we might need to change our strategy here based on what changes THIS transaction has made
			if (undo_properties.has_dropped_entries) {
				// this transaction has changed the catalog - we cannot checkpoint
				return CheckpointDecision("Transaction has dropped catalog entries and there are other transactions "
				                          "active\nActive transactions: " +
				                          other_transactions);
			} else if (undo_properties.has_updates) {
				// this transaction has performed updates - we cannot checkpoint
				return CheckpointDecision(
				    "Transaction has performed updates and there are other transactions active\nActive transactions: " +
				    other_transactions);
			} else {
				// this transaction has performed deletes - we cannot vacuum - initiate a concurrent checkpoint instead
				D_ASSERT(undo_properties.has_deletes);
				checkpoint_type = CheckpointType::CONCURRENT_CHECKPOINT;
			}
		}
	}
	if (storage_manager.InMemory() && !storage_manager.CompressionIsEnabled()) {
		if (checkpoint_type == CheckpointType::CONCURRENT_CHECKPOINT) {
			return CheckpointDecision("Cannot vacuum, and compression is disabled for in-memory table");
		}
		return CheckpointDecision(CheckpointType::VACUUM_ONLY);
	}
	return CheckpointDecision(checkpoint_type);
}

void DuckTransactionManager::Checkpoint(ClientContext &context, bool force) {
	auto &storage_manager = db.GetStorageManager();
	auto current = Transaction::TryGet(context, db);
	if (current) {
		if (force) {
			throw TransactionException(
			    "Cannot FORCE CHECKPOINT: the current transaction has been started for this database");
		} else {
			auto &duck_transaction = current->Cast<DuckTransaction>();
			if (duck_transaction.ChangesMade()) {
				throw TransactionException("Cannot CHECKPOINT: the current transaction has transaction local changes");
			}
		}
	}

	unique_ptr<StorageLockKey> lock;
	if (!force) {
		// not a force checkpoint
		// try to get the checkpoint lock
		lock = checkpoint_lock.TryGetExclusiveLock();
		if (!lock) {
			// we could not manage to get the lock - cancel
			throw TransactionException("Cannot CHECKPOINT: there are other write transactions active. Try using FORCE "
			                           "CHECKPOINT to wait until all active transactions are finished");
		}

	} else {
		// force checkpoint - wait to get an exclusive lock
		// grab the start_transaction_lock to prevent new transactions from starting
		lock_guard<mutex> start_lock(start_transaction_lock);
		// wait until any active transactions are finished
		while (!lock) {
			if (context.interrupted) {
				throw InterruptException();
			}
			lock = checkpoint_lock.TryGetExclusiveLock();
		}
	}
	CheckpointOptions options;
	if (GetLastCommit() > LowestActiveStart()) {
		// we cannot do a full checkpoint if any transaction needs to read old data
		options.type = CheckpointType::CONCURRENT_CHECKPOINT;
	}

	storage_manager.CreateCheckpoint(QueryContext(context), options);
}

unique_ptr<StorageLockKey> DuckTransactionManager::SharedCheckpointLock() {
	return checkpoint_lock.GetSharedLock();
}

unique_ptr<StorageLockKey> DuckTransactionManager::TryUpgradeCheckpointLock(StorageLockKey &lock) {
	return checkpoint_lock.TryUpgradeCheckpointLock(lock);
}

transaction_t DuckTransactionManager::GetCommitTimestamp() {
	auto commit_ts = current_start_timestamp++;
	last_commit = commit_ts;
	return commit_ts;
}

ErrorData DuckTransactionManager::CommitTransaction(ClientContext &context, Transaction &transaction_p) {
	auto &transaction = transaction_p.Cast<DuckTransaction>();
	unique_lock<mutex> t_lock(transaction_lock);
	if (!db.IsSystem() && !db.IsTemporary()) {
		if (transaction.ChangesMade()) {
			if (transaction.IsReadOnly()) {
				throw InternalException("Attempting to commit a transaction that is read-only but has made changes - "
				                        "this should not be possible");
			}
		}
	}

	// check if we can checkpoint
	unique_ptr<StorageLockKey> lock;
	auto undo_properties = transaction.GetUndoProperties();
	auto checkpoint_decision = CanCheckpoint(transaction, lock, undo_properties);
	ErrorData error;
	unique_ptr<lock_guard<mutex>> held_wal_lock;
	unique_ptr<StorageCommitState> commit_state;
	if (!checkpoint_decision.can_checkpoint && transaction.ShouldWriteToWAL(db)) {
		// if we are committing changes and we are not checkpointing, we need to write to the WAL
		// since WAL writes can take a long time - we grab the WAL lock here and unlock the transaction lock
		// read-only transactions can bypass this branch and start/commit while the WAL write is happening
		if (!transaction.HasWriteLock()) {
			// sanity check - this transaction should have a write lock
			// the write lock prevents other transactions from checkpointing until this transaction is fully finished
			// if we do not hold the write lock here, other transactions can bypass this branch by auto-checkpoint
			// this would lead to a checkpoint WHILE this thread is writing to the WAL
			// this should never happen
			throw InternalException("Transaction writing to WAL does not have the write lock");
		}
		// unlock the transaction lock while we write to the WAL
		t_lock.unlock();
		// grab the WAL lock and hold it until the entire commit is finished
		held_wal_lock = make_uniq<lock_guard<mutex>>(wal_lock);
		error = transaction.WriteToWAL(db, commit_state);

		// after we finish writing to the WAL we grab the transaction lock again
		t_lock.lock();
	}
	// in-memory databases don't have a WAL - we estimate how large their changeset is based on the undo properties
	if (!db.IsSystem()) {
		auto &storage_manager = db.GetStorageManager();
		if (storage_manager.InMemory()) {
			storage_manager.AddInMemoryChange(undo_properties.estimated_size);
		}
	}
	// obtain a commit id for the transaction
	transaction_t commit_id = GetCommitTimestamp();
	// commit the UndoBuffer of the transaction
	if (!error.HasError()) {
		error = transaction.Commit(db, commit_id, std::move(commit_state));
	}

	if (error.HasError()) {
		// COMMIT not successful: ROLLBACK.
		checkpoint_decision = CheckpointDecision(error.Message());
		transaction.commit_id = 0;

		auto rollback_error = transaction.Rollback();
		if (rollback_error.HasError()) {
			throw FatalException(
			    "Failed to rollback transaction. Cannot continue operation.\nOriginal Error: %s\nRollback Error: %s",
			    error.Message(), rollback_error.Message());
		}
	} else {
		// check if catalog changes were made
		if (transaction.catalog_version >= TRANSACTION_ID_START) {
			transaction.catalog_version = ++last_committed_version;
		}
	}
	OnCommitCheckpointDecision(checkpoint_decision, transaction);

	if (!checkpoint_decision.can_checkpoint && lock) {
		// we won't checkpoint after all: unlock the checkpoint lock again
		lock.reset();
	}

	// commit successful: remove the transaction id from the list of active transactions
	// potentially resulting in garbage collection
	bool store_transaction = undo_properties.has_updates || undo_properties.has_index_deletes ||
	                         undo_properties.has_catalog_changes || error.HasError();

	// Remove the transaction from the list of active transactions and gather cleanup information.
	auto cleanup_info = RemoveTransaction(transaction, store_transaction);
	if (cleanup_info->ScheduleCleanup()) {
		lock_guard<mutex> q_lock(cleanup_queue_lock);
		cleanup_queue.emplace(std::move(cleanup_info));
	}

	// We do not need to hold the transaction lock during cleanup of transactions,
	// as they (1) have been removed, or (2) exited old_transactions.
	t_lock.unlock();

	{
		lock_guard<mutex> c_lock(cleanup_lock);
		unique_ptr<DuckCleanupInfo> top_cleanup_info;
		{
			lock_guard<mutex> q_lock(cleanup_queue_lock);
			if (!cleanup_queue.empty()) {
				top_cleanup_info = std::move(cleanup_queue.front());
				cleanup_queue.pop();
			}
		}
		if (top_cleanup_info) {
			top_cleanup_info->Cleanup();
		}
	}

	// now perform a checkpoint if (1) we are able to checkpoint, and (2) the WAL has reached sufficient size to
	// checkpoint
	if (checkpoint_decision.can_checkpoint) {
		D_ASSERT(lock);
		// we can unlock the transaction lock while checkpointing
		// checkpoint the database to disk
		CheckpointOptions options;
		options.action = CheckpointAction::ALWAYS_CHECKPOINT;
		options.type = checkpoint_decision.type;
		auto &storage_manager = db.GetStorageManager();
<<<<<<< HEAD
		storage_manager.CreateCheckpoint(QueryContext(context), options);
=======

		try {
			storage_manager.CreateCheckpoint(context, options);
		} catch (std::exception &ex) {
			error.Merge(ErrorData(ex));
		}
>>>>>>> 67cbce34
	}

	return error;
}

void DuckTransactionManager::RollbackTransaction(Transaction &transaction_p) {
	auto &transaction = transaction_p.Cast<DuckTransaction>();

	ErrorData error;
	{
		// Obtain the transaction lock and roll back.
		lock_guard<mutex> t_lock(transaction_lock);
		error = transaction.Rollback();

		// Remove the transaction from the list of active transactions and gather cleanup information.
		auto cleanup_info = RemoveTransaction(transaction);
		if (cleanup_info->ScheduleCleanup()) {
			lock_guard<mutex> q_lock(cleanup_queue_lock);
			cleanup_queue.emplace(std::move(cleanup_info));
		}
	}

	{
		lock_guard<mutex> c_lock(cleanup_lock);
		unique_ptr<DuckCleanupInfo> top_cleanup_info;
		{
			lock_guard<mutex> q_lock(cleanup_queue_lock);
			if (!cleanup_queue.empty()) {
				top_cleanup_info = std::move(cleanup_queue.front());
				cleanup_queue.pop();
			}
		}
		if (top_cleanup_info) {
			top_cleanup_info->Cleanup();
		}
	}

	if (error.HasError()) {
		throw FatalException("Failed to rollback transaction. Cannot continue operation.\nError: %s", error.Message());
	}
}

unique_ptr<DuckCleanupInfo> DuckTransactionManager::RemoveTransaction(DuckTransaction &transaction) noexcept {
	return RemoveTransaction(transaction, transaction.ChangesMade());
}

unique_ptr<DuckCleanupInfo> DuckTransactionManager::RemoveTransaction(DuckTransaction &transaction,
                                                                      bool store_transaction) noexcept {
	auto cleanup_info = make_uniq<DuckCleanupInfo>();

	// Find the transaction in the active transactions,
	// as well as the lowest start time, transaction id, and active query.
	idx_t t_index = active_transactions.size();
	auto lowest_start_time = TRANSACTION_ID_START;
	auto lowest_transaction_id = MAX_TRANSACTION_ID;
	auto lowest_active_query = MAXIMUM_QUERY_ID;
	for (idx_t i = 0; i < active_transactions.size(); i++) {
		if (active_transactions[i].get() == &transaction) {
			t_index = i;
			continue;
		}
		lowest_start_time = MinValue(lowest_start_time, active_transactions[i]->start_time);
		lowest_transaction_id = MinValue(lowest_transaction_id, active_transactions[i]->transaction_id);
		transaction_t active_query = active_transactions[i]->active_query;
		lowest_active_query = MinValue(lowest_active_query, active_query);
	}
	lowest_active_start = lowest_start_time;
	lowest_active_id = lowest_transaction_id;
	auto lowest_stored_query = lowest_start_time;
	D_ASSERT(t_index != active_transactions.size());

	// Decide if we need to store the transaction, or if we can schedule it for cleanup.
	auto current_transaction = std::move(active_transactions[t_index]);
	auto current_query = DatabaseManager::Get(db).ActiveQueryNumber();
	if (store_transaction) {
		// If the transaction made any changes, we need to keep it around.
		if (transaction.commit_id != 0) {
			// The transaction was committed.
			// We add it to the list of recently committed transactions.
			recently_committed_transactions.push_back(std::move(current_transaction));
		} else {
			// The transaction was aborted.
			// We might still need its information; add it to the set of transactions awaiting GC.
			current_transaction->highest_active_query = current_query;
			old_transactions.push_back(std::move(current_transaction));
		}
	} else if (transaction.ChangesMade()) {
		// We do not need to store the transaction, directly schedule it for cleanup.
		current_transaction->awaiting_cleanup = true;
		cleanup_info->transactions.push_back(std::move(current_transaction));
	}
	cleanup_info->lowest_start_time = lowest_start_time;

	// Remove the transaction from the list of active transactions.
	active_transactions.unsafe_erase_at(t_index);

	// Traverse the recently_committed transactions to see if we can move any
	// to the list of transactions awaiting GC.
	idx_t i = 0;
	for (; i < recently_committed_transactions.size(); i++) {
		D_ASSERT(recently_committed_transactions[i]);
		lowest_stored_query = MinValue(recently_committed_transactions[i]->start_time, lowest_stored_query);
		if (recently_committed_transactions[i]->commit_id >= lowest_start_time) {
			// recently_committed_transactions is ordered on commit_id.
			// Thus, if the current commit_id is greater than
			// lowest_start_time, any subsequent commit IDs are also greater.
			break;
		}

		// Changes made BEFORE this transaction are no longer relevant.
		// We can schedule the transaction and its undo buffer for cleanup.
		recently_committed_transactions[i]->awaiting_cleanup = true;

		// HOWEVER: Any currently running QUERY can still be using
		// the version information of the transaction.
		// If we remove the UndoBuffer immediately, we have a race condition.

		// Store the current highest active query.
		recently_committed_transactions[i]->highest_active_query = current_query;
		// Move it to the list of transactions awaiting GC.
		old_transactions.push_back(std::move(recently_committed_transactions[i]));
	}

	if (i > 0) {
		// We moved these transactions to the list of transactions awaiting GC.
		auto start = recently_committed_transactions.begin();
		auto end = recently_committed_transactions.begin() + static_cast<int64_t>(i);
		recently_committed_transactions.erase(start, end);
	}

	// Check if we can clean up and free the memory of any old transactions.
	i = active_transactions.empty() ? old_transactions.size() : 0;
	for (; i < old_transactions.size(); i++) {
		D_ASSERT(old_transactions[i]);
		D_ASSERT(old_transactions[i]->highest_active_query > 0);
		if (old_transactions[i]->highest_active_query >= lowest_active_query) {
			// There is still a query running that could be using
			// this transactions' data.
			break;
		}
	}

	if (i > 0) {
		// We garbage-collected old transactions:
		// - Remove them from the list and schedule them for cleanup.

		// We can only safely do the actual memory cleanup when all the
		// currently active queries have finished running! (actually,
		// when all the currently active scans have finished running...).

		// Because we clean up asynchronously, we only clean up once we
		// no longer need the transaction for anything (i.e., we can move it).
		for (idx_t t_idx = 0; t_idx < i; t_idx++) {
			cleanup_info->transactions.push_back(std::move(old_transactions[t_idx]));
		}
		old_transactions.erase(old_transactions.begin(), old_transactions.begin() + static_cast<int64_t>(i));
	}

	return cleanup_info;
}

idx_t DuckTransactionManager::GetCatalogVersion(Transaction &transaction_p) {
	auto &transaction = transaction_p.Cast<DuckTransaction>();
	return transaction.catalog_version;
}

void DuckTransactionManager::PushCatalogEntry(Transaction &transaction_p, duckdb::CatalogEntry &entry,
                                              duckdb::data_ptr_t extra_data, duckdb::idx_t extra_data_size) {
	auto &transaction = transaction_p.Cast<DuckTransaction>();
	if (!db.IsSystem() && !db.IsTemporary() && transaction.IsReadOnly()) {
		throw InternalException("Attempting to do catalog changes on a transaction that is read-only - "
		                        "this should not be possible");
	}
	transaction.catalog_version = ++last_uncommitted_catalog_version;
	transaction.PushCatalogEntry(entry, extra_data, extra_data_size);
}

} // namespace duckdb<|MERGE_RESOLUTION|>--- conflicted
+++ resolved
@@ -345,16 +345,11 @@
 		options.action = CheckpointAction::ALWAYS_CHECKPOINT;
 		options.type = checkpoint_decision.type;
 		auto &storage_manager = db.GetStorageManager();
-<<<<<<< HEAD
-		storage_manager.CreateCheckpoint(QueryContext(context), options);
-=======
-
 		try {
-			storage_manager.CreateCheckpoint(context, options);
+			storage_manager.CreateCheckpoint(QueryContext(context), options);
 		} catch (std::exception &ex) {
 			error.Merge(ErrorData(ex));
 		}
->>>>>>> 67cbce34
 	}
 
 	return error;
