#include "duckdb/function/table/read_csv.hpp"
#include "duckdb/execution/operator/persistent/buffered_csv_reader.hpp"
#include "duckdb/common/serializer/buffered_serializer.hpp"
#include "duckdb/function/copy_function.hpp"
#include "duckdb/parser/parsed_data/copy_info.hpp"
#include "duckdb/common/string_util.hpp"
#include "duckdb/common/file_system.hpp"
#include "duckdb/common/types/string_type.hpp"
#include "duckdb/common/vector_operations/vector_operations.hpp"

using namespace std;

namespace duckdb {

struct BaseCSVData : public FunctionData {
	BaseCSVData(string file_path) : file_path(move(file_path)) {
	}

	//! The file path of the CSV file to read or write
	string file_path;
	//! Whether or not a header information was given by the user
	bool has_header = false;
	//! Whether or not to write a header in the file
	bool header = false;
	//! Whether or not a delimiter was defined by the user
	bool has_delimiter = false;
	//! Delimiter to separate columns within each line
	string delimiter = ",";
	//! Whether or not a quote sign was defined by the user
	bool has_quote = false;
	//! Quote used for columns that contain reserved characters, e.g., delimiter
	string quote = "\"";
	//! Quote used for columns that contain reserved characters, e.g., delimiter
	bool has_escape = false;
	//! Escape character to escape quote charaƒcter
	string escape;
	//! Specifies the string that represents a null value
	string null_str;
	//! Whether or not the options are specified; if not we default to auto detect
	bool is_auto_detect = false;

	void Finalize();
};

struct WriteCSVData : public BaseCSVData {
<<<<<<< HEAD
	WriteCSVData(string file_path, vector<LogicalType> sql_types, vector<string> names)
=======
	WriteCSVData(string file_path, vector<SQLType> sql_types, vector<string> names)
>>>>>>> 1d7b3462
	    : BaseCSVData(move(file_path)), sql_types(move(sql_types)), names(move(names)) {
	}

	//! The SQL types to write
	vector<LogicalType> sql_types;
	//! The column names of the columns to write
	vector<string> names;
	//! True, if column with that index must be quoted
	vector<bool> force_quote;
	//! The newline string to write
	string newline = "\n";
	//! Whether or not we are writing a simple CSV (delimiter, quote and escape are all 1 byte in length)
	bool is_simple;
	//! The size of the CSV file (in bytes) that we buffer before we flush it to disk
	idx_t flush_size = 4096 * 8;
};

struct ReadCSVData : public BaseCSVData {
<<<<<<< HEAD
	ReadCSVData(string file_path, vector<LogicalType> sql_types)
=======
	ReadCSVData(string file_path, vector<SQLType> sql_types)
>>>>>>> 1d7b3462
	    : BaseCSVData(move(file_path)), sql_types(move(sql_types)) {
	}

	//! The expected SQL types to read
	vector<LogicalType> sql_types;
	//! True, if column with that index must be quoted
	vector<bool> force_not_null;
	//! The size of a sample for format/data type detection (csv)
	int sample_size = DEFAULT_SAMPLE_CHUNK_SIZE;
	//! The number of samples for data type detection (csv)
	int num_samples = 10;
	//! The DATE_FORMAT to use to read or write dates
	StrpTimeFormat date_format;
	//! Whether or not there is a date format specified
	bool has_date_format = false;
	//! The DATE_FORMAT to use to read or write dates
	StrpTimeFormat timestamp_format;
	//! Whether or not there is a date format specified
	bool has_timestamp_format = false;
};

void SubstringDetection(string &str_1, string &str_2, string name_str_1, string name_str_2) {
	if (str_1.find(str_2) != string::npos || str_2.find(str_1) != std::string::npos) {
		throw BinderException("COPY " + name_str_1 + " must not appear in the " + name_str_2 +
		                      " specification and vice versa");
	}
}

static bool ParseBoolean(vector<Value> &set) {
	if (set.size() == 0) {
		// no option specified: default to true
		return true;
	}
	if (set.size() > 1) {
		throw BinderException("Expected a single argument as a boolean value (e.g. TRUE or 1)");
	}
	if (set[0].type() == LogicalType::FLOAT || set[0].type() == LogicalType::DOUBLE) {
		throw BinderException("Expected a boolean value (e.g. TRUE or 1)");
	}
	return set[0].CastAs(LogicalType::BOOLEAN).value_.boolean;
}

static string ParseString(vector<Value> &set) {
	if (set.size() != 1) {
		// no option specified or multiple options specified
		throw BinderException("Expected a single argument as a string value");
	}
	if (set[0].type().id() != LogicalTypeId::VARCHAR) {
		throw BinderException("Expected a string argument!");
	}
	return set[0].GetValue<string>();
}

static idx_t ParseInteger(vector<Value> &set) {
	if (set.size() != 1) {
		// no option specified or multiple options specified
		throw BinderException("Expected a single argument as a integer value");
	}
	if (set[0].type == TypeId::FLOAT || set[0].type == TypeId::DOUBLE) {
		throw BinderException("Expected a integer argument!");
	}
	return set[0].CastAs(TypeId::INT64).value_.bigint;
}

//===--------------------------------------------------------------------===//
// Bind
//===--------------------------------------------------------------------===//
static bool ParseBaseOption(BaseCSVData &bind_data, string &loption, vector<Value> &set) {
	if (StringUtil::StartsWith(loption, "delim") || StringUtil::StartsWith(loption, "sep")) {
		bind_data.delimiter = ParseString(set);
		bind_data.has_delimiter = true;
		if (bind_data.delimiter.length() == 0) {
			throw BinderException("DELIM or SEP must not be empty");
		}
	} else if (loption == "quote") {
		bind_data.quote = ParseString(set);
		bind_data.has_quote = true;
		if (bind_data.quote.length() == 0) {
			throw BinderException("QUOTE must not be empty");
		}
	} else if (loption == "escape") {
		bind_data.escape = ParseString(set);
		bind_data.has_escape = true;
		if (bind_data.escape.length() == 0) {
			throw BinderException("ESCAPE must not be empty");
		}
	} else if (loption == "header") {
		bind_data.header = ParseBoolean(set);
		bind_data.has_header = true;
	} else if (loption == "null") {
		bind_data.null_str = ParseString(set);
	} else if (loption == "encoding") {
		auto encoding = StringUtil::Lower(ParseString(set));
		if (encoding != "utf8" && encoding != "utf-8") {
			throw BinderException("Copy is only supported for UTF-8 encoded files, ENCODING 'UTF-8'");
		}
	} else {
		// unrecognized option in base CSV
		return false;
	}
	return true;
}

void BaseCSVData::Finalize() {
	// verify that the options are correct in the final pass
	if (escape.empty()) {
		escape = quote;
	}
	// escape and delimiter must not be substrings of each other
	SubstringDetection(delimiter, escape, "DELIMITER", "ESCAPE");
	// delimiter and quote must not be substrings of each other
	SubstringDetection(quote, delimiter, "DELIMITER", "QUOTE");
	// escape and quote must not be substrings of each other (but can be the same)
	if (quote != escape) {
		SubstringDetection(quote, escape, "QUOTE", "ESCAPE");
	}
	if (null_str != "") {
		// null string and delimiter must not be substrings of each other
		SubstringDetection(delimiter, null_str, "DELIMITER", "NULL");
		// quote/escape and nullstr must not be substrings of each other
		SubstringDetection(quote, null_str, "QUOTE", "NULL");
		SubstringDetection(escape, null_str, "ESCAPE", "NULL");
	}
}

static vector<bool> ParseColumnList(vector<Value> &set, vector<string> &names) {
	vector<bool> result;
	if (set.size() == 0) {
		throw BinderException("Expected a column list or * as parameter");
	}
	if (set.size() == 1 && set[0].type().id() == LogicalTypeId::VARCHAR && set[0].GetValue<string>() == "*") {
		// *, force_not_null on all columns
		result.resize(names.size(), true);
	} else {
		// list of options: parse the list
		unordered_map<string, bool> option_map;
		for (idx_t i = 0; i < set.size(); i++) {
			option_map[set[i].ToString()] = false;
		}
		result.resize(names.size(), false);
		for (idx_t i = 0; i < names.size(); i++) {
			auto entry = option_map.find(names[i]);
			if (entry != option_map.end()) {
				result[i] = true;
				entry->second = true;
			}
		}
		for (auto entry : option_map) {
			if (!entry.second) {
				throw BinderException("Column %s not found in table", entry.first.c_str());
			}
		}
	}
	return result;
}

static unique_ptr<FunctionData> write_csv_bind(ClientContext &context, CopyInfo &info, vector<string> &names,
<<<<<<< HEAD
                                               vector<LogicalType> &sql_types) {
=======
                                               vector<SQLType> &sql_types) {
>>>>>>> 1d7b3462
	auto bind_data = make_unique<WriteCSVData>(info.file_path, sql_types, names);

	// check all the options in the copy info
	for (auto &option : info.options) {
		auto loption = StringUtil::Lower(option.first);
		auto &set = option.second;
		if (ParseBaseOption(*bind_data, loption, set)) {
			// parsed option in base CSV options: continue
			continue;
		} else if (loption == "force_quote") {
			bind_data->force_quote = ParseColumnList(set, names);
		} else {
			throw NotImplementedException("Unrecognized option for CSV: %s", option.first.c_str());
		}
	}
	// verify the parsed options
	if (bind_data->force_quote.size() == 0) {
		// no FORCE_QUOTE specified: initialize to false
		bind_data->force_quote.resize(names.size(), false);
	}
	bind_data->Finalize();
	bind_data->is_simple =
	    bind_data->delimiter.size() == 1 && bind_data->escape.size() == 1 && bind_data->quote.size() == 1;
	return move(bind_data);
}

static unique_ptr<FunctionData> read_csv_bind(ClientContext &context, CopyInfo &info, vector<string> &expected_names,
<<<<<<< HEAD
                                              vector<LogicalType> &expected_types) {
=======
                                              vector<SQLType> &expected_types) {
>>>>>>> 1d7b3462
	auto bind_data = make_unique<ReadCSVData>(info.file_path, expected_types);

	// check all the options in the copy info
	for (auto &option : info.options) {
		auto loption = StringUtil::Lower(option.first);
		auto &set = option.second;
		if (loption == "auto_detect") {
			bind_data->is_auto_detect = ParseBoolean(set);
		} else if (ParseBaseOption(*bind_data, loption, set)) {
			// parsed option in base CSV options: continue
			continue;
		} else if (loption == "sample_size") {
			bind_data->sample_size = ParseInteger(set);
			if (bind_data->sample_size > STANDARD_VECTOR_SIZE) {
				throw BinderException(
				    "Unsupported parameter for SAMPLE_SIZE: cannot be bigger than STANDARD_VECTOR_SIZE %d",
				    STANDARD_VECTOR_SIZE);
			} else if (bind_data->sample_size < 1) {
				throw BinderException("Unsupported parameter for SAMPLE_SIZE: cannot be smaller than 1");
			}
		} else if (loption == "num_samples") {
			bind_data->num_samples = ParseInteger(set);
			if (bind_data->num_samples < 1) {
				throw BinderException("Unsupported parameter for NUM_SAMPLES: cannot be smaller than 1");
			}
		} else if (loption == "force_not_null") {
			bind_data->force_not_null = ParseColumnList(set, expected_names);
		} else if (loption == "date_format" || loption == "dateformat") {
			string format = ParseString(set);
			string error = StrTimeFormat::ParseFormatSpecifier(format, bind_data->date_format);
			bind_data->date_format.format_specifier = format;
			if (!error.empty()) {
				throw InvalidInputException("Could not parse DATEFORMAT: %s", error.c_str());
			}
			bind_data->has_date_format = true;
		} else if (loption == "timestamp_format" || loption == "timestampformat") {
			string format = ParseString(set);
			string error = StrTimeFormat::ParseFormatSpecifier(format, bind_data->timestamp_format);
			bind_data->timestamp_format.format_specifier = format;
			if (!error.empty()) {
				throw InvalidInputException("Could not parse TIMESTAMPFORMAT: %s", error.c_str());
			}
			bind_data->has_timestamp_format = true;
		} else {
			throw NotImplementedException("Unrecognized option for CSV: %s", option.first.c_str());
		}
	}
	// verify the parsed options
	if (bind_data->force_not_null.size() == 0) {
		// no FORCE_QUOTE specified: initialize to false
		bind_data->force_not_null.resize(expected_types.size(), false);
	}
	bind_data->Finalize();
	return move(bind_data);
}

<<<<<<< HEAD
static unique_ptr<FunctionData> read_csv_auto_bind(ClientContext &context, CopyInfo &info,
                                                   vector<string> &expected_names,
                                                   vector<LogicalType> &expected_types) {
	auto bind_data = make_unique<ReadCSVData>(info.file_path, expected_types);

	for (auto &option : info.options) {
		auto loption = StringUtil::Lower(option.first);
		// auto &set = option.second;
		// CSV auto accepts no options!
		throw NotImplementedException("Unrecognized option for CSV_AUTO: %s", option.first.c_str());
	}

	bind_data->Finalize();
	return move(bind_data);
}

=======
>>>>>>> 1d7b3462
//===--------------------------------------------------------------------===//
// Helper writing functions
//===--------------------------------------------------------------------===//
static string AddEscapes(string &to_be_escaped, string escape, string val) {
	idx_t i = 0;
	string new_val = "";
	idx_t found = val.find(to_be_escaped);

	while (found != string::npos) {
		while (i < found) {
			new_val += val[i];
			i++;
		}
		new_val += escape;
		found = val.find(to_be_escaped, found + escape.length());
	}
	while (i < val.length()) {
		new_val += val[i];
		i++;
	}
	return new_val;
}

static bool RequiresQuotes(WriteCSVData &options, const char *str, idx_t len) {
	// check if the string is equal to the null string
	if (len == options.null_str.size() && memcmp(str, options.null_str.c_str(), len) == 0) {
		return true;
	}
	if (options.is_simple) {
		// simple CSV: check for newlines, quotes and delimiter all at once
		for (idx_t i = 0; i < len; i++) {
			if (str[i] == '\n' || str[i] == '\r' || str[i] == options.quote[0] || str[i] == options.delimiter[0]) {
				// newline, write a quoted string
				return true;
			}
		}
		// no newline, quote or delimiter in the string
		// no quoting or escaping necessary
		return false;
	} else {
		// CSV with complex quotes/delimiter (multiple bytes)

		// first check for \n, \r, \n\r in string
		for (idx_t i = 0; i < len; i++) {
			if (str[i] == '\n' || str[i] == '\r') {
				// newline, write a quoted string
				return true;
			}
		}

		// check for delimiter
		if (strstr(str, options.delimiter.c_str())) {
			return true;
		}
		// check for quote
		if (strstr(str, options.quote.c_str())) {
			return true;
		}
		return false;
	}
}

static void WriteQuotedString(Serializer &serializer, WriteCSVData &options, const char *str, idx_t len,
                              bool force_quote) {
	if (!force_quote) {
		// force quote is disabled: check if we need to add quotes anyway
		force_quote = RequiresQuotes(options, str, len);
	}
	if (force_quote) {
		// quoting is enabled: we might need to escape things in the string
		bool requires_escape = false;
		if (options.is_simple) {
			// simple CSV
			// do a single loop to check for a quote or escape value
			for (idx_t i = 0; i < len; i++) {
				if (str[i] == options.quote[0] || str[i] == options.escape[0]) {
					requires_escape = true;
					break;
				}
			}
		} else {
			// complex CSV
			// check for quote or escape separately
			if (strstr(str, options.quote.c_str())) {
				requires_escape = true;
			} else if (strstr(str, options.escape.c_str())) {
				requires_escape = true;
			}
		}
		if (!requires_escape) {
			// fast path: no need to escape anything
			serializer.WriteBufferData(options.quote);
			serializer.WriteData((const_data_ptr_t)str, len);
			serializer.WriteBufferData(options.quote);
			return;
		}

		// slow path: need to add escapes
		string new_val(str, len);
		new_val = AddEscapes(options.escape, options.escape, new_val);
		if (options.escape != options.quote) {
			// need to escape quotes separately
			new_val = AddEscapes(options.quote, options.escape, new_val);
		}
		serializer.WriteBufferData(options.quote);
		serializer.WriteBufferData(new_val);
		serializer.WriteBufferData(options.quote);
	} else {
		serializer.WriteData((const_data_ptr_t)str, len);
	}
}

//===--------------------------------------------------------------------===//
// Sink
//===--------------------------------------------------------------------===//
struct LocalReadCSVData : public LocalFunctionData {
	//! The thread-local buffer to write data into
	BufferedSerializer serializer;
	//! A chunk with VARCHAR columns to cast intermediates into
	DataChunk cast_chunk;
};

struct GlobalWriteCSVData : public GlobalFunctionData {
	GlobalWriteCSVData(FileSystem &fs, string file_path) : fs(fs) {
		handle = fs.OpenFile(file_path, FileFlags::FILE_FLAGS_WRITE | FileFlags::FILE_FLAGS_FILE_CREATE_NEW,
		                     FileLockType::WRITE_LOCK);
	}

	void WriteData(const_data_ptr_t data, idx_t size) {
		lock_guard<mutex> flock(lock);
		fs.Write(*handle, (void *)data, size);
	}

	FileSystem &fs;
	//! The mutex for writing to the physical file
	mutex lock;
	//! The file handle to write to
	unique_ptr<FileHandle> handle;
};

static unique_ptr<LocalFunctionData> write_csv_initialize_local(ClientContext &context, FunctionData &bind_data) {
	auto &csv_data = (WriteCSVData &)bind_data;
	auto local_data = make_unique<LocalReadCSVData>();

	// create the chunk with VARCHAR types
	vector<LogicalType> types;
	types.resize(csv_data.names.size(), LogicalType::VARCHAR);

	local_data->cast_chunk.Initialize(types);
	return move(local_data);
}

static unique_ptr<GlobalFunctionData> write_csv_initialize_global(ClientContext &context, FunctionData &bind_data) {
	auto &csv_data = (WriteCSVData &)bind_data;
	auto global_data = make_unique<GlobalWriteCSVData>(FileSystem::GetFileSystem(context), csv_data.file_path);

	if (csv_data.header) {
		BufferedSerializer serializer;
		// write the header line to the file
		for (idx_t i = 0; i < csv_data.names.size(); i++) {
			if (i != 0) {
				serializer.WriteBufferData(csv_data.delimiter);
			}
			WriteQuotedString(serializer, csv_data, csv_data.names[i].c_str(), csv_data.names[i].size(), false);
		}
		serializer.WriteBufferData(csv_data.newline);

		global_data->WriteData(serializer.blob.data.get(), serializer.blob.size);
	}
	return move(global_data);
}

static void write_csv_sink(ClientContext &context, FunctionData &bind_data, GlobalFunctionData &gstate,
                           LocalFunctionData &lstate, DataChunk &input) {
	auto &csv_data = (WriteCSVData &)bind_data;
	auto &local_data = (LocalReadCSVData &)lstate;
	auto &global_state = (GlobalWriteCSVData &)gstate;

	// write data into the local buffer

	// first cast the columns of the chunk to varchar
	auto &cast_chunk = local_data.cast_chunk;
	cast_chunk.SetCardinality(input);
	for (idx_t col_idx = 0; col_idx < input.column_count(); col_idx++) {
		if (csv_data.sql_types[col_idx].id() == LogicalTypeId::VARCHAR ||
		    csv_data.sql_types[col_idx].id() == LogicalTypeId::BLOB) {
			// VARCHAR, just create a reference
			cast_chunk.data[col_idx].Reference(input.data[col_idx]);
		} else {
			// non varchar column, perform the cast
<<<<<<< HEAD
			VectorOperations::Cast(input.data[col_idx], cast_chunk.data[col_idx], input.size());
=======
			VectorOperations::Cast(input.data[col_idx], cast_chunk.data[col_idx], csv_data.sql_types[col_idx],
			                       SQLType::VARCHAR, input.size());
>>>>>>> 1d7b3462
		}
	}

	cast_chunk.Normalify();
	auto &writer = local_data.serializer;
	// now loop over the vectors and output the values
	for (idx_t row_idx = 0; row_idx < cast_chunk.size(); row_idx++) {
		// write values
		for (idx_t col_idx = 0; col_idx < cast_chunk.column_count(); col_idx++) {
			if (col_idx != 0) {
				writer.WriteBufferData(csv_data.delimiter);
			}
			if (FlatVector::IsNull(cast_chunk.data[col_idx], row_idx)) {
				// write null value
				writer.WriteBufferData(csv_data.null_str);
				continue;
			}

			// non-null value, fetch the string value from the cast chunk
			auto str_data = FlatVector::GetData<string_t>(cast_chunk.data[col_idx]);
			auto str_value = str_data[row_idx];
			// FIXME: we could gain some performance here by checking for certain types if they ever require quotes
			// (e.g. integers only require quotes if the delimiter is a number, decimals only require quotes if the
			// delimiter is a number or "." character)
			WriteQuotedString(writer, csv_data, str_value.GetData(), str_value.GetSize(),
			                  csv_data.force_quote[col_idx]);
		}
		writer.WriteBufferData(csv_data.newline);
	}
	// check if we should flush what we have currently written
	if (writer.blob.size >= csv_data.flush_size) {
		global_state.WriteData(writer.blob.data.get(), writer.blob.size);
		writer.Reset();
	}
}

//===--------------------------------------------------------------------===//
// Combine
//===--------------------------------------------------------------------===//
static void write_csv_combine(ClientContext &context, FunctionData &bind_data, GlobalFunctionData &gstate,
                              LocalFunctionData &lstate) {
	auto &local_data = (LocalReadCSVData &)lstate;
	auto &global_state = (GlobalWriteCSVData &)gstate;
	auto &writer = local_data.serializer;
	// flush the local writer
	if (writer.blob.size > 0) {
		global_state.WriteData(writer.blob.data.get(), writer.blob.size);
		writer.Reset();
	}
}

//===--------------------------------------------------------------------===//
// Read CSV
//===--------------------------------------------------------------------===//
struct GlobalReadCSVData : public GlobalFunctionData {
	unique_ptr<BufferedCSVReader> csv_reader;
};

unique_ptr<GlobalFunctionData> read_csv_initialize(ClientContext &context, FunctionData &fdata) {
	auto global_data = make_unique<GlobalReadCSVData>();
	auto &bind_data = (ReadCSVData &)fdata;

	// set up the CSV reader with the parsed options
	BufferedCSVReaderOptions options;
	options.file_path = bind_data.file_path;
	options.auto_detect = bind_data.is_auto_detect;
	options.has_delimiter = bind_data.has_delimiter;
	options.delimiter = bind_data.delimiter;
	options.has_quote = bind_data.has_quote;
	options.quote = bind_data.quote;
	options.has_escape = bind_data.has_escape;
	options.escape = bind_data.escape;
	options.has_header = bind_data.has_header;
	options.header = bind_data.header;
	options.null_str = bind_data.null_str;
	options.skip_rows = 0;
	options.num_cols = bind_data.sql_types.size();
	options.force_not_null = bind_data.force_not_null;
	options.sample_size = bind_data.sample_size;
	options.num_samples = bind_data.num_samples;
	options.has_date_format = bind_data.has_date_format;
	options.date_format = move(bind_data.date_format);
	options.has_timestamp_format = bind_data.has_timestamp_format;
	options.timestamp_format = move(bind_data.timestamp_format);

	global_data->csv_reader = make_unique<BufferedCSVReader>(context, move(options), bind_data.sql_types);
	return move(global_data);
}

void read_csv_get_chunk(ExecutionContext &context, GlobalFunctionData &gstate, FunctionData &bind_data,
                        DataChunk &chunk) {
	// read a chunk from the CSV reader
	auto &gdata = (GlobalReadCSVData &)gstate;
	gdata.csv_reader->ParseCSV(chunk);
}

void CSVCopyFunction::RegisterFunction(BuiltinFunctions &set) {
	CopyFunction info("csv");
	info.copy_to_bind = write_csv_bind;
	info.copy_to_initialize_local = write_csv_initialize_local;
	info.copy_to_initialize_global = write_csv_initialize_global;
	info.copy_to_sink = write_csv_sink;
	info.copy_to_combine = write_csv_combine;

	info.copy_from_bind = read_csv_bind;
	info.copy_from_initialize = read_csv_initialize;
	info.copy_from_get_chunk = read_csv_get_chunk;

	set.AddFunction(info);
}

} // namespace duckdb<|MERGE_RESOLUTION|>--- conflicted
+++ resolved
@@ -43,11 +43,7 @@
 };
 
 struct WriteCSVData : public BaseCSVData {
-<<<<<<< HEAD
 	WriteCSVData(string file_path, vector<LogicalType> sql_types, vector<string> names)
-=======
-	WriteCSVData(string file_path, vector<SQLType> sql_types, vector<string> names)
->>>>>>> 1d7b3462
 	    : BaseCSVData(move(file_path)), sql_types(move(sql_types)), names(move(names)) {
 	}
 
@@ -66,11 +62,7 @@
 };
 
 struct ReadCSVData : public BaseCSVData {
-<<<<<<< HEAD
 	ReadCSVData(string file_path, vector<LogicalType> sql_types)
-=======
-	ReadCSVData(string file_path, vector<SQLType> sql_types)
->>>>>>> 1d7b3462
 	    : BaseCSVData(move(file_path)), sql_types(move(sql_types)) {
 	}
 
@@ -129,10 +121,10 @@
 		// no option specified or multiple options specified
 		throw BinderException("Expected a single argument as a integer value");
 	}
-	if (set[0].type == TypeId::FLOAT || set[0].type == TypeId::DOUBLE) {
+	if (set[0].type().id() == LogicalTypeId::FLOAT || set[0].type().id() == LogicalTypeId::DOUBLE) {
 		throw BinderException("Expected a integer argument!");
 	}
-	return set[0].CastAs(TypeId::INT64).value_.bigint;
+	return set[0].GetValue<int64_t>();
 }
 
 //===--------------------------------------------------------------------===//
@@ -228,11 +220,7 @@
 }
 
 static unique_ptr<FunctionData> write_csv_bind(ClientContext &context, CopyInfo &info, vector<string> &names,
-<<<<<<< HEAD
                                                vector<LogicalType> &sql_types) {
-=======
-                                               vector<SQLType> &sql_types) {
->>>>>>> 1d7b3462
 	auto bind_data = make_unique<WriteCSVData>(info.file_path, sql_types, names);
 
 	// check all the options in the copy info
@@ -260,11 +248,7 @@
 }
 
 static unique_ptr<FunctionData> read_csv_bind(ClientContext &context, CopyInfo &info, vector<string> &expected_names,
-<<<<<<< HEAD
                                               vector<LogicalType> &expected_types) {
-=======
-                                              vector<SQLType> &expected_types) {
->>>>>>> 1d7b3462
 	auto bind_data = make_unique<ReadCSVData>(info.file_path, expected_types);
 
 	// check all the options in the copy info
@@ -321,25 +305,6 @@
 	return move(bind_data);
 }
 
-<<<<<<< HEAD
-static unique_ptr<FunctionData> read_csv_auto_bind(ClientContext &context, CopyInfo &info,
-                                                   vector<string> &expected_names,
-                                                   vector<LogicalType> &expected_types) {
-	auto bind_data = make_unique<ReadCSVData>(info.file_path, expected_types);
-
-	for (auto &option : info.options) {
-		auto loption = StringUtil::Lower(option.first);
-		// auto &set = option.second;
-		// CSV auto accepts no options!
-		throw NotImplementedException("Unrecognized option for CSV_AUTO: %s", option.first.c_str());
-	}
-
-	bind_data->Finalize();
-	return move(bind_data);
-}
-
-=======
->>>>>>> 1d7b3462
 //===--------------------------------------------------------------------===//
 // Helper writing functions
 //===--------------------------------------------------------------------===//
@@ -530,12 +495,7 @@
 			cast_chunk.data[col_idx].Reference(input.data[col_idx]);
 		} else {
 			// non varchar column, perform the cast
-<<<<<<< HEAD
 			VectorOperations::Cast(input.data[col_idx], cast_chunk.data[col_idx], input.size());
-=======
-			VectorOperations::Cast(input.data[col_idx], cast_chunk.data[col_idx], csv_data.sql_types[col_idx],
-			                       SQLType::VARCHAR, input.size());
->>>>>>> 1d7b3462
 		}
 	}
 
