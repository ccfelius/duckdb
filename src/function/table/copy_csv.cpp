#include "duckdb/common/bind_helpers.hpp"
#include "duckdb/common/file_system.hpp"
#include "duckdb/common/multi_file_reader.hpp"
#include "duckdb/common/string_util.hpp"
#include "duckdb/common/types/column/column_data_collection.hpp"
#include "duckdb/common/types/string_type.hpp"
#include "duckdb/common/vector_operations/vector_operations.hpp"
#include "duckdb/execution/operator/scan/csv/csv_sniffer.hpp"
#include "duckdb/function/copy_function.hpp"
#include "duckdb/function/scalar/string_functions.hpp"
#include "duckdb/function/table/read_csv.hpp"
#include "duckdb/parser/parsed_data/copy_info.hpp"
#include "duckdb/common/serializer/write_stream.hpp"
#include "duckdb/common/serializer/memory_stream.hpp"

#include <limits>

namespace duckdb {

void AreOptionsEqual(char str_1, char str_2, const string &name_str_1, const string &name_str_2) {
	if (str_1 == '\0' || str_2 == '\0') {
		return;
	}
	if (str_1 == str_2) {
		throw BinderException("%s must not appear in the %s specification and vice versa", name_str_1, name_str_2);
	}
}

void SubstringDetection(char str_1, string &str_2, const string &name_str_1, const string &name_str_2) {
	if (str_1 == '\0' || str_2.empty()) {
		return;
	}
	if (str_2.find(str_1) != string::npos) {
		throw BinderException("%s must not appear in the %s specification and vice versa", name_str_1, name_str_2);
	}
}

//===--------------------------------------------------------------------===//
// Bind
//===--------------------------------------------------------------------===//
void WriteQuoteOrEscape(WriteStream &writer, char quote_or_escape) {
	if (quote_or_escape != '\0') {
		writer.Write(quote_or_escape);
	}
}

void BaseCSVData::Finalize() {
	// verify that the options are correct in the final pass
	if (options.dialect_options.state_machine_options.escape == '\0') {
		options.dialect_options.state_machine_options.escape = options.dialect_options.state_machine_options.quote;
	}
	// escape and delimiter must not be substrings of each other
	AreOptionsEqual(options.dialect_options.state_machine_options.delimiter.GetValue(),
	                options.dialect_options.state_machine_options.escape.GetValue(), "DELIMITER", "ESCAPE");

	// delimiter and quote must not be substrings of each other
	AreOptionsEqual(options.dialect_options.state_machine_options.quote.GetValue(),
	                options.dialect_options.state_machine_options.delimiter.GetValue(), "DELIMITER", "QUOTE");

	// escape and quote must not be substrings of each other (but can be the same)
	if (options.dialect_options.state_machine_options.quote != options.dialect_options.state_machine_options.escape) {
		AreOptionsEqual(options.dialect_options.state_machine_options.quote.GetValue(),
		                options.dialect_options.state_machine_options.escape.GetValue(), "QUOTE", "ESCAPE");
	}
	if (!options.null_str.empty()) {
		// null string and delimiter must not be substrings of each other
		SubstringDetection(options.dialect_options.state_machine_options.delimiter.GetValue(), options.null_str,
		                   "DELIMITER", "NULL");

		// quote/escape and nullstr must not be substrings of each other
		SubstringDetection(options.dialect_options.state_machine_options.quote.GetValue(), options.null_str, "QUOTE",
		                   "NULL");

		SubstringDetection(options.dialect_options.state_machine_options.escape.GetValue(), options.null_str, "ESCAPE",
		                   "NULL");
	}

	if (!options.prefix.empty() || !options.suffix.empty()) {
		if (options.prefix.empty() || options.suffix.empty()) {
			throw BinderException("COPY ... (FORMAT CSV) must have both PREFIX and SUFFIX, or none at all");
		}
		if (options.dialect_options.header.GetValue()) {
			throw BinderException("COPY ... (FORMAT CSV)'s HEADER cannot be combined with PREFIX/SUFFIX");
		}
	}
}

static unique_ptr<FunctionData> WriteCSVBind(ClientContext &context, const CopyInfo &info, const vector<string> &names,
                                             const vector<LogicalType> &sql_types) {
	auto bind_data = make_uniq<WriteCSVData>(info.file_path, sql_types, names);

	// check all the options in the copy info
	for (auto &option : info.options) {
		auto loption = StringUtil::Lower(option.first);
		auto &set = option.second;
		bind_data->options.SetWriteOption(loption, ConvertVectorToValue(set));
	}
	// verify the parsed options
	if (bind_data->options.force_quote.empty()) {
		// no FORCE_QUOTE specified: initialize to false
		bind_data->options.force_quote.resize(names.size(), false);
	}
	bind_data->Finalize();

	bind_data->requires_quotes = make_unsafe_uniq_array<bool>(256);
	memset(bind_data->requires_quotes.get(), 0, sizeof(bool) * 256);
	bind_data->requires_quotes['\n'] = true;
	bind_data->requires_quotes['\r'] = true;
	bind_data->requires_quotes[bind_data->options.dialect_options.state_machine_options.delimiter.GetValue()] = true;
	bind_data->requires_quotes[bind_data->options.dialect_options.state_machine_options.quote.GetValue()] = true;

	if (!bind_data->options.write_newline.empty()) {
		bind_data->newline = bind_data->options.write_newline;
	}
	return std::move(bind_data);
}

static unique_ptr<FunctionData> ReadCSVBind(ClientContext &context, CopyInfo &info, vector<string> &expected_names,
                                            vector<LogicalType> &expected_types) {
	auto bind_data = make_uniq<ReadCSVData>();
	bind_data->csv_types = expected_types;
	bind_data->csv_names = expected_names;
	bind_data->return_types = expected_types;
	bind_data->return_names = expected_names;
	bind_data->files = MultiFileReader::GetFileList(context, Value(info.file_path), "CSV");

	auto &options = bind_data->options;

	// check all the options in the copy info
	for (auto &option : info.options) {
		auto loption = StringUtil::Lower(option.first);
		auto &set = option.second;
		options.SetReadOption(loption, ConvertVectorToValue(set), expected_names);
	}
	// verify the parsed options
	if (options.force_not_null.empty()) {
		// no FORCE_QUOTE specified: initialize to false
		options.force_not_null.resize(expected_types.size(), false);
	}

	// Look for rejects table options last
	named_parameter_map_t options_map;
	for (auto &option : info.options) {
		options_map[option.first] = ConvertVectorToValue(std::move(option.second));
	}
	options.file_path = bind_data->files[0];
	options.name_list = expected_names;
	options.sql_type_list = expected_types;
	for (idx_t i = 0; i < expected_types.size(); i++) {
		options.sql_types_per_column[expected_names[i]] = i;
	}

	bind_data->FinalizeRead(context);

	if (options.auto_detect) {
<<<<<<< HEAD
		// We must run the sniffer.
		auto buffer_manager = make_shared<CSVBufferManager>(context, options, bind_data->files);
		CSVSniffer sniffer(options, buffer_manager, bind_data->state_machine_cache);
		auto sniffer_result = sniffer.SniffCSV();
		bind_data->csv_types = sniffer_result.return_types;
		bind_data->csv_names = sniffer_result.names;
		bind_data->return_types = sniffer_result.return_types;
		bind_data->return_names = sniffer_result.names;
=======
		// We must run the sniffer, but this is a copy csv, hence names and types have already been previsouly defined.
		auto file_handle = BaseCSVReader::OpenCSV(context, options);
		auto buffer_manager = make_shared<CSVBufferManager>(context, std::move(file_handle), options);
		CSVSniffer sniffer(options, buffer_manager, bind_data->state_machine_cache, {&expected_types, &expected_names});
		sniffer.SniffCSV();
>>>>>>> e74fcde5
	}
	return std::move(bind_data);
}

//===--------------------------------------------------------------------===//
// Helper writing functions
//===--------------------------------------------------------------------===//
static string AddEscapes(char to_be_escaped, const char escape, const string &val) {
	idx_t i = 0;
	string new_val = "";
	idx_t found = val.find(to_be_escaped);

	while (found != string::npos) {
		while (i < found) {
			new_val += val[i];
			i++;
		}
		if (escape != '\0') {
			new_val += escape;
			found = val.find(to_be_escaped, found + 1);
		}
	}
	while (i < val.length()) {
		new_val += val[i];
		i++;
	}
	return new_val;
}

static bool RequiresQuotes(WriteCSVData &csv_data, const char *str, idx_t len) {
	auto &options = csv_data.options;
	// check if the string is equal to the null string
	if (len == options.null_str.size() && memcmp(str, options.null_str.c_str(), len) == 0) {
		return true;
	}
	auto str_data = reinterpret_cast<const_data_ptr_t>(str);
	for (idx_t i = 0; i < len; i++) {
		if (csv_data.requires_quotes[str_data[i]]) {
			// this byte requires quotes - write a quoted string
			return true;
		}
	}
	// no newline, quote or delimiter in the string
	// no quoting or escaping necessary
	return false;
}

static void WriteQuotedString(WriteStream &writer, WriteCSVData &csv_data, const char *str, idx_t len,
                              bool force_quote) {
	auto &options = csv_data.options;
	if (!force_quote) {
		// force quote is disabled: check if we need to add quotes anyway
		force_quote = RequiresQuotes(csv_data, str, len);
	}
	if (force_quote) {
		// quoting is enabled: we might need to escape things in the string
		bool requires_escape = false;
		// simple CSV
		// do a single loop to check for a quote or escape value
		for (idx_t i = 0; i < len; i++) {
			if (str[i] == options.dialect_options.state_machine_options.quote.GetValue() ||
			    str[i] == options.dialect_options.state_machine_options.escape.GetValue()) {
				requires_escape = true;
				break;
			}
		}

		if (!requires_escape) {
			// fast path: no need to escape anything
			WriteQuoteOrEscape(writer, options.dialect_options.state_machine_options.quote.GetValue());
			writer.WriteData(const_data_ptr_cast(str), len);
			WriteQuoteOrEscape(writer, options.dialect_options.state_machine_options.quote.GetValue());
			return;
		}

		// slow path: need to add escapes
		string new_val(str, len);
		new_val = AddEscapes(options.dialect_options.state_machine_options.escape.GetValue(),
		                     options.dialect_options.state_machine_options.escape.GetValue(), new_val);
		if (options.dialect_options.state_machine_options.escape !=
		    options.dialect_options.state_machine_options.quote) {
			// need to escape quotes separately
			new_val = AddEscapes(options.dialect_options.state_machine_options.quote.GetValue(),
			                     options.dialect_options.state_machine_options.escape.GetValue(), new_val);
		}
		WriteQuoteOrEscape(writer, options.dialect_options.state_machine_options.quote.GetValue());
		writer.WriteData(const_data_ptr_cast(new_val.c_str()), new_val.size());
		WriteQuoteOrEscape(writer, options.dialect_options.state_machine_options.quote.GetValue());
	} else {
		writer.WriteData(const_data_ptr_cast(str), len);
	}
}

//===--------------------------------------------------------------------===//
// Sink
//===--------------------------------------------------------------------===//
struct LocalWriteCSVData : public LocalFunctionData {
	//! The thread-local buffer to write data into
	MemoryStream stream;
	//! A chunk with VARCHAR columns to cast intermediates into
	DataChunk cast_chunk;
	//! If we've written any rows yet, allows us to prevent a trailing comma when writing JSON ARRAY
	bool written_anything = false;
};

struct GlobalWriteCSVData : public GlobalFunctionData {
	GlobalWriteCSVData(FileSystem &fs, const string &file_path, FileCompressionType compression)
	    : fs(fs), written_anything(false) {
		handle = fs.OpenFile(file_path, FileFlags::FILE_FLAGS_WRITE | FileFlags::FILE_FLAGS_FILE_CREATE_NEW,
		                     FileLockType::WRITE_LOCK, compression);
	}

	//! Write generic data, e.g., CSV header
	void WriteData(const_data_ptr_t data, idx_t size) {
		lock_guard<mutex> flock(lock);
		handle->Write((void *)data, size);
	}

	void WriteData(const char *data, idx_t size) {
		WriteData(const_data_ptr_cast(data), size);
	}

	//! Write rows
	void WriteRows(const_data_ptr_t data, idx_t size, const string &newline) {
		lock_guard<mutex> flock(lock);
		if (written_anything) {
			handle->Write((void *)newline.c_str(), newline.length());
		} else {
			written_anything = true;
		}
		handle->Write((void *)data, size);
	}

	FileSystem &fs;
	//! The mutex for writing to the physical file
	mutex lock;
	//! The file handle to write to
	unique_ptr<FileHandle> handle;
	//! If we've written any rows yet, allows us to prevent a trailing comma when writing JSON ARRAY
	bool written_anything;
};

static unique_ptr<LocalFunctionData> WriteCSVInitializeLocal(ExecutionContext &context, FunctionData &bind_data) {
	auto &csv_data = bind_data.Cast<WriteCSVData>();
	auto local_data = make_uniq<LocalWriteCSVData>();

	// create the chunk with VARCHAR types
	vector<LogicalType> types;
	types.resize(csv_data.options.name_list.size(), LogicalType::VARCHAR);

	local_data->cast_chunk.Initialize(Allocator::Get(context.client), types);
	return std::move(local_data);
}

static unique_ptr<GlobalFunctionData> WriteCSVInitializeGlobal(ClientContext &context, FunctionData &bind_data,
                                                               const string &file_path) {
	auto &csv_data = bind_data.Cast<WriteCSVData>();
	auto &options = csv_data.options;
	auto global_data =
	    make_uniq<GlobalWriteCSVData>(FileSystem::GetFileSystem(context), file_path, options.compression);

	if (!options.prefix.empty()) {
		global_data->WriteData(options.prefix.c_str(), options.prefix.size());
	}

	if (!(options.dialect_options.header.IsSetByUser() && !options.dialect_options.header.GetValue())) {
		MemoryStream stream;
		// write the header line to the file
		for (idx_t i = 0; i < csv_data.options.name_list.size(); i++) {
			if (i != 0) {
				WriteQuoteOrEscape(stream, options.dialect_options.state_machine_options.delimiter.GetValue());
			}
			WriteQuotedString(stream, csv_data, csv_data.options.name_list[i].c_str(),
			                  csv_data.options.name_list[i].size(), false);
		}
		stream.WriteData(const_data_ptr_cast(csv_data.newline.c_str()), csv_data.newline.size());

		global_data->WriteData(stream.GetData(), stream.GetPosition());
	}

	return std::move(global_data);
}

static void WriteCSVChunkInternal(ClientContext &context, FunctionData &bind_data, DataChunk &cast_chunk,
                                  MemoryStream &writer, DataChunk &input, bool &written_anything) {
	auto &csv_data = bind_data.Cast<WriteCSVData>();
	auto &options = csv_data.options;

	// first cast the columns of the chunk to varchar
	cast_chunk.Reset();
	cast_chunk.SetCardinality(input);
	for (idx_t col_idx = 0; col_idx < input.ColumnCount(); col_idx++) {
		if (csv_data.sql_types[col_idx].id() == LogicalTypeId::VARCHAR) {
			// VARCHAR, just reinterpret (cannot reference, because LogicalTypeId::VARCHAR is used by the JSON type too)
			cast_chunk.data[col_idx].Reinterpret(input.data[col_idx]);
		} else if (!csv_data.options.write_date_format[LogicalTypeId::DATE].Empty() &&
		           csv_data.sql_types[col_idx].id() == LogicalTypeId::DATE) {
			// use the date format to cast the chunk
			csv_data.options.write_date_format[LogicalTypeId::DATE].ConvertDateVector(
			    input.data[col_idx], cast_chunk.data[col_idx], input.size());
		} else if (!csv_data.options.write_date_format[LogicalTypeId::TIMESTAMP].Empty() &&
		           (csv_data.sql_types[col_idx].id() == LogicalTypeId::TIMESTAMP ||
		            csv_data.sql_types[col_idx].id() == LogicalTypeId::TIMESTAMP_TZ)) {
			// use the timestamp format to cast the chunk
			csv_data.options.write_date_format[LogicalTypeId::TIMESTAMP].ConvertTimestampVector(
			    input.data[col_idx], cast_chunk.data[col_idx], input.size());
		} else {
			// non varchar column, perform the cast
			VectorOperations::Cast(context, input.data[col_idx], cast_chunk.data[col_idx], input.size());
		}
	}

	cast_chunk.Flatten();
	// now loop over the vectors and output the values
	for (idx_t row_idx = 0; row_idx < cast_chunk.size(); row_idx++) {
		if (row_idx == 0 && !written_anything) {
			written_anything = true;
		} else {
			writer.WriteData(const_data_ptr_cast(csv_data.newline.c_str()), csv_data.newline.size());
		}
		// write values
		for (idx_t col_idx = 0; col_idx < cast_chunk.ColumnCount(); col_idx++) {
			if (col_idx != 0) {
				WriteQuoteOrEscape(writer, options.dialect_options.state_machine_options.delimiter.GetValue());
			}
			if (FlatVector::IsNull(cast_chunk.data[col_idx], row_idx)) {
				// write null value
				writer.WriteData(const_data_ptr_cast(options.null_str.c_str()), options.null_str.size());
				continue;
			}

			// non-null value, fetch the string value from the cast chunk
			auto str_data = FlatVector::GetData<string_t>(cast_chunk.data[col_idx]);
			// FIXME: we could gain some performance here by checking for certain types if they ever require quotes
			// (e.g. integers only require quotes if the delimiter is a number, decimals only require quotes if the
			// delimiter is a number or "." character)
			WriteQuotedString(writer, csv_data, str_data[row_idx].GetData(), str_data[row_idx].GetSize(),
			                  csv_data.options.force_quote[col_idx]);
		}
	}
}

static void WriteCSVSink(ExecutionContext &context, FunctionData &bind_data, GlobalFunctionData &gstate,
                         LocalFunctionData &lstate, DataChunk &input) {
	auto &csv_data = bind_data.Cast<WriteCSVData>();
	auto &local_data = lstate.Cast<LocalWriteCSVData>();
	auto &global_state = gstate.Cast<GlobalWriteCSVData>();

	// write data into the local buffer
	WriteCSVChunkInternal(context.client, bind_data, local_data.cast_chunk, local_data.stream, input,
	                      local_data.written_anything);

	// check if we should flush what we have currently written
	auto &writer = local_data.stream;
	if (writer.GetPosition() >= csv_data.flush_size) {
		global_state.WriteRows(writer.GetData(), writer.GetPosition(), csv_data.newline);
		writer.Rewind();
		local_data.written_anything = false;
	}
}

//===--------------------------------------------------------------------===//
// Combine
//===--------------------------------------------------------------------===//
static void WriteCSVCombine(ExecutionContext &context, FunctionData &bind_data, GlobalFunctionData &gstate,
                            LocalFunctionData &lstate) {
	auto &local_data = lstate.Cast<LocalWriteCSVData>();
	auto &global_state = gstate.Cast<GlobalWriteCSVData>();
	auto &csv_data = bind_data.Cast<WriteCSVData>();
	auto &writer = local_data.stream;
	// flush the local writer
	if (local_data.written_anything) {
		global_state.WriteRows(writer.GetData(), writer.GetPosition(), csv_data.newline);
		writer.Rewind();
	}
}

//===--------------------------------------------------------------------===//
// Finalize
//===--------------------------------------------------------------------===//
void WriteCSVFinalize(ClientContext &context, FunctionData &bind_data, GlobalFunctionData &gstate) {
	auto &global_state = gstate.Cast<GlobalWriteCSVData>();
	auto &csv_data = bind_data.Cast<WriteCSVData>();
	auto &options = csv_data.options;

	MemoryStream stream;
	if (!options.suffix.empty()) {
		stream.WriteData(const_data_ptr_cast(options.suffix.c_str()), options.suffix.size());
	} else if (global_state.written_anything) {
		stream.WriteData(const_data_ptr_cast(csv_data.newline.c_str()), csv_data.newline.size());
	}
	global_state.WriteData(stream.GetData(), stream.GetPosition());

	global_state.handle->Close();
	global_state.handle.reset();
}

//===--------------------------------------------------------------------===//
// Execution Mode
//===--------------------------------------------------------------------===//
CopyFunctionExecutionMode WriteCSVExecutionMode(bool preserve_insertion_order, bool supports_batch_index) {
	if (!preserve_insertion_order) {
		return CopyFunctionExecutionMode::PARALLEL_COPY_TO_FILE;
	}
	if (supports_batch_index) {
		return CopyFunctionExecutionMode::BATCH_COPY_TO_FILE;
	}
	return CopyFunctionExecutionMode::REGULAR_COPY_TO_FILE;
}
//===--------------------------------------------------------------------===//
// Prepare Batch
//===--------------------------------------------------------------------===//
struct WriteCSVBatchData : public PreparedBatchData {
	//! The thread-local buffer to write data into
	MemoryStream stream;
};

unique_ptr<PreparedBatchData> WriteCSVPrepareBatch(ClientContext &context, FunctionData &bind_data,
                                                   GlobalFunctionData &gstate,
                                                   unique_ptr<ColumnDataCollection> collection) {
	auto &csv_data = bind_data.Cast<WriteCSVData>();

	// create the cast chunk with VARCHAR types
	vector<LogicalType> types;
	types.resize(csv_data.options.name_list.size(), LogicalType::VARCHAR);
	DataChunk cast_chunk;
	cast_chunk.Initialize(Allocator::Get(context), types);

	// write CSV chunks to the batch data
	bool written_anything = false;
	auto batch = make_uniq<WriteCSVBatchData>();
	for (auto &chunk : collection->Chunks()) {
		WriteCSVChunkInternal(context, bind_data, cast_chunk, batch->stream, chunk, written_anything);
	}
	return std::move(batch);
}

//===--------------------------------------------------------------------===//
// Flush Batch
//===--------------------------------------------------------------------===//
void WriteCSVFlushBatch(ClientContext &context, FunctionData &bind_data, GlobalFunctionData &gstate,
                        PreparedBatchData &batch) {
	auto &csv_batch = batch.Cast<WriteCSVBatchData>();
	auto &global_state = gstate.Cast<GlobalWriteCSVData>();
	auto &csv_data = bind_data.Cast<WriteCSVData>();
	auto &writer = csv_batch.stream;
	global_state.WriteRows(writer.GetData(), writer.GetPosition(), csv_data.newline);
	writer.Rewind();
}

void CSVCopyFunction::RegisterFunction(BuiltinFunctions &set) {
	CopyFunction info("csv");
	info.copy_to_bind = WriteCSVBind;
	info.copy_to_initialize_local = WriteCSVInitializeLocal;
	info.copy_to_initialize_global = WriteCSVInitializeGlobal;
	info.copy_to_sink = WriteCSVSink;
	info.copy_to_combine = WriteCSVCombine;
	info.copy_to_finalize = WriteCSVFinalize;
	info.execution_mode = WriteCSVExecutionMode;
	info.prepare_batch = WriteCSVPrepareBatch;
	info.flush_batch = WriteCSVFlushBatch;

	info.copy_from_bind = ReadCSVBind;
	info.copy_from_function = ReadCSVTableFunction::GetFunction();

	info.extension = "csv";

	set.AddFunction(info);
}

} // namespace duckdb<|MERGE_RESOLUTION|>--- conflicted
+++ resolved
@@ -153,22 +153,9 @@
 	bind_data->FinalizeRead(context);
 
 	if (options.auto_detect) {
-<<<<<<< HEAD
-		// We must run the sniffer.
 		auto buffer_manager = make_shared<CSVBufferManager>(context, options, bind_data->files);
-		CSVSniffer sniffer(options, buffer_manager, bind_data->state_machine_cache);
-		auto sniffer_result = sniffer.SniffCSV();
-		bind_data->csv_types = sniffer_result.return_types;
-		bind_data->csv_names = sniffer_result.names;
-		bind_data->return_types = sniffer_result.return_types;
-		bind_data->return_names = sniffer_result.names;
-=======
-		// We must run the sniffer, but this is a copy csv, hence names and types have already been previsouly defined.
-		auto file_handle = BaseCSVReader::OpenCSV(context, options);
-		auto buffer_manager = make_shared<CSVBufferManager>(context, std::move(file_handle), options);
 		CSVSniffer sniffer(options, buffer_manager, bind_data->state_machine_cache, {&expected_types, &expected_names});
 		sniffer.SniffCSV();
->>>>>>> e74fcde5
 	}
 	return std::move(bind_data);
 }
