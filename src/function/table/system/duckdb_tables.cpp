--- conflicted
+++ resolved
@@ -145,14 +145,9 @@
 		// has_primary_key, LogicalType::BOOLEAN
 		output.SetValue(col++, count, Value::BOOLEAN(TableHasPrimaryKey(table)));
 		// estimated_size, LogicalType::BIGINT
-<<<<<<< HEAD
-		Value card_val = storage_info.cardinality == DConstants::INVALID_INDEX
-		                     ? Value()
-		                     : Value::BIGINT(NumericCast<int64_t>(storage_info.cardinality));
-=======
+
 		Value card_val =
-		    !storage_info.cardinality.IsValid() ? Value() : Value::BIGINT(storage_info.cardinality.GetIndex());
->>>>>>> 965f24e0
+		    !storage_info.cardinality.IsValid() ? Value() : Value::BIGINT(NumericCast<int64_t>(storage_info.cardinality.GetIndex()));
 		output.SetValue(col++, count, card_val);
 		// column_count, LogicalType::BIGINT
 		output.SetValue(col++, count, Value::BIGINT(NumericCast<int64_t>(table.GetColumns().LogicalColumnCount())));
