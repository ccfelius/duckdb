#include "duckdb/function/table_function.hpp"

namespace duckdb {

GlobalTableFunctionState::~GlobalTableFunctionState() {
}

LocalTableFunctionState::~LocalTableFunctionState() {
}

PartitionStatistics::PartitionStatistics() : row_start(0), count(0), count_type(CountType::COUNT_APPROXIMATE) {
}

TableFunctionInfo::~TableFunctionInfo() {
}

TableFunction::TableFunction(string name, vector<LogicalType> arguments, table_function_t function,
                             table_function_bind_t bind, table_function_init_global_t init_global,
                             table_function_init_local_t init_local)
    : SimpleNamedParameterFunction(std::move(name), std::move(arguments)), bind(bind), bind_replace(nullptr),
<<<<<<< HEAD
      init_global(init_global), init_local(init_local), function(function), in_out_function(nullptr),
      in_out_function_final(nullptr), statistics(nullptr), dependency(nullptr), cardinality(nullptr),
      pushdown_complex_filter(nullptr), pushdown_expression(nullptr), to_string(nullptr), table_scan_progress(nullptr),
      get_partition_data(nullptr), get_bind_info(nullptr), type_pushdown(nullptr), get_multi_file_reader(nullptr),
      supports_pushdown_type(nullptr), get_partition_info(nullptr), get_partition_stats(nullptr),
      get_virtual_columns(nullptr), serialize(nullptr), deserialize(nullptr), projection_pushdown(false),
      filter_pushdown(false), filter_prune(false), sampling_pushdown(false), late_materialization(false) {
=======
      bind_operator(nullptr), init_global(init_global), init_local(init_local), function(function),
      in_out_function(nullptr), in_out_function_final(nullptr), statistics(nullptr), dependency(nullptr),
      cardinality(nullptr), pushdown_complex_filter(nullptr), to_string(nullptr), dynamic_to_string(nullptr),
      table_scan_progress(nullptr), get_partition_data(nullptr), get_bind_info(nullptr), type_pushdown(nullptr),
      get_multi_file_reader(nullptr), supports_pushdown_type(nullptr), get_partition_info(nullptr),
      get_partition_stats(nullptr), get_virtual_columns(nullptr), serialize(nullptr), deserialize(nullptr),
      projection_pushdown(false), filter_pushdown(false), filter_prune(false), sampling_pushdown(false),
      late_materialization(false) {
>>>>>>> adc5c3b1
}

TableFunction::TableFunction(const vector<LogicalType> &arguments, table_function_t function,
                             table_function_bind_t bind, table_function_init_global_t init_global,
                             table_function_init_local_t init_local)
    : TableFunction(string(), arguments, function, bind, init_global, init_local) {
}
<<<<<<< HEAD
TableFunction::TableFunction()
    : SimpleNamedParameterFunction("", {}), bind(nullptr), bind_replace(nullptr), init_global(nullptr),
      init_local(nullptr), function(nullptr), in_out_function(nullptr), statistics(nullptr), dependency(nullptr),
      cardinality(nullptr), pushdown_complex_filter(nullptr), pushdown_expression(nullptr), to_string(nullptr),
      table_scan_progress(nullptr), get_partition_data(nullptr), get_bind_info(nullptr), type_pushdown(nullptr),
      get_multi_file_reader(nullptr), supports_pushdown_type(nullptr), get_partition_info(nullptr),
      get_partition_stats(nullptr), get_virtual_columns(nullptr), serialize(nullptr), deserialize(nullptr),
      projection_pushdown(false), filter_pushdown(false), filter_prune(false), sampling_pushdown(false),
      late_materialization(false) {
=======
TableFunction::TableFunction() : TableFunction("", {}, nullptr, nullptr, nullptr, nullptr) {
>>>>>>> adc5c3b1
}

bool TableFunction::Equal(const TableFunction &rhs) const {
	// number of types
	if (this->arguments.size() != rhs.arguments.size()) {
		return false;
	}
	// argument types
	for (idx_t i = 0; i < this->arguments.size(); ++i) {
		if (this->arguments[i] != rhs.arguments[i]) {
			return false;
		}
	}
	// varargs
	if (this->varargs != rhs.varargs) {
		return false;
	}

	return true; // they are equal
}

} // namespace duckdb<|MERGE_RESOLUTION|>--- conflicted
+++ resolved
@@ -18,44 +18,20 @@
                              table_function_bind_t bind, table_function_init_global_t init_global,
                              table_function_init_local_t init_local)
     : SimpleNamedParameterFunction(std::move(name), std::move(arguments)), bind(bind), bind_replace(nullptr),
-<<<<<<< HEAD
-      init_global(init_global), init_local(init_local), function(function), in_out_function(nullptr),
-      in_out_function_final(nullptr), statistics(nullptr), dependency(nullptr), cardinality(nullptr),
-      pushdown_complex_filter(nullptr), pushdown_expression(nullptr), to_string(nullptr), table_scan_progress(nullptr),
-      get_partition_data(nullptr), get_bind_info(nullptr), type_pushdown(nullptr), get_multi_file_reader(nullptr),
-      supports_pushdown_type(nullptr), get_partition_info(nullptr), get_partition_stats(nullptr),
-      get_virtual_columns(nullptr), serialize(nullptr), deserialize(nullptr), projection_pushdown(false),
-      filter_pushdown(false), filter_prune(false), sampling_pushdown(false), late_materialization(false) {
-=======
       bind_operator(nullptr), init_global(init_global), init_local(init_local), function(function),
       in_out_function(nullptr), in_out_function_final(nullptr), statistics(nullptr), dependency(nullptr),
-      cardinality(nullptr), pushdown_complex_filter(nullptr), to_string(nullptr), dynamic_to_string(nullptr),
+      cardinality(nullptr), pushdown_complex_filter(nullptr), pushdown_expression(nullptr), to_string(nullptr), dynamic_to_string(nullptr),
       table_scan_progress(nullptr), get_partition_data(nullptr), get_bind_info(nullptr), type_pushdown(nullptr),
       get_multi_file_reader(nullptr), supports_pushdown_type(nullptr), get_partition_info(nullptr),
       get_partition_stats(nullptr), get_virtual_columns(nullptr), serialize(nullptr), deserialize(nullptr),
       projection_pushdown(false), filter_pushdown(false), filter_prune(false), sampling_pushdown(false),
       late_materialization(false) {
->>>>>>> adc5c3b1
 }
 
 TableFunction::TableFunction(const vector<LogicalType> &arguments, table_function_t function,
                              table_function_bind_t bind, table_function_init_global_t init_global,
                              table_function_init_local_t init_local)
     : TableFunction(string(), arguments, function, bind, init_global, init_local) {
-}
-<<<<<<< HEAD
-TableFunction::TableFunction()
-    : SimpleNamedParameterFunction("", {}), bind(nullptr), bind_replace(nullptr), init_global(nullptr),
-      init_local(nullptr), function(nullptr), in_out_function(nullptr), statistics(nullptr), dependency(nullptr),
-      cardinality(nullptr), pushdown_complex_filter(nullptr), pushdown_expression(nullptr), to_string(nullptr),
-      table_scan_progress(nullptr), get_partition_data(nullptr), get_bind_info(nullptr), type_pushdown(nullptr),
-      get_multi_file_reader(nullptr), supports_pushdown_type(nullptr), get_partition_info(nullptr),
-      get_partition_stats(nullptr), get_virtual_columns(nullptr), serialize(nullptr), deserialize(nullptr),
-      projection_pushdown(false), filter_pushdown(false), filter_prune(false), sampling_pushdown(false),
-      late_materialization(false) {
-=======
-TableFunction::TableFunction() : TableFunction("", {}, nullptr, nullptr, nullptr, nullptr) {
->>>>>>> adc5c3b1
 }
 
 bool TableFunction::Equal(const TableFunction &rhs) const {
