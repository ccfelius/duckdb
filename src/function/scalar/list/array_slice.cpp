--- conflicted
+++ resolved
@@ -147,11 +147,7 @@
 	Vector &b = args.data[1];
 	Vector &e = args.data[2];
 
-<<<<<<< HEAD
 	result.SetVectorType(args.AllConstant() ? VectorType::CONSTANT_VECTOR : VectorType::FLAT_VECTOR);
-=======
-	s.Flatten(count);
->>>>>>> 1c89b187
 	switch (result.GetType().id()) {
 	case LogicalTypeId::LIST:
 		// Share the value dictionary as we are just going to slice it
