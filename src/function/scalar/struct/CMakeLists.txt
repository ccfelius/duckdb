add_library_unity(duckdb_func_struct_main OBJECT struct_extract.cpp
<<<<<<< HEAD
                  struct_pack.cpp)
=======
                  struct_pack.cpp struct_concat.cpp)
>>>>>>> 560050de
set(ALL_OBJECT_FILES
    ${ALL_OBJECT_FILES} $<TARGET_OBJECTS:duckdb_func_struct_main>
    PARENT_SCOPE)<|MERGE_RESOLUTION|>--- conflicted
+++ resolved
@@ -1,9 +1,5 @@
 add_library_unity(duckdb_func_struct_main OBJECT struct_extract.cpp
-<<<<<<< HEAD
-                  struct_pack.cpp)
-=======
                   struct_pack.cpp struct_concat.cpp)
->>>>>>> 560050de
 set(ALL_OBJECT_FILES
     ${ALL_OBJECT_FILES} $<TARGET_OBJECTS:duckdb_func_struct_main>
     PARENT_SCOPE)