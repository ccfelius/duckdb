--- conflicted
+++ resolved
@@ -115,7 +115,9 @@
 		case DatePartSpecifier::MINUTE:
 		case DatePartSpecifier::HOUR:
 		case DatePartSpecifier::EPOCH:
-		case DatePartSpecifier::OFFSET:
+		case DatePartSpecifier::TIMEZONE:
+		case DatePartSpecifier::TIMEZONE_HOUR:
+		case DatePartSpecifier::TIMEZONE_MINUTE:
 			return part;
 		default:
 			break;
@@ -933,13 +935,8 @@
 }
 
 template <>
-<<<<<<< HEAD
 int64_t DatePart::TimezoneOperator::Operation(dtime_t input) {
-	throw NotImplementedException("\"time\" units \"offset\" not recognized");
-=======
-int64_t DatePart::OffsetOperator::Operation(dtime_t input) {
 	return 0;
->>>>>>> f7b4e0c8
 }
 
 template <>
@@ -966,7 +963,13 @@
 	}
 
 	if (mask & ZONE) {
-		if ((part_data = HasPartValue(part_values, DatePartSpecifier::OFFSET))) {
+		if ((part_data = HasPartValue(part_values, DatePartSpecifier::TIMEZONE))) {
+			part_data[idx] = 0;
+		}
+		if ((part_data = HasPartValue(part_values, DatePartSpecifier::TIMEZONE_HOUR))) {
+			part_data[idx] = 0;
+		}
+		if ((part_data = HasPartValue(part_values, DatePartSpecifier::TIMEZONE_MINUTE))) {
 			part_data[idx] = 0;
 		}
 	}
@@ -1033,12 +1036,6 @@
 	if (mask & EPOCH) {
 		if ((part_data = HasPartValue(part_values, DatePartSpecifier::EPOCH))) {
 			part_data[idx] = EpochOperator::Operation<interval_t, int64_t>(input);
-		}
-	}
-
-	if (mask & ZONE) {
-		if ((part_data = HasPartValue(part_values, DatePartSpecifier::OFFSET))) {
-			part_data[idx] = 0;
 		}
 	}
 }
