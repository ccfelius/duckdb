--- conflicted
+++ resolved
@@ -285,40 +285,11 @@
 			if (!ValueStateTransition(input_state, start_pos, end_pos)) {
 				return false;
 			}
-<<<<<<< HEAD
-			end_pos = pos;
-		} else if ((buf[pos] == ',' || buf[pos] == ']')) {
-			if (buf[pos] != ']' || start_pos.IsValid() || seen_value) {
-				if (!start_pos.IsValid()) {
-					state.HandleValue(buf, 0, 0);
-				} else {
-					auto start = start_pos.GetIndex();
-					state.HandleValue(buf, start, end_pos + 1);
-				}
-				seen_value = true;
-			}
-			if (buf[pos] == ']') {
-				if (lvl == 0) {
-					return false;
-				}
-				lvl--;
-				break;
-			}
-			start_pos = optional_idx();
-		} else if (buf[pos] == '\\') {
-			if (!start_pos.IsValid()) {
-				start_pos = pos;
-			}
-			set_escaped = true;
-			end_pos = pos;
-		} else if (!StringUtil::CharacterIsSpace(buf[pos])) {
-=======
 		}
 		if (pos == len) {
 			return false;
 		}
 		if (buf[pos] != ']' || start_pos.IsValid() || seen_value) {
->>>>>>> d99ceb6d
 			if (!start_pos.IsValid()) {
 				state.HandleValue(buf, 0, 0);
 			} else {
