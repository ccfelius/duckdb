--- conflicted
+++ resolved
@@ -9,11 +9,7 @@
                                                                unordered_set<idx_t> &left_bindings,
                                                                unordered_set<idx_t> &right_bindings) {
 	D_ASSERT(op->Cast<LogicalJoin>().join_type == JoinType::SINGLE);
-<<<<<<< HEAD
-	FilterPushdown left_pushdown(optimizer, rewrite_mark_joins), right_pushdown(optimizer, rewrite_mark_joins);
-=======
 	FilterPushdown left_pushdown(optimizer, convert_mark_joins), right_pushdown(optimizer, convert_mark_joins);
->>>>>>> fb928f13
 	// now check the set of filters
 	for (idx_t i = 0; i < filters.size(); i++) {
 		auto side = JoinSide::GetJoinSide(filters[i]->bindings, left_bindings, right_bindings);
