--- conflicted
+++ resolved
@@ -187,11 +187,7 @@
 	}
 	// Only sort row groups by primary order column and prune with limit if set
 	return make_uniq<RowGroupOrderOptions>(column_index, order_by, order_type, column_type, combined_limit,
-<<<<<<< HEAD
-	                                       static_cast<idx_t>(0));
-=======
 	                                       NumericCast<uint64_t>(0));
->>>>>>> 07d41f48
 }
 
 } // namespace duckdb