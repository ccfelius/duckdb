--- conflicted
+++ resolved
@@ -113,19 +113,6 @@
 	auto build_sizes = GetBuildSizes(op);
 	// special math.
 	auto left_side_metric = lhs_cardinality * cardinality_ratio * build_sizes.left_side;
-<<<<<<< HEAD
-	auto right_side_metric = rhs_cardinality * build_sizes.right_side;
-
-	// swap for cardinality
-	auto swap_bc_cardinality = !(rhs_cardinality < lhs_cardinality * cardinality_ratio);
-	auto swap_bc_build_sizes = right_side_metric > left_side_metric * MAGIC_RATIO_TO_SWAP_BUILD_SIDES;
-
-	// swap for build side?
-	if (swap_bc_cardinality || swap_bc_build_sizes) {
-		FlipChildren(op);
-		D_ASSERT(swap_status == SWAP_STATUS::NOT_SWAPPED);
-		swap_status = SWAP_STATUS::SWAPPED;
-=======
 	auto right_side_metric = rhs_cardinality * build_sizes.right_side * MAGIC_RATIO_TO_SWAP_BUILD_SIDES;
 
 	const auto flip_coefficient = right_side_metric - left_side_metric;
@@ -136,7 +123,6 @@
 	// than the lhs. So we swap
 	if (flip_coefficient > 0) {
 		swap = true;
->>>>>>> 452fbb20
 	}
 
 	// swap for preferred on probe side
@@ -148,13 +134,6 @@
 		                                                              : left_child->GetColumnBindings();
 		auto bindings_in_left = ComputeOverlappingBindings(bindings_left, preferred_on_probe_side);
 		auto bindings_in_right = ComputeOverlappingBindings(bindings_right, preferred_on_probe_side);
-<<<<<<< HEAD
-		if ((swap_status == SWAP_STATUS::NOT_SWAPPED && bindings_in_right > bindings_in_left) ||
-		    (swap_status == SWAP_STATUS::SWAPPED && bindings_in_left > bindings_in_right)) {
-			FlipChildren(op);
-		}
-	}
-=======
 		// (if the sides are planning to be swapped AND
 		// if more projected bindings are in the left (meaning right/build side after the swap)
 		// then swap them back. The projected bindings stay in the left/probe side.)
@@ -170,7 +149,6 @@
 	if (swap) {
 		FlipChildren(op);
 	}
->>>>>>> 452fbb20
 }
 
 void BuildProbeSideOptimizer::VisitOperator(LogicalOperator &op) {
