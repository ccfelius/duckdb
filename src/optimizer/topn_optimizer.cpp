#include "duckdb/optimizer/topn_optimizer.hpp"

#include "duckdb/common/limits.hpp"
#include "duckdb/planner/operator/logical_get.hpp"
#include "duckdb/planner/operator/logical_limit.hpp"
#include "duckdb/planner/operator/logical_order.hpp"
#include "duckdb/planner/operator/logical_top_n.hpp"
#include "duckdb/planner/filter/conjunction_filter.hpp"
#include "duckdb/planner/filter/constant_filter.hpp"
#include "duckdb/planner/filter/dynamic_filter.hpp"
#include "duckdb/planner/filter/null_filter.hpp"
#include "duckdb/planner/filter/optional_filter.hpp"
#include "duckdb/execution/operator/join/join_filter_pushdown.hpp"
#include "duckdb/optimizer/join_filter_pushdown_optimizer.hpp"
#include "duckdb/planner/expression/bound_columnref_expression.hpp"
#include "duckdb/storage/table/scan_state.hpp"

namespace duckdb {

TopN::TopN(ClientContext &context_p) : context(context_p) {
}

bool TopN::CanOptimize(LogicalOperator &op, optional_ptr<ClientContext> context) {
	if (op.type == LogicalOperatorType::LOGICAL_LIMIT) {
		auto &limit = op.Cast<LogicalLimit>();

		if (limit.limit_val.Type() != LimitNodeType::CONSTANT_VALUE) {
			// we need LIMIT to be present AND be a constant value for us to be able to use Top-N
			return false;
		}
		if (limit.offset_val.Type() == LimitNodeType::EXPRESSION_VALUE) {
			// we need offset to be either not set (i.e. limit without offset) OR have offset be
			return false;
		}

		auto child_op = op.children[0].get();
		if (context) {
			// estimate child cardinality if the context is available
			child_op->EstimateCardinality(*context);
		}

		if (child_op->has_estimated_cardinality) {
			// only check if we should switch to full sorting if we have estimated cardinality
			auto constant_limit = static_cast<double>(limit.limit_val.GetConstantValue());
			if (limit.offset_val.Type() == LimitNodeType::CONSTANT_VALUE) {
				constant_limit += static_cast<double>(limit.offset_val.GetConstantValue());
			}
			auto child_card = static_cast<double>(child_op->estimated_cardinality);

			// if the limit is > 0.7% of the child cardinality, sorting the whole table is faster
			bool limit_is_large = constant_limit > 5000;
			if (constant_limit > child_card * 0.007 && limit_is_large) {
				return false;
			}
		}

		while (child_op->type == LogicalOperatorType::LOGICAL_PROJECTION) {
			D_ASSERT(!child_op->children.empty());
			child_op = child_op->children[0].get();
		}

		return child_op->type == LogicalOperatorType::LOGICAL_ORDER_BY;
	}
	return false;
}

void TopN::PushdownDynamicFilters(LogicalTopN &op) {
	// pushdown dynamic filters through the Top-N operator
	bool nulls_first = op.orders[0].null_order == OrderByNullType::NULLS_FIRST;
	auto &type = op.orders[0].expression->return_type;
	if (!TypeIsIntegral(type.InternalType()) && type.id() != LogicalTypeId::VARCHAR) {
		// only supported for integral types currently
		return;
	}
	if (op.orders[0].expression->GetExpressionType() != ExpressionType::BOUND_COLUMN_REF) {
		// we can only pushdown on ORDER BY [col] currently
		return;
	}
	if (op.dynamic_filter) {
		// dynamic filter is already set
		return;
	}
	auto &colref = op.orders[0].expression->Cast<BoundColumnRefExpression>();
	vector<JoinFilterPushdownColumn> columns;
	JoinFilterPushdownColumn column;
	column.probe_column_index = colref.binding;
	columns.emplace_back(column);
	vector<PushdownFilterTarget> pushdown_targets;
	JoinFilterPushdownOptimizer::GetPushdownFilterTargets(*op.children[0], std::move(columns), pushdown_targets);
	if (pushdown_targets.empty()) {
		// no pushdown targets
		return;
	}
	// found pushdown targets! generate dynamic filters
	ExpressionType comparison_type;
	if (op.orders[0].type == OrderType::ASCENDING) {
		// for ascending order, we want the lowest N elements, so we filter on C <= [boundary]
		// if we only have a single order clause, we can filter on C < boundary
		comparison_type =
		    op.orders.size() == 1 ? ExpressionType::COMPARE_LESSTHAN : ExpressionType::COMPARE_LESSTHANOREQUALTO;
	} else {
		// for descending order, we want the highest N elements, so we filter on C >= [boundary]
		// if we only have a single order clause, we can filter on C > boundary
		comparison_type =
		    op.orders.size() == 1 ? ExpressionType::COMPARE_GREATERTHAN : ExpressionType::COMPARE_GREATERTHANOREQUALTO;
	}
	Value minimum_value = type.InternalType() == PhysicalType::VARCHAR ? Value("") : Value::MinimumValue(type);
	auto base_filter = make_uniq<ConstantFilter>(comparison_type, std::move(minimum_value));
	auto filter_data = make_shared_ptr<DynamicFilterData>();
	filter_data->filter = std::move(base_filter);

	// put the filter into the Top-N clause
	op.dynamic_filter = filter_data;

<<<<<<< HEAD
=======
	bool use_limit = false;
	bool use_custom_rowgroup_order = !nulls_first && CanReorderRowGroups(op, use_limit) &&
	                                 (colref.return_type.IsNumeric() || colref.return_type.IsTemporal());

>>>>>>> c6bea53f
	for (auto &target : pushdown_targets) {
		auto &get = target.get;
		D_ASSERT(target.columns.size() == 1);
		auto col_idx = target.columns[0].probe_column_index.column_index;

		// create the actual dynamic filter
		auto dynamic_filter = make_uniq<DynamicFilter>(filter_data);
		unique_ptr<TableFilter> pushed_filter = std::move(dynamic_filter);
		if (nulls_first) {
			auto or_filter = make_uniq<ConjunctionOrFilter>();
			or_filter->child_filters.push_back(make_uniq<IsNullFilter>());
			or_filter->child_filters.push_back(std::move(pushed_filter));
			pushed_filter = std::move(or_filter);
		}
		auto optional_filter = make_uniq<OptionalFilter>(std::move(pushed_filter));

		// push the filter into the table scan
		auto &column_index = get.GetColumnIds()[col_idx];
		get.table_filters.PushFilter(column_index, std::move(optional_filter));
	}
}

unique_ptr<LogicalOperator> TopN::Optimize(unique_ptr<LogicalOperator> op) {
	if (CanOptimize(*op, &context)) {
		vector<unique_ptr<LogicalOperator>> projections;

		// traverse operator tree and collect all projection nodes until we reach
		// the order by operator

		auto child = std::move(op->children[0]);
		// collect all projections until we get to the order by
		while (child->type == LogicalOperatorType::LOGICAL_PROJECTION) {
			D_ASSERT(!child->children.empty());
			auto tmp = std::move(child->children[0]);
			projections.push_back(std::move(child));
			child = std::move(tmp);
		}
		D_ASSERT(child->type == LogicalOperatorType::LOGICAL_ORDER_BY);
		auto &order_by = child->Cast<LogicalOrder>();

		// Move order by operator into children of limit operator
		op->children[0] = std::move(child);

		auto &limit = op->Cast<LogicalLimit>();
		auto limit_val = limit.limit_val.GetConstantValue();
		idx_t offset_val = 0;
		if (limit.offset_val.Type() == LimitNodeType::CONSTANT_VALUE) {
			offset_val = limit.offset_val.GetConstantValue();
		}
		auto topn = make_uniq<LogicalTopN>(std::move(order_by.orders), limit_val, offset_val);
		topn->AddChild(std::move(order_by.children[0]));
		auto cardinality = limit_val;
		if (topn->children[0]->has_estimated_cardinality && topn->children[0]->estimated_cardinality < limit_val) {
			cardinality = topn->children[0]->estimated_cardinality;
		}
		topn->SetEstimatedCardinality(cardinality);
		op = std::move(topn);

		// reconstruct all projection nodes above limit operator
		while (!projections.empty()) {
			auto node = std::move(projections.back());
			node->children[0] = std::move(op);
			op = std::move(node);
			projections.pop_back();
		}
	}
	if (op->type == LogicalOperatorType::LOGICAL_TOP_N) {
		PushdownDynamicFilters(op->Cast<LogicalTopN>());
	}

	for (auto &child : op->children) {
		child = Optimize(std::move(child));
	}
	return op;
}

} // namespace duckdb<|MERGE_RESOLUTION|>--- conflicted
+++ resolved
@@ -112,13 +112,6 @@
 	// put the filter into the Top-N clause
 	op.dynamic_filter = filter_data;
 
-<<<<<<< HEAD
-=======
-	bool use_limit = false;
-	bool use_custom_rowgroup_order = !nulls_first && CanReorderRowGroups(op, use_limit) &&
-	                                 (colref.return_type.IsNumeric() || colref.return_type.IsTemporal());
-
->>>>>>> c6bea53f
 	for (auto &target : pushdown_targets) {
 		auto &get = target.get;
 		D_ASSERT(target.columns.size() == 1);
