#include "duckdb/execution/expression_executor.hpp"

#include "duckdb/common/types/static_vector.hpp"
#include "duckdb/common/vector_operations/vector_operations.hpp"

using namespace duckdb;
using namespace std;

ExpressionExecutor::ExpressionExecutor() {
}

ExpressionExecutor::ExpressionExecutor(Expression *expression) {
	assert(expression);
	AddExpression(*expression);
}

ExpressionExecutor::ExpressionExecutor(Expression &expression) {
	AddExpression(expression);
}


ExpressionExecutor::ExpressionExecutor(vector<unique_ptr<Expression>> &exprs) {
	assert(exprs.size() > 0);
	for(auto &expr : exprs) {
		AddExpression(*expr);
	}
}

void ExpressionExecutor::AddExpression(Expression &expr) {
	expressions.push_back(&expr);
	auto state = make_unique<ExpressionExecutorState>();
	Initialize(expr, *state);
	states.push_back(move(state));
}

void ExpressionExecutor::Initialize(Expression &expression, ExpressionExecutorState &state) {
	state.root_state = InitializeState(expression, state);
	state.executor = this;
}

void ExpressionExecutor::Execute(DataChunk *input, DataChunk &result) {
	SetChunk(input);

	assert(expressions.size() == result.column_count);
	assert(expressions.size() > 0);
	result.Reset();
	for (index_t i = 0; i < expressions.size(); i++) {
		ExecuteExpression(i, result.data[i]);
		result.heap.MergeHeap(result.data[i].string_heap);
	}
	result.sel_vector = result.data[0].sel_vector;
	result.Verify();
}

<<<<<<< HEAD
void ExpressionExecutor::ExecuteExpression(DataChunk &input, Vector &result) {
	SetChunk(&input);
	ExecuteExpression(result);
}

void ExpressionExecutor::ExecuteExpression(Vector &result) {
	assert(expressions.size() == 1);
	ExecuteExpression(0, result);
=======
void ExpressionExecutor::Merge(std::vector<std::unique_ptr<Expression>> &expressions) {
	assert(expressions.size() > 0);
	//evaluate all expressions
	for (index_t i = 0; i < expressions.size(); i++) {
		//return if no more true rows
		if (chunk->size() != 0) {
			//evaluate current expression
			Vector intermediate;
			Execute(*expressions[i], intermediate);
			assert(intermediate.type == TypeId::BOOLEAN);
			//if constant and false/null, set count == 0 to fetch the next chunk
			if (intermediate.IsConstant()) {
				if (!intermediate.data[0] || intermediate.nullmask[0]) {
					chunk->data[0].count = 0;
					break;
				}
			} else {
				chunk->SetSelectionVector(intermediate);
			}
		} else {
			break;
		}
	}
>>>>>>> 3aab01d9
}

void ExpressionExecutor::ExecuteExpression(index_t expr_idx, Vector &result) {
	assert(expr_idx < expressions.size());
	assert(result.type == expressions[expr_idx]->return_type);

	auto owned_data = move(result.owned_data);
	auto initial_data = result.data;
	Execute(*expressions[expr_idx], states[expr_idx]->root_state.get(), result);
	if (chunk) {
		// we have an input chunk: result of this vector should have the same length as input chunk
		// check if the result is a single constant value
		if (result.IsConstant()) {
			// have to duplicate the constant value to match the rows in the
			// other columns
			auto constant_value = result.GetValue(0);
			result.data = initial_data;
			result.count = chunk->size();
			result.sel_vector = chunk->sel_vector;
			VectorOperations::Set(result, constant_value);
		} else if (result.count != chunk->size()) {
			throw Exception("Computed vector length does not match expected length!");
		}
		assert(result.sel_vector == chunk->sel_vector);
	}
	if (result.data == initial_data) {
		result.owned_data = move(owned_data);
	}
<<<<<<< HEAD
=======
	assert(result.type == vector.type);
	vector.Move(result);
>>>>>>> 3aab01d9
}

Value ExpressionExecutor::EvaluateScalar(Expression &expr) {
	assert(expr.IsFoldable());
	// use an ExpressionExecutor to execute the expression
	ExpressionExecutor executor(expr);

	Vector result(expr.return_type, true, false);
	executor.ExecuteExpression(result);

	assert(result.count == 1);
	return result.GetValue(0);
}

void ExpressionExecutor::Verify(Expression &expr, Vector &vector) {
	assert(expr.return_type == vector.type);
	vector.Verify();
}

unique_ptr<ExpressionState> ExpressionExecutor::InitializeState(Expression &expr, ExpressionExecutorState &state) {
	switch (expr.expression_class) {
	case ExpressionClass::BOUND_REF:
		return InitializeState((BoundReferenceExpression &)expr, state);
	case ExpressionClass::BOUND_CASE:
		return InitializeState((BoundCaseExpression &)expr, state);
	case ExpressionClass::BOUND_CAST:
		return InitializeState((BoundCastExpression &)expr, state);
	case ExpressionClass::COMMON_SUBEXPRESSION:
		return InitializeState((CommonSubExpression &)expr, state);
	case ExpressionClass::BOUND_COMPARISON:
		return InitializeState((BoundComparisonExpression &)expr, state);
	case ExpressionClass::BOUND_CONJUNCTION:
		return InitializeState((BoundConjunctionExpression &)expr, state);
	case ExpressionClass::BOUND_CONSTANT:
		return InitializeState((BoundConstantExpression &)expr, state);
	case ExpressionClass::BOUND_FUNCTION:
		return InitializeState((BoundFunctionExpression &)expr, state);
	case ExpressionClass::BOUND_OPERATOR:
		return InitializeState((BoundOperatorExpression &)expr, state);
	case ExpressionClass::BOUND_PARAMETER:
		return InitializeState((BoundParameterExpression &)expr, state);
	default:
		throw NotImplementedException("Attempting to initialize state of expression of unknown type!");
	}
}

void ExpressionExecutor::Execute(Expression &expr, ExpressionState *state, Vector &result) {
	if (state) {
		state->Reset();
	}
	switch (expr.expression_class) {
	case ExpressionClass::BOUND_REF:
		Execute((BoundReferenceExpression &)expr, state, result);
		break;
	case ExpressionClass::BOUND_CASE:
		Execute((BoundCaseExpression &)expr, state, result);
		break;
	case ExpressionClass::BOUND_CAST:
		Execute((BoundCastExpression &)expr, state, result);
		break;
	case ExpressionClass::COMMON_SUBEXPRESSION:
		Execute((CommonSubExpression &)expr, state, result);
		break;
	case ExpressionClass::BOUND_COMPARISON:
		Execute((BoundComparisonExpression &)expr, state, result);
		break;
	case ExpressionClass::BOUND_CONJUNCTION:
		Execute((BoundConjunctionExpression &)expr, state, result);
		break;
	case ExpressionClass::BOUND_CONSTANT:
		Execute((BoundConstantExpression &)expr, state, result);
		break;
	case ExpressionClass::BOUND_FUNCTION:
		Execute((BoundFunctionExpression &)expr, state, result);
		break;
	case ExpressionClass::BOUND_OPERATOR:
		Execute((BoundOperatorExpression &)expr, state, result);
		break;
	case ExpressionClass::BOUND_PARAMETER:
		Execute((BoundParameterExpression &)expr, state, result);
		break;
	default:
		throw NotImplementedException("Attempting to execute expression of unknown type!");
	}
	Verify(expr, result);
}<|MERGE_RESOLUTION|>--- conflicted
+++ resolved
@@ -52,7 +52,6 @@
 	result.Verify();
 }
 
-<<<<<<< HEAD
 void ExpressionExecutor::ExecuteExpression(DataChunk &input, Vector &result) {
 	SetChunk(&input);
 	ExecuteExpression(result);
@@ -61,31 +60,6 @@
 void ExpressionExecutor::ExecuteExpression(Vector &result) {
 	assert(expressions.size() == 1);
 	ExecuteExpression(0, result);
-=======
-void ExpressionExecutor::Merge(std::vector<std::unique_ptr<Expression>> &expressions) {
-	assert(expressions.size() > 0);
-	//evaluate all expressions
-	for (index_t i = 0; i < expressions.size(); i++) {
-		//return if no more true rows
-		if (chunk->size() != 0) {
-			//evaluate current expression
-			Vector intermediate;
-			Execute(*expressions[i], intermediate);
-			assert(intermediate.type == TypeId::BOOLEAN);
-			//if constant and false/null, set count == 0 to fetch the next chunk
-			if (intermediate.IsConstant()) {
-				if (!intermediate.data[0] || intermediate.nullmask[0]) {
-					chunk->data[0].count = 0;
-					break;
-				}
-			} else {
-				chunk->SetSelectionVector(intermediate);
-			}
-		} else {
-			break;
-		}
-	}
->>>>>>> 3aab01d9
 }
 
 void ExpressionExecutor::ExecuteExpression(index_t expr_idx, Vector &result) {
@@ -114,11 +88,6 @@
 	if (result.data == initial_data) {
 		result.owned_data = move(owned_data);
 	}
-<<<<<<< HEAD
-=======
-	assert(result.type == vector.type);
-	vector.Move(result);
->>>>>>> 3aab01d9
 }
 
 Value ExpressionExecutor::EvaluateScalar(Expression &expr) {
