--- conflicted
+++ resolved
@@ -35,12 +35,8 @@
 AggregateHTAppendState::AggregateHTAppendState()
     : ht_offsets(LogicalTypeId::BIGINT), hash_salts(LogicalTypeId::SMALLINT),
       group_compare_vector(STANDARD_VECTOR_SIZE), no_match_vector(STANDARD_VECTOR_SIZE),
-<<<<<<< HEAD
-      empty_vector(STANDARD_VECTOR_SIZE), new_groups(STANDARD_VECTOR_SIZE), addresses(LogicalType::POINTER) {
-=======
       empty_vector(STANDARD_VECTOR_SIZE), new_groups(STANDARD_VECTOR_SIZE), addresses(LogicalType::POINTER),
       chunk_state_initialized(false) {
->>>>>>> da69aeaa
 }
 
 GroupedAggregateHashTable::GroupedAggregateHashTable(ClientContext &context, Allocator &allocator,
@@ -49,12 +45,8 @@
                                                      vector<AggregateObject> aggregate_objects_p,
                                                      HtEntryType entry_type, idx_t initial_capacity)
     : BaseAggregateHashTable(context, allocator, aggregate_objects_p, std::move(payload_types_p)),
-<<<<<<< HEAD
-      entry_type(entry_type), capacity(0), entries(0), payload_page_offset(0), is_finalized(false) {
-=======
       entry_type(entry_type), capacity(0), is_finalized(false),
       aggregate_allocator(make_shared<ArenaAllocator>(allocator)) {
->>>>>>> da69aeaa
 	// Append hash column to the end and initialise the row layout
 	group_types_p.emplace_back(LogicalType::HASH);
 	layout.Initialize(std::move(group_types_p), std::move(aggregate_objects_p));
@@ -85,10 +77,6 @@
 	}
 
 	predicates.resize(layout.ColumnCount() - 1, ExpressionType::COMPARE_EQUAL);
-<<<<<<< HEAD
-	string_heap = make_uniq<RowDataCollection>(buffer_manager, (idx_t)Storage::BLOCK_SIZE, 1, true);
-=======
->>>>>>> da69aeaa
 }
 
 GroupedAggregateHashTable::~GroupedAggregateHashTable() {
@@ -199,10 +187,6 @@
 		hashes_hdl_ptr = hashes_hdl.Ptr();
 	}
 	memset(hashes_hdl_ptr, 0, byte_size);
-<<<<<<< HEAD
-	capacity = size;
-=======
->>>>>>> da69aeaa
 
 	if (Count() != 0) {
 		D_ASSERT(!payload_hds_ptrs.empty());
@@ -252,11 +236,7 @@
 
 idx_t GroupedAggregateHashTable::AddChunk(AggregateHTAppendState &state, DataChunk &groups, DataChunk &payload,
                                           AggregateType filter) {
-<<<<<<< HEAD
-	vector<idx_t> aggregate_filter;
-=======
 	unsafe_vector<idx_t> aggregate_filter;
->>>>>>> da69aeaa
 
 	auto &aggregates = layout.GetAggregates();
 	for (idx_t i = 0; i < aggregates.size(); i++) {
@@ -269,11 +249,7 @@
 }
 
 idx_t GroupedAggregateHashTable::AddChunk(AggregateHTAppendState &state, DataChunk &groups, DataChunk &payload,
-<<<<<<< HEAD
-                                          const vector<idx_t> &filter) {
-=======
                                           const unsafe_vector<idx_t> &filter) {
->>>>>>> da69aeaa
 	Vector hashes(LogicalType::HASH);
 	groups.Hash(hashes);
 
@@ -281,11 +257,7 @@
 }
 
 idx_t GroupedAggregateHashTable::AddChunk(AggregateHTAppendState &state, DataChunk &groups, Vector &group_hashes,
-<<<<<<< HEAD
-                                          DataChunk &payload, const vector<idx_t> &filter) {
-=======
                                           DataChunk &payload, const unsafe_vector<idx_t> &filter) {
->>>>>>> da69aeaa
 	D_ASSERT(!is_finalized);
 	if (groups.size() == 0) {
 		return 0;
@@ -300,13 +272,6 @@
 
 	auto new_group_count = FindOrCreateGroups(state, groups, group_hashes, state.addresses, state.new_groups);
 	VectorOperations::AddInPlace(state.addresses, layout.GetAggrOffset(), payload.size());
-<<<<<<< HEAD
-
-	// now every cell has an entry
-	// update the aggregates
-	idx_t payload_idx = 0;
-=======
->>>>>>> da69aeaa
 
 	// Now every cell has an entry, update the aggregates
 	auto &aggregates = layout.GetAggregates();
@@ -324,17 +289,10 @@
 		D_ASSERT(i == filter[filter_idx]);
 
 		if (aggr.aggr_type != AggregateType::DISTINCT && aggr.filter) {
-<<<<<<< HEAD
-			RowOperations::UpdateFilteredStates(filter_set.GetFilterData(i), aggr, state.addresses, payload,
-			                                    payload_idx);
-		} else {
-			RowOperations::UpdateStates(aggr, state.addresses, payload, payload_idx, payload.size());
-=======
 			RowOperations::UpdateFilteredStates(row_state, filter_set.GetFilterData(i), aggr, state.addresses, payload,
 			                                    payload_idx);
 		} else {
 			RowOperations::UpdateStates(row_state, aggr, state.addresses, payload, payload_idx, payload.size());
->>>>>>> da69aeaa
 		}
 
 		// Move to the next aggregate
@@ -372,17 +330,9 @@
 	return capacity / LOAD_FACTOR;
 }
 
-idx_t GroupedAggregateHashTable::ResizeThreshold() {
-	return capacity / LOAD_FACTOR;
-}
-
 template <class ENTRY>
 idx_t GroupedAggregateHashTable::FindOrCreateGroupsInternal(AggregateHTAppendState &state, DataChunk &groups,
-<<<<<<< HEAD
-                                                            Vector &group_hashes, Vector &addresses,
-=======
                                                             Vector &group_hashes_v, Vector &addresses_v,
->>>>>>> da69aeaa
                                                             SelectionVector &new_groups_out) {
 	D_ASSERT(!is_finalized);
 	D_ASSERT(groups.ColumnCount() + 1 == layout.ColumnCount());
@@ -396,14 +346,9 @@
 		throw InternalException("Hash table capacity reached");
 	}
 
-<<<<<<< HEAD
-	// resize at 50% capacity, also need to fit the entire vector
-	if (capacity - entries <= groups.size() || entries > ResizeThreshold()) {
-=======
 	// Resize at 50% capacity, also need to fit the entire vector
 	if (capacity - Count() <= groups.size() || Count() > ResizeThreshold()) {
 		Verify();
->>>>>>> da69aeaa
 		Resize<ENTRY>(capacity * 2);
 	}
 	D_ASSERT(capacity - Count() >= groups.size()); // we need to be able to fit at least one vector of data
@@ -411,22 +356,6 @@
 	group_hashes_v.Flatten(groups.size());
 	auto group_hashes = FlatVector::GetData<hash_t>(group_hashes_v);
 
-<<<<<<< HEAD
-	D_ASSERT(state.ht_offsets.GetVectorType() == VectorType::FLAT_VECTOR);
-	D_ASSERT(state.ht_offsets.GetType() == LogicalType::BIGINT);
-
-	D_ASSERT(addresses.GetType() == LogicalType::POINTER);
-	addresses.Flatten(groups.size());
-	auto addresses_ptr = FlatVector::GetData<data_ptr_t>(addresses);
-
-	// compute the entry in the table based on the hash using a modulo
-	// and precompute the hash salts for faster comparison below
-	D_ASSERT(state.hash_salts.GetType() == LogicalType::SMALLINT);
-	auto ht_offsets_ptr = FlatVector::GetData<uint64_t>(state.ht_offsets);
-	auto hash_salts_ptr = FlatVector::GetData<uint16_t>(state.hash_salts);
-	for (idx_t r = 0; r < groups.size(); r++) {
-		auto element = group_hashes_ptr[r];
-=======
 	addresses_v.Flatten(groups.size());
 	auto addresses = FlatVector::GetData<data_ptr_t>(addresses_v);
 
@@ -436,7 +365,6 @@
 	auto hash_salts_ptr = FlatVector::GetData<uint16_t>(state.hash_salts);
 	for (idx_t r = 0; r < groups.size(); r++) {
 		auto element = group_hashes[r];
->>>>>>> da69aeaa
 		D_ASSERT((element & bitmask) == (element % capacity));
 		ht_offsets_ptr[r] = element & bitmask;
 		hash_salts_ptr[r] = element >> hash_prefix_shift;
@@ -444,13 +372,7 @@
 	// we start out with all entries [0, 1, 2, ..., groups.size()]
 	const SelectionVector *sel_vector = FlatVector::IncrementalSelectionVector();
 
-<<<<<<< HEAD
-	idx_t remaining_entries = groups.size();
-
-	// make a chunk that references the groups and the hashes
-=======
 	// Make a chunk that references the groups and the hashes and convert to unified format
->>>>>>> da69aeaa
 	if (state.group_chunk.ColumnCount() == 0) {
 		state.group_chunk.InitializeEmpty(layout.GetTypes());
 	}
@@ -458,18 +380,6 @@
 	for (idx_t grp_idx = 0; grp_idx < groups.ColumnCount(); grp_idx++) {
 		state.group_chunk.data[grp_idx].Reference(groups.data[grp_idx]);
 	}
-<<<<<<< HEAD
-	state.group_chunk.data[groups.ColumnCount()].Reference(group_hashes);
-	state.group_chunk.SetCardinality(groups);
-
-	// convert all vectors to unified format
-	if (!state.group_data) {
-		state.group_data = unique_ptr<UnifiedVectorFormat[]>(new UnifiedVectorFormat[state.group_chunk.ColumnCount()]);
-	}
-	for (idx_t col_idx = 0; col_idx < state.group_chunk.ColumnCount(); col_idx++) {
-		state.group_chunk.data[col_idx].ToUnifiedFormat(state.group_chunk.size(), state.group_data[col_idx]);
-	}
-=======
 	state.group_chunk.data[groups.ColumnCount()].Reference(group_hashes_v);
 	state.group_chunk.SetCardinality(groups);
 
@@ -483,7 +393,6 @@
 		state.group_data = make_unsafe_uniq_array<UnifiedVectorFormat>(state.group_chunk.ColumnCount());
 	}
 	TupleDataCollection::GetVectorData(state.chunk_state, state.group_data.get());
->>>>>>> da69aeaa
 
 	idx_t new_group_count = 0;
 	idx_t remaining_entries = groups.size();
@@ -504,61 +413,18 @@
 				ht_entry.page_nr = 1;
 				ht_entry.salt = group_hashes[index] >> hash_prefix_shift;
 
-<<<<<<< HEAD
-				D_ASSERT(group_hashes_ptr[index] >> hash_prefix_shift <= NumericLimits<uint16_t>::Maximum());
-				D_ASSERT(payload_page_offset < tuples_per_block);
-				D_ASSERT(payload_hds.size() < NumericLimits<uint32_t>::Maximum());
-				D_ASSERT(payload_page_offset + 1 < NumericLimits<uint16_t>::Maximum());
-
-				ht_entry_ptr->salt = group_hashes_ptr[index] >> hash_prefix_shift;
-
-				// page numbers start at one so we can use 0 as empty flag
-				// GetPtr undoes this
-				ht_entry_ptr->page_nr = payload_hds.size();
-				ht_entry_ptr->page_offset = payload_page_offset++;
-
-				// update selection lists for outer loops
-				state.empty_vector.set_index(new_entry_count++, index);
-				new_groups_out.set_index(new_group_count++, index);
-				entries++;
-
-				addresses_ptr[index] = entry_payload_ptr;
-
-			} else {
-				// cell is occupied: add to check list
-				// only need to check if hash salt in ptr == prefix of hash in payload
-				if (ht_entry_ptr->salt == hash_salts_ptr[index]) {
-					state.group_compare_vector.set_index(need_compare_count++, index);
-
-					auto page_ptr = payload_hds_ptrs[ht_entry_ptr->page_nr - 1];
-					auto page_offset = ht_entry_ptr->page_offset * tuple_size;
-					addresses_ptr[index] = page_ptr + page_offset;
-
-=======
 				// Update selection lists for outer loops
 				state.empty_vector.set_index(new_entry_count++, index);
 				new_groups_out.set_index(new_group_count++, index);
 			} else { // Cell is occupied: Compare salts
 				if (ht_entry.salt == hash_salts_ptr[index]) {
 					state.group_compare_vector.set_index(need_compare_count++, index);
->>>>>>> da69aeaa
 				} else {
 					state.no_match_vector.set_index(no_match_count++, index);
 				}
 			}
 		}
 
-<<<<<<< HEAD
-		// for each of the locations that are empty, serialize the group columns to the locations
-		RowOperations::Scatter(state.group_chunk, state.group_data.get(), layout, addresses, *string_heap,
-		                       state.empty_vector, new_entry_count);
-		RowOperations::InitializeStates(layout, addresses, state.empty_vector, new_entry_count);
-
-		// now we have only the tuples remaining that might match to an existing group
-		// start performing comparisons with each of the groups
-		RowOperations::Match(state.group_chunk, state.group_data.get(), layout, addresses, predicates,
-		                     state.group_compare_vector, need_compare_count, &state.no_match_vector, no_match_count);
-=======
 		if (new_entry_count != 0) {
 			// Append everything that belongs to an empty group
 			data_collection->AppendUnified(td_pin_state, state.chunk_state, state.group_chunk, state.empty_vector,
@@ -601,7 +467,6 @@
 				auto page_offset = ht_entry.page_offset * tuple_size;
 				addresses[index] = page_ptr + page_offset;
 			}
->>>>>>> da69aeaa
 
 			// Perform group comparisons
 			RowOperations::Match(state.group_chunk, state.group_data.get(), layout, addresses_v, predicates,
@@ -700,15 +565,8 @@
 		return true;
 	}
 
-<<<<<<< HEAD
-	AggregateHTAppendState append_state;
-	FindOrCreateGroups(append_state, state.groups, source_hashes, state.group_addresses, state.new_groups_sel);
-
-	RowOperations::CombineStates(layout, source_addresses, state.group_addresses, count);
-=======
 	collection.FinalizePinState(scan_state.pin_state);
 	return false;
->>>>>>> da69aeaa
 }
 
 void GroupedAggregateHashTable::Combine(GroupedAggregateHashTable &other) {
