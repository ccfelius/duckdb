#include "duckdb/catalog/catalog_entry/table_catalog_entry.hpp"
#include "duckdb/execution/operator/projection/physical_projection.hpp"
#include "duckdb/execution/operator/filter/physical_filter.hpp"
#include "duckdb/execution/operator/scan/physical_table_scan.hpp"
#include "duckdb/execution/operator/schema/physical_create_index.hpp"
#include "duckdb/execution/operator/order/physical_order.hpp"
#include "duckdb/execution/physical_plan_generator.hpp"
#include "duckdb/function/table/table_scan.hpp"
#include "duckdb/planner/filter/null_filter.hpp"
#include "duckdb/planner/operator/logical_create_index.hpp"
#include "duckdb/planner/table_filter.hpp"

namespace duckdb {

unique_ptr<PhysicalOperator> PhysicalPlanGenerator::CreatePlan(LogicalCreateIndex &op) {

	// generate a physical plan for the parallel index creation which consists of the following operators
	// table scan - projection (for expression execution) - filter (NOT NULL) - order - create index

	D_ASSERT(op.children.empty());

	// validate that all expressions contain valid scalar functions
	// e.g. get_current_timestamp(), random(), and sequence values are not allowed as ART keys
	// because they make deletions and lookups unfeasible
	for (idx_t i = 0; i < op.unbound_expressions.size(); i++) {
		auto &expr = op.unbound_expressions[i];
		if (expr->expression_class == ExpressionClass::BOUND_FUNCTION) {
			auto &func_expr = (BoundFunctionExpression &)*expr;
			if (func_expr.function.side_effects == FunctionSideEffects::HAS_SIDE_EFFECTS) {
				throw BinderException("Index keys cannot contain the \"%s\" function.", func_expr.function.name);
			}
		}
	}

	// table scan operator for index key columns and row IDs

	unique_ptr<TableFilterSet> table_filters;
	op.info->column_ids.emplace_back(COLUMN_IDENTIFIER_ROW_ID);

	auto &bind_data = (TableScanBindData &)*op.bind_data;
	bind_data.is_create_index = true;

	auto table_scan =
	    make_unique<PhysicalTableScan>(op.info->scan_types, op.function, std::move(op.bind_data), op.info->column_ids,
	                                   op.info->names, std::move(table_filters), op.estimated_cardinality);

	dependencies.AddDependency(&op.table);
	op.info->column_ids.pop_back();

	D_ASSERT(op.info->scan_types.size() - 1 <= op.info->names.size());
	D_ASSERT(op.info->scan_types.size() - 1 <= op.info->column_ids.size());

	// projection to execute expressions on the key columns

	vector<LogicalType> new_column_types;
	vector<unique_ptr<Expression>> select_list;
	for (idx_t i = 0; i < op.expressions.size(); i++) {
		new_column_types.push_back(op.expressions[i]->return_type);
		select_list.push_back(move(op.expressions[i]));
	}
	new_column_types.emplace_back(LogicalType::ROW_TYPE);
	select_list.push_back(make_unique<BoundReferenceExpression>(LogicalType::ROW_TYPE, op.info->scan_types.size() - 1));

	auto projection = make_unique<PhysicalProjection>(new_column_types, move(select_list), op.estimated_cardinality);
	projection->children.push_back(move(table_scan));

	// filter operator for IS_NOT_NULL on each key column

	vector<LogicalType> filter_types;
	vector<unique_ptr<Expression>> filter_select_list;

	for (idx_t i = 0; i < new_column_types.size() - 1; i++) {
		filter_types.push_back(new_column_types[i]);
		auto is_not_null_expr =
		    make_unique<BoundOperatorExpression>(ExpressionType::OPERATOR_IS_NOT_NULL, LogicalType::BOOLEAN);
<<<<<<< HEAD
		auto bound_ref = make_unique<BoundReferenceExpression>(new_column_types[i], i);
		is_not_null_expr->children.push_back(move(bound_ref));
		filter_select_list.push_back(move(is_not_null_expr));
	}

	auto null_filter =
	    make_unique<PhysicalFilter>(move(filter_types), move(filter_select_list), op.estimated_cardinality);
	null_filter->types.emplace_back(LogicalType::ROW_TYPE);
	null_filter->children.push_back(move(projection));

	// order operator

	vector<BoundOrderByNode> orders;
	vector<idx_t> projections;
	for (idx_t i = 0; i < new_column_types.size() - 1; i++) {
		auto col_expr = make_unique_base<Expression, BoundReferenceExpression>(new_column_types[i], i);
		orders.emplace_back(OrderType::ASCENDING, OrderByNullType::NULLS_FIRST, move(col_expr));
		projections.emplace_back(i);
	}
	projections.emplace_back(new_column_types.size() - 1);

	auto physical_order =
	    make_unique<PhysicalOrder>(new_column_types, move(orders), move(projections), op.estimated_cardinality);
	physical_order->children.push_back(move(null_filter));

	// actual physical create index operator

	auto physical_create_index = make_unique<PhysicalCreateIndex>(
	    op, op.table, op.info->column_ids, move(op.info), move(op.unbound_expressions), op.estimated_cardinality);
	physical_create_index->children.push_back(move(physical_order));
	return move(physical_create_index);
=======
		auto bound_ref =
		    make_unique<BoundReferenceExpression>(op.info->names[op.info->column_ids[i]], op.info->scan_types[i], i);
		is_not_null_expr->children.push_back(std::move(bound_ref));
		filter_select_list.push_back(std::move(is_not_null_expr));
	}

	auto null_filter =
	    make_unique<PhysicalFilter>(std::move(filter_types), std::move(filter_select_list), STANDARD_VECTOR_SIZE);
	null_filter->types.emplace_back(LogicalType::ROW_TYPE);
	null_filter->children.push_back(std::move(table_scan));

	// actual physical create index operator
	auto physical_create_index = make_unique<PhysicalCreateIndex>(
	    op, op.table, op.info->column_ids, std::move(op.expressions), std::move(op.info),
	    std::move(op.unbound_expressions), op.estimated_cardinality);
	physical_create_index->children.push_back(std::move(null_filter));
	return std::move(physical_create_index);
>>>>>>> 10ee5bca
}

} // namespace duckdb<|MERGE_RESOLUTION|>--- conflicted
+++ resolved
@@ -56,13 +56,14 @@
 	vector<unique_ptr<Expression>> select_list;
 	for (idx_t i = 0; i < op.expressions.size(); i++) {
 		new_column_types.push_back(op.expressions[i]->return_type);
-		select_list.push_back(move(op.expressions[i]));
+		select_list.push_back(std::move(op.expressions[i]));
 	}
 	new_column_types.emplace_back(LogicalType::ROW_TYPE);
 	select_list.push_back(make_unique<BoundReferenceExpression>(LogicalType::ROW_TYPE, op.info->scan_types.size() - 1));
 
-	auto projection = make_unique<PhysicalProjection>(new_column_types, move(select_list), op.estimated_cardinality);
-	projection->children.push_back(move(table_scan));
+	auto projection =
+	    make_unique<PhysicalProjection>(new_column_types, std::move(select_list), op.estimated_cardinality);
+	projection->children.push_back(std::move(table_scan));
 
 	// filter operator for IS_NOT_NULL on each key column
 
@@ -73,16 +74,15 @@
 		filter_types.push_back(new_column_types[i]);
 		auto is_not_null_expr =
 		    make_unique<BoundOperatorExpression>(ExpressionType::OPERATOR_IS_NOT_NULL, LogicalType::BOOLEAN);
-<<<<<<< HEAD
 		auto bound_ref = make_unique<BoundReferenceExpression>(new_column_types[i], i);
-		is_not_null_expr->children.push_back(move(bound_ref));
-		filter_select_list.push_back(move(is_not_null_expr));
+		is_not_null_expr->children.push_back(std::move(bound_ref));
+		filter_select_list.push_back(std::move(is_not_null_expr));
 	}
 
 	auto null_filter =
-	    make_unique<PhysicalFilter>(move(filter_types), move(filter_select_list), op.estimated_cardinality);
+	    make_unique<PhysicalFilter>(std::move(filter_types), std::move(filter_select_list), op.estimated_cardinality);
 	null_filter->types.emplace_back(LogicalType::ROW_TYPE);
-	null_filter->children.push_back(move(projection));
+	null_filter->children.push_back(std::move(projection));
 
 	// order operator
 
@@ -90,40 +90,22 @@
 	vector<idx_t> projections;
 	for (idx_t i = 0; i < new_column_types.size() - 1; i++) {
 		auto col_expr = make_unique_base<Expression, BoundReferenceExpression>(new_column_types[i], i);
-		orders.emplace_back(OrderType::ASCENDING, OrderByNullType::NULLS_FIRST, move(col_expr));
+		orders.emplace_back(OrderType::ASCENDING, OrderByNullType::NULLS_FIRST, std::move(col_expr));
 		projections.emplace_back(i);
 	}
 	projections.emplace_back(new_column_types.size() - 1);
 
-	auto physical_order =
-	    make_unique<PhysicalOrder>(new_column_types, move(orders), move(projections), op.estimated_cardinality);
-	physical_order->children.push_back(move(null_filter));
+	auto physical_order = make_unique<PhysicalOrder>(new_column_types, std::move(orders), std::move(projections),
+	                                                 op.estimated_cardinality);
+	physical_order->children.push_back(std::move(null_filter));
 
 	// actual physical create index operator
 
-	auto physical_create_index = make_unique<PhysicalCreateIndex>(
-	    op, op.table, op.info->column_ids, move(op.info), move(op.unbound_expressions), op.estimated_cardinality);
-	physical_create_index->children.push_back(move(physical_order));
-	return move(physical_create_index);
-=======
-		auto bound_ref =
-		    make_unique<BoundReferenceExpression>(op.info->names[op.info->column_ids[i]], op.info->scan_types[i], i);
-		is_not_null_expr->children.push_back(std::move(bound_ref));
-		filter_select_list.push_back(std::move(is_not_null_expr));
-	}
-
-	auto null_filter =
-	    make_unique<PhysicalFilter>(std::move(filter_types), std::move(filter_select_list), STANDARD_VECTOR_SIZE);
-	null_filter->types.emplace_back(LogicalType::ROW_TYPE);
-	null_filter->children.push_back(std::move(table_scan));
-
-	// actual physical create index operator
-	auto physical_create_index = make_unique<PhysicalCreateIndex>(
-	    op, op.table, op.info->column_ids, std::move(op.expressions), std::move(op.info),
-	    std::move(op.unbound_expressions), op.estimated_cardinality);
-	physical_create_index->children.push_back(std::move(null_filter));
+	auto physical_create_index =
+	    make_unique<PhysicalCreateIndex>(op, op.table, op.info->column_ids, std::move(op.info),
+	                                     std::move(op.unbound_expressions), op.estimated_cardinality);
+	physical_create_index->children.push_back(std::move(physical_order));
 	return std::move(physical_create_index);
->>>>>>> 10ee5bca
 }
 
 } // namespace duckdb