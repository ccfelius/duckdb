--- conflicted
+++ resolved
@@ -19,21 +19,13 @@
 	auto child_state = state->child_states[0].get();
 
 	Execute(*expr.child, child_state, sel, count, child);
-<<<<<<< HEAD
-	if (expr.source_type == expr.sql_type) {
-=======
 	if (expr.child->return_type == expr.return_type) {
->>>>>>> 8dd67a06
 		// NOP cast
 		result.Reference(child);
 	} else {
 		// cast it to the type specified by the cast expression
-<<<<<<< HEAD
-		VectorOperations::Cast(child, result, expr.source_type, expr.sql_type, count);
-=======
 		assert(result.type == expr.return_type);
 		VectorOperations::Cast(child, result, count);
->>>>>>> 8dd67a06
 	}
 }
 
