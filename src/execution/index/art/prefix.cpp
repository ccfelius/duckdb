--- conflicted
+++ resolved
@@ -181,38 +181,6 @@
 	// The subsequent node replaces the split byte.
 	node = *prefix.ptr;
 	return GateStatus::GATE_NOT_SET;
-}
-
-string Prefix::ToString(ART &art, const Node &node, const ToStringOptions &options) {
-	auto indent = [](string &str, const idx_t n) {
-		str.append(n, ' ');
-	};
-	auto format_byte = [&](uint8_t byte) {
-		if (!options.inside_gate && options.display_ascii && byte >= 32 && byte <= 126) {
-			return string(1, static_cast<char>(byte));
-		}
-		return to_string(byte);
-	};
-	string str = "";
-	indent(str, options.indent_level);
-	reference<const Node> ref(node);
-	ToStringOptions child_options = options;
-	Iterator(art, ref, true, false, [&](const Prefix &prefix) {
-		str += "Prefix: |";
-<<<<<<< HEAD
-		for (idx_t i = 0; i < prefix.data[art.PrefixCount()]; i++) {
-=======
-		idx_t prefix_len = prefix.data[Count(art)];
-		for (idx_t i = 0; i < prefix_len; i++) {
->>>>>>> 1846eaae
-			str += format_byte(prefix.data[i]) + "|";
-			if (options.key_path) {
-				child_options.key_depth++;
-			}
-		}
-	});
-	string child = ref.get().ToString(art, child_options);
-	return str + "\n" + child;
 }
 
 void Prefix::Verify(ART &art, const Node &node) {
