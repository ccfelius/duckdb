--- conflicted
+++ resolved
@@ -149,21 +149,15 @@
 	return SinkResultType::NEED_MORE_INPUT;
 }
 
-<<<<<<< HEAD
 void PhysicalPiecewiseMergeJoin::Combine(ExecutionContext &context, GlobalSinkState &gstate_p,
                                          LocalSinkState &lstate_p) const {
 	auto &gstate = (MergeJoinGlobalState &)gstate_p;
 	auto &lstate = (MergeJoinLocalState &)lstate_p;
 	gstate.rhs_global_sort_state.AddLocalState(lstate.rhs_local_sort_state);
-=======
-void PhysicalPiecewiseMergeJoin::Combine(ExecutionContext &context, GlobalSinkState &gstate,
-                                         LocalSinkState &lstate) const {
-	auto &state = (MergeJoinLocalState &)lstate;
 	auto &client_profiler = QueryProfiler::Get(context.client);
 
-	context.thread.profiler.Flush(this, &state.rhs_executor, "rhs_executor", 1);
+	context.thread.profiler.Flush(this, &lstate.rhs_executor, "rhs_executor", 1);
 	client_profiler.Flush(context.thread.profiler);
->>>>>>> c56a98ef
 }
 
 //===--------------------------------------------------------------------===//
@@ -175,12 +169,14 @@
 	    : ExecutorTask(context), event(move(event_p)), context(context), state(state) {
 	}
 
-	void ExecuteTask() override {
+	TaskExecutionResult ExecuteTask(TaskExecutionMode mode) override {
 		// Initialize merge sorted and iterate until done
 		auto &global_sort_state = state.rhs_global_sort_state;
 		MergeSorter merge_sorter(global_sort_state, BufferManager::GetBufferManager(context));
 		merge_sorter.PerformInMergeRound();
 		event->FinishTask();
+
+		return TaskExecutionResult::TASK_FINISHED;
 	}
 
 private:
@@ -410,7 +406,7 @@
 	for (idx_t col_idx = 0; col_idx < sorted_data.layout.ColumnCount(); col_idx++) {
 		const auto col_offset = sorted_data.layout.GetOffsets()[col_idx];
 		RowOperations::Gather(addresses, info.result, payload.data[left_cols + col_idx],
-		                      FlatVector::INCREMENTAL_SELECTION_VECTOR, result_count, col_offset, col_idx);
+		                      *FlatVector::IncrementalSelectionVector(), result_count, col_offset, col_idx);
 	}
 }
 
