--- conflicted
+++ resolved
@@ -343,21 +343,6 @@
 	bool TryNextTask(Task &task);
 };
 
-struct IEJoinSourceTask {
-	using ChunkRange = std::pair<idx_t, idx_t>;
-
-	IEJoinSourceTask() {
-	}
-
-	IEJoinSourceStage stage = IEJoinSourceStage::DONE;
-	//! The thread index (for local state)
-	idx_t thread_idx = 0;
-	//! The chunk range
-	ChunkRange l_range;
-	//! The right chunk range
-	ChunkRange r_range;
-};
-
 struct IEJoinUnion {
 	using SortedTable = PhysicalRangeJoin::GlobalSortedTable;
 	using ChunkRange = std::pair<idx_t, idx_t>;
@@ -762,30 +747,6 @@
 	auto &left_table = *gsink.tables[0];
 	auto &right_table = *gsink.tables[1];
 
-<<<<<<< HEAD
-class IEJoinGlobalSourceState : public GlobalSourceState {
-public:
-	using Task = IEJoinSourceTask;
-	using TaskPtr = optional_ptr<Task>;
-
-	IEJoinGlobalSourceState(const PhysicalIEJoin &op, IEJoinGlobalState &gsink)
-	    : op(op), gsink(gsink), stage(IEJoinSourceStage::INIT), started(0), finished(0), stopped(false), completed(0),
-	      next_outer(0) {
-		auto &left_table = *gsink.tables[0];
-		auto &right_table = *gsink.tables[1];
-
-		left_blocks = left_table.BlockCount();
-		left_ranges = (left_blocks + left_per_thread - 1) / left_per_thread;
-		if (left_table.found_match) {
-			left_outers = left_blocks;
-		}
-
-		right_blocks = right_table.BlockCount();
-		right_ranges = (right_blocks + right_per_thread - 1) / right_per_thread;
-		if (right_table.found_match) {
-			right_outers = right_blocks;
-		}
-=======
 	left_blocks = left_table.BlockCount();
 	if (left_table.found_match) {
 		left_outers = left_blocks;
@@ -800,42 +761,13 @@
 	// output: a list of tuple pairs (ti , tj)
 	// Note that T/T' are already sorted on X/X' and contain the payload data
 	// We only join the two block numbers and use the sizes of the blocks as the counts
->>>>>>> 1846eaae
 
 	// 1. let L1 (resp. L2) be the array of column X (resp. Y )
 	const auto &order1 = op.lhs_orders[0];
 	const auto &order2 = op.lhs_orders[1];
 
-<<<<<<< HEAD
-	idx_t GetStageCount(IEJoinSourceStage stage) const {
-		return stage_tasks[size_t(stage)];
-	}
-
-	//! The processing stage for this group
-	IEJoinSourceStage GetStage() const {
-		return stage;
-	}
-
-	//! The total number of tasks we will execute
-	idx_t GetTaskCount() const {
-		return stage_begin[size_t(IEJoinSourceStage::DONE)];
-	}
-
-	//! Are there any more tasks?
-	bool HasMoreTasks() const {
-		return !stopped && started < total_tasks;
-	}
-	bool HasUnfinishedTasks() const {
-		return !stopped && finished < total_tasks;
-	}
-
-	void Initialize();
-	bool TryPrepareNextStage();
-	bool TryNextTask(TaskPtr &task, Task &task_local);
-=======
 	// 2. if (op1 ∈ {>, ≥}) sort L1 in descending order
 	// 3. else if (op1 ∈ {<, ≤}) sort L1 in ascending order
->>>>>>> 1846eaae
 
 	// For the union algorithm, we make a unified table with the keys and the rids as the payload:
 	//		X/X', Y/Y', R/R'/Li
@@ -870,44 +802,6 @@
 
 	l1 = make_uniq<SortedTable>(client, orders, types, op);
 
-<<<<<<< HEAD
-	//! The processing stage
-	IEJoinSourceStage stage = IEJoinSourceStage::INIT;
-	//! The the number of tasks per stage.
-	vector<idx_t> stage_tasks;
-	//! The the first task in the stage.
-	vector<idx_t> stage_begin;
-	//! The next task to process
-	idx_t next_task = 0;
-	//! The total number of tasks
-	idx_t total_tasks = 0;
-	//! The number of started tasks
-	atomic<idx_t> started;
-	//! The number of tasks finished.
-	atomic<idx_t> finished;
-	//! Stop producing tasks
-	atomic<bool> stopped;
-
-	// Join queue state
-	idx_t left_blocks = 0;
-	idx_t left_ranges = 0;
-	const idx_t left_per_thread = 1024;
-	idx_t right_blocks = 0;
-	idx_t right_ranges = 0;
-	const idx_t right_per_thread = 1024;
-	idx_t pair_count = 0;
-	atomic<size_t> completed;
-
-	// Outer joins
-	atomic<idx_t> next_outer;
-	idx_t left_outers = 0;
-	idx_t right_outers = 0;
-
-protected:
-	void FinishTask(TaskPtr task);
-	bool TryNextTask(Task &task);
-};
-=======
 	// 4. if (op2 ∈ {>, ≥}) sort L2 in ascending order
 	// 5. else if (op2 ∈ {<, ≤}) sort L2 in descending order
 
@@ -946,7 +840,6 @@
 	// 6. compute the permutation array P of L2 w.r.t. L1
 	p = IEJoinUnion::ExtractColumn<idx_t, int64_t>(*l2, 0);
 }
->>>>>>> 1846eaae
 
 class IEJoinLocalSourceState : public LocalSourceState {
 public:
@@ -1018,9 +911,6 @@
 	}
 
 	bool TryAssignTask();
-<<<<<<< HEAD
-	// resolve joins that can potentially output N*M elements (INNER, LEFT, FULL)
-=======
 	//	Sort L1
 	void ExecuteSortL1Task(ExecutionContext &context, InterruptState &interrupt);
 	//	Materialize L1
@@ -1030,7 +920,6 @@
 	//	Materialize L2
 	void ExecuteMaterializeL2Task(ExecutionContext &context, InterruptState &interrupt);
 	// resolve joins that can potentially output N*M elements (INNER, LEFT, RIGHT, FULL)
->>>>>>> 1846eaae
 	void ResolveComplexJoin(ExecutionContext &context, DataChunk &result);
 	//	Resolve left join results
 	void ExecuteLeftTask(ExecutionContext &context, DataChunk &result);
@@ -1088,13 +977,6 @@
 	// we can't "finish" a task until we are about to get the next one.
 	if (task) {
 		switch (task->stage) {
-<<<<<<< HEAD
-		case IEJoinSourceStage::INNER:
-			gsource.completed++;
-			break;
-		case IEJoinSourceStage::OUTER:
-			gsource.next_outer++;
-=======
 		case IEJoinSourceStage::SORT_L1:
 			++gsource.GetStageNext(task->stage);
 			break;
@@ -1114,7 +996,6 @@
 			break;
 		case IEJoinSourceStage::OUTER:
 			++gsource.GetStageNext(task->stage);
->>>>>>> 1846eaae
 			left_matches = nullptr;
 			right_matches = nullptr;
 			break;
@@ -1133,16 +1014,6 @@
 	auto &right_table = *gsink.tables[1];
 
 	switch (task->stage) {
-<<<<<<< HEAD
-	case IEJoinSourceStage::INNER:
-		left_block_index = task->l_range.first;
-		left_base = left_table.BlockStart(left_block_index);
-
-		right_block_index = task->r_range.first;
-		right_base = right_table.BlockStart(right_block_index);
-
-		joiner = make_uniq<IEJoinUnion>(left_table, task->l_range, right_table, task->r_range);
-=======
 	case IEJoinSourceStage::SORT_L1:
 	case IEJoinSourceStage::MATERIALIZE_L1:
 	case IEJoinSourceStage::SORT_L2:
@@ -1157,7 +1028,6 @@
 		right_base = 0;
 
 		joiner = make_uniq<IEJoinUnion>(gsource, task->l_range);
->>>>>>> 1846eaae
 		break;
 	case IEJoinSourceStage::OUTER:
 		if (task->thread_idx < gsource.left_outers) {
@@ -1184,10 +1054,6 @@
 	return true;
 }
 
-<<<<<<< HEAD
-void IEJoinLocalSourceState::ExecuteTask(ExecutionContext &context, DataChunk &result) {
-	if (joiner) {
-=======
 void IEJoinLocalSourceState::ExecuteSortL1Task(ExecutionContext &context, InterruptState &interrupt) {
 	auto &gsink = gsource.gsink;
 	auto &left_table = *gsink.tables[0];
@@ -1263,7 +1129,6 @@
 		ExecuteMaterializeL2Task(context, interrupt);
 		break;
 	case IEJoinSourceStage::INNER:
->>>>>>> 1846eaae
 		ResolveComplexJoin(context, result);
 		break;
 	case IEJoinSourceStage::OUTER:
@@ -1397,13 +1262,6 @@
 	}
 	stage_tasks.emplace_back(inner_tasks);
 
-<<<<<<< HEAD
-	//	INIT
-	stage_tasks.emplace_back(0);
-
-	//	INNER
-	stage_tasks.emplace_back(pair_count);
-
 	//	OUTER
 	stage_tasks.emplace_back(left_outers + right_outers);
 
@@ -1415,18 +1273,6 @@
 	for (const auto &stage_task : stage_tasks) {
 		stage_begin.emplace_back(begin);
 		begin += stage_task;
-=======
-	//	OUTER
-	stage_tasks.emplace_back(left_outers + right_outers);
-
-	//	DONE
-	stage_tasks.emplace_back(0);
-
-	//	Accumulate task counts so we can find boundaries reliably
-	idx_t begin = 0;
-	for (const auto &stage_task : stage_tasks) {
-		stage_begin.emplace_back(begin);
-		begin += stage_task;
 	}
 
 	total_tasks = stage_begin.back();
@@ -1434,25 +1280,13 @@
 	//	Set all the stage atomic counts to 0
 	for (auto &stage_next : completed) {
 		stage_next = 0;
->>>>>>> 1846eaae
-	}
-
-	total_tasks = stage_begin.back();
+	}
 
 	// Ready for action
 	stage = IEJoinSourceStage(1);
 }
 
 bool IEJoinGlobalSourceState::TryPrepareNextStage() {
-<<<<<<< HEAD
-	const auto stage_count = GetStageCount(stage);
-	switch (stage) {
-	case IEJoinSourceStage::INIT:
-		stage = IEJoinSourceStage::INNER;
-		return true;
-	case IEJoinSourceStage::INNER:
-		if (completed >= stage_count) {
-=======
 	//	Inside lock
 	const auto stage_count = GetStageCount(stage);
 	const auto stage_next = GetStageNext(stage).load();
@@ -1486,7 +1320,6 @@
 		break;
 	case IEJoinSourceStage::INNER:
 		if (stage_next >= stage_count) {
->>>>>>> 1846eaae
 			if (GetStageCount(IEJoinSourceStage::OUTER)) {
 				stage = IEJoinSourceStage::OUTER;
 			} else {
@@ -1496,11 +1329,7 @@
 		}
 		break;
 	case IEJoinSourceStage::OUTER:
-<<<<<<< HEAD
-		if (next_outer >= stage_count) {
-=======
 		if (stage_next >= stage_count) {
->>>>>>> 1846eaae
 			stage = IEJoinSourceStage::DONE;
 			return true;
 		}
@@ -1539,7 +1368,6 @@
 	if (TryPrepareNextStage()) {
 		UnblockTasks(guard);
 	}
-<<<<<<< HEAD
 
 	if (TryNextTask(task_local)) {
 		task = task_local;
@@ -1552,20 +1380,6 @@
 	return false;
 }
 
-=======
-
-	if (TryNextTask(task_local)) {
-		task = task_local;
-		++started;
-		return true;
-	}
-
-	task = nullptr;
-
-	return false;
-}
-
->>>>>>> 1846eaae
 bool IEJoinGlobalSourceState::TryNextTask(Task &task) {
 	if (next_task >= GetTaskCount()) {
 		return false;
@@ -1584,17 +1398,6 @@
 		return false;
 	}
 
-<<<<<<< HEAD
-	// Regular block
-	switch (stage) {
-	case IEJoinSourceStage::INNER: {
-		const auto i = task.thread_idx;
-		const auto b1 = (i / right_ranges) * left_per_thread;
-		const auto b2 = (i % right_ranges) * right_per_thread;
-
-		task.l_range = {b1, MinValue(left_blocks, b1 + left_per_thread)};
-		task.r_range = {b2, MinValue(right_blocks, b2 + right_per_thread)};
-=======
 	switch (stage) {
 	case IEJoinSourceStage::SORT_L1:
 		task.l_range = {0, left_blocks};
@@ -1614,7 +1417,6 @@
 	case IEJoinSourceStage::INNER: {
 		task.l_range.first = task.thread_idx * per_thread;
 		task.l_range.second = MinValue(task.l_range.first + per_thread, join_blocks);
->>>>>>> 1846eaae
 		break;
 	}
 	case IEJoinSourceStage::OUTER:
@@ -1643,11 +1445,7 @@
 ProgressData IEJoinGlobalSourceState::GetProgress() const {
 	const auto count = GetTaskCount();
 
-<<<<<<< HEAD
-	const auto returned = completed.load() + next_outer.load();
-=======
 	const auto returned = finished.load();
->>>>>>> 1846eaae
 
 	ProgressData res;
 	if (count) {
@@ -1683,11 +1481,7 @@
 	// Therefore, we loop until we've produced tuples, or until the operator is actually done
 	while (gsource.stage != IEJoinSourceStage::DONE && result.size() == 0) {
 		if (!lsource.TaskFinished() || lsource.TryAssignTask()) {
-<<<<<<< HEAD
-			lsource.ExecuteTask(context, result);
-=======
 			lsource.ExecuteTask(context, result, input.interrupt_state);
->>>>>>> 1846eaae
 		} else {
 			auto guard = gsource.Lock();
 			if (gsource.TryPrepareNextStage() || gsource.stage == IEJoinSourceStage::DONE) {
