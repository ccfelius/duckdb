--- conflicted
+++ resolved
@@ -534,13 +534,8 @@
 	return affected_tuples;
 }
 
-<<<<<<< HEAD
-idx_t PhysicalInsert::OnConflictHandling(TableCatalogEntry &table, ExecutionContext &context, InsertLocalState &lstate,
-                                         InsertGlobalState &gstate) const {
-=======
 idx_t PhysicalInsert::OnConflictHandling(TableCatalogEntry &table, ExecutionContext &context, InsertGlobalState &gstate,
                                          InsertLocalState &lstate) const {
->>>>>>> 7eefd5c2
 	auto &data_table = table.GetStorage();
 	auto &local_storage = LocalStorage::Get(context.client, data_table.db);
 
@@ -655,13 +650,7 @@
 			// so it should not be added to the RETURNING chunk
 			gstate.return_collection.Append(lstate.insert_chunk);
 		}
-<<<<<<< HEAD
-
-		idx_t updated_tuples = OnConflictHandling(table, context, lstate, gstate);
-
-=======
 		idx_t updated_tuples = OnConflictHandling(table, context, gstate, lstate);
->>>>>>> 7eefd5c2
 		if (action_type == OnConflictAction::NOTHING && return_chunk) {
 			// Because we didn't add to the RETURNING chunk yet
 			// we add the tuples that did not get filtered out now
@@ -691,11 +680,7 @@
 			lstate.local_collection->InitializeAppend(lstate.local_append_state);
 			lstate.writer = &gstate.table.GetStorage().CreateOptimisticWriter(context.client);
 		}
-<<<<<<< HEAD
-		OnConflictHandling(table, context, lstate, gstate);
-=======
 		OnConflictHandling(table, context, gstate, lstate);
->>>>>>> 7eefd5c2
 		D_ASSERT(action_type != OnConflictAction::UPDATE);
 
 		auto new_row_group = lstate.local_collection->Append(lstate.insert_chunk, lstate.local_append_state);
