#include "duckdb/execution/operator/persistent/physical_insert.hpp"
#include "duckdb/parallel/thread_context.hpp"
#include "duckdb/catalog/catalog_entry/duck_table_entry.hpp"
#include "duckdb/common/types/column/column_data_collection.hpp"
#include "duckdb/common/vector_operations/vector_operations.hpp"
#include "duckdb/execution/expression_executor.hpp"
#include "duckdb/storage/data_table.hpp"
#include "duckdb/main/client_context.hpp"
#include "duckdb/parser/parsed_data/create_table_info.hpp"
#include "duckdb/planner/expression/bound_constant_expression.hpp"
#include "duckdb/storage/table_io_manager.hpp"
#include "duckdb/transaction/local_storage.hpp"
#include "duckdb/parser/statement/insert_statement.hpp"
#include "duckdb/parser/statement/update_statement.hpp"
#include "duckdb/storage/table/scan_state.hpp"
#include "duckdb/common/types/conflict_manager.hpp"
#include "duckdb/execution/index/art/art.hpp"
#include "duckdb/transaction/duck_transaction.hpp"
#include "duckdb/storage/table/append_state.hpp"
#include "duckdb/storage/table/update_state.hpp"
#include "duckdb/function/create_sort_key.hpp"

namespace duckdb {

PhysicalInsert::PhysicalInsert(
    vector<LogicalType> types_p, TableCatalogEntry &table, physical_index_vector_t<idx_t> column_index_map,
    vector<unique_ptr<Expression>> bound_defaults, vector<unique_ptr<BoundConstraint>> bound_constraints_p,
    vector<unique_ptr<Expression>> set_expressions, vector<PhysicalIndex> set_columns, vector<LogicalType> set_types,
    idx_t estimated_cardinality, bool return_chunk, bool parallel, OnConflictAction action_type,
    unique_ptr<Expression> on_conflict_condition_p, unique_ptr<Expression> do_update_condition_p,
    unordered_set<column_t> conflict_target_p, vector<column_t> columns_to_fetch_p, bool update_is_del_and_insert)
    : PhysicalOperator(PhysicalOperatorType::INSERT, std::move(types_p), estimated_cardinality),
      column_index_map(std::move(column_index_map)), insert_table(&table), insert_types(table.GetTypes()),
      bound_defaults(std::move(bound_defaults)), bound_constraints(std::move(bound_constraints_p)),
      return_chunk(return_chunk), parallel(parallel), action_type(action_type),
      set_expressions(std::move(set_expressions)), set_columns(std::move(set_columns)), set_types(std::move(set_types)),
      on_conflict_condition(std::move(on_conflict_condition_p)), do_update_condition(std::move(do_update_condition_p)),
      conflict_target(std::move(conflict_target_p)), update_is_del_and_insert(update_is_del_and_insert) {

	if (action_type == OnConflictAction::THROW) {
		return;
	}

	D_ASSERT(this->set_expressions.size() == this->set_columns.size());

	// One or more columns are referenced from the existing table,
	// we use the 'insert_types' to figure out which types these columns have
	types_to_fetch = vector<LogicalType>(columns_to_fetch_p.size(), LogicalType::SQLNULL);
	for (idx_t i = 0; i < columns_to_fetch_p.size(); i++) {
		auto &id = columns_to_fetch_p[i];
		D_ASSERT(id < insert_types.size());
		types_to_fetch[i] = insert_types[id];
		columns_to_fetch.emplace_back(id);
	}
}

PhysicalInsert::PhysicalInsert(LogicalOperator &op, SchemaCatalogEntry &schema, unique_ptr<BoundCreateTableInfo> info_p,
                               idx_t estimated_cardinality, bool parallel)
    : PhysicalOperator(PhysicalOperatorType::CREATE_TABLE_AS, op.types, estimated_cardinality), insert_table(nullptr),
      return_chunk(false), schema(&schema), info(std::move(info_p)), parallel(parallel),
      action_type(OnConflictAction::THROW), update_is_del_and_insert(false) {
	GetInsertInfo(*info, insert_types, bound_defaults);
}

void PhysicalInsert::GetInsertInfo(const BoundCreateTableInfo &info, vector<LogicalType> &insert_types,
                                   vector<unique_ptr<Expression>> &bound_defaults) {
	auto &create_info = info.base->Cast<CreateTableInfo>();
	for (auto &col : create_info.columns.Physical()) {
		insert_types.push_back(col.GetType());
		bound_defaults.push_back(make_uniq<BoundConstantExpression>(Value(col.GetType())));
	}
}

//===--------------------------------------------------------------------===//
// Sink
//===--------------------------------------------------------------------===//

InsertGlobalState::InsertGlobalState(ClientContext &context, const vector<LogicalType> &return_types,
                                     DuckTableEntry &table)
    : table(table), insert_count(0), initialized(false), return_collection(context, return_types) {
}

InsertLocalState::InsertLocalState(ClientContext &context, const vector<LogicalType> &types,
                                   const vector<unique_ptr<Expression>> &bound_defaults,
                                   const vector<unique_ptr<BoundConstraint>> &bound_constraints)
    : default_executor(context, bound_defaults), bound_constraints(bound_constraints) {

	auto &allocator = Allocator::Get(context);
	insert_chunk.Initialize(allocator, types);
	update_chunk.Initialize(allocator, types);
	append_chunk.Initialize(allocator, types);
}

ConstraintState &InsertLocalState::GetConstraintState(DataTable &table, TableCatalogEntry &table_ref) {
	if (!constraint_state) {
		constraint_state = table.InitializeConstraintState(table_ref, bound_constraints);
	}
	return *constraint_state;
}

TableDeleteState &InsertLocalState::GetDeleteState(DataTable &table, TableCatalogEntry &table_ref,
                                                   ClientContext &context) {
	if (!delete_state) {
		delete_state = table.InitializeDelete(table_ref, context, bound_constraints);
	}
	return *delete_state;
}

unique_ptr<GlobalSinkState> PhysicalInsert::GetGlobalSinkState(ClientContext &context) const {
	optional_ptr<TableCatalogEntry> table;
	if (info) {
		// CREATE TABLE AS
		D_ASSERT(!insert_table);
		auto &catalog = schema->catalog;
		table = &catalog.CreateTable(catalog.GetCatalogTransaction(context), *schema.get_mutable(), *info)
		             ->Cast<TableCatalogEntry>();
	} else {
		D_ASSERT(insert_table);
		D_ASSERT(insert_table->IsDuckTable());
		table = insert_table.get_mutable();
	}
	auto result = make_uniq<InsertGlobalState>(context, GetTypes(), table->Cast<DuckTableEntry>());
	return std::move(result);
}

unique_ptr<LocalSinkState> PhysicalInsert::GetLocalSinkState(ExecutionContext &context) const {
	return make_uniq<InsertLocalState>(context.client, insert_types, bound_defaults, bound_constraints);
}

void PhysicalInsert::ResolveDefaults(const TableCatalogEntry &table, DataChunk &chunk,
                                     const physical_index_vector_t<idx_t> &column_index_map,
                                     ExpressionExecutor &default_executor, DataChunk &result) {
	chunk.Flatten();
	default_executor.SetChunk(chunk);

	result.Reset();
	result.SetCardinality(chunk);

	if (!column_index_map.empty()) {
		// columns specified by the user, use column_index_map
		for (auto &col : table.GetColumns().Physical()) {
			auto storage_idx = col.StorageOid();
			auto mapped_index = column_index_map[col.Physical()];
			if (mapped_index == DConstants::INVALID_INDEX) {
				// insert default value
				default_executor.ExecuteExpression(storage_idx, result.data[storage_idx]);
			} else {
				// get value from child chunk
				D_ASSERT((idx_t)mapped_index < chunk.ColumnCount());
				D_ASSERT(result.data[storage_idx].GetType() == chunk.data[mapped_index].GetType());
				result.data[storage_idx].Reference(chunk.data[mapped_index]);
			}
		}
	} else {
		// no columns specified, just append directly
		for (idx_t i = 0; i < result.ColumnCount(); i++) {
			D_ASSERT(result.data[i].GetType() == chunk.data[i].GetType());
			result.data[i].Reference(chunk.data[i]);
		}
	}
}

bool AllConflictsMeetCondition(DataChunk &result) {
	result.Flatten();
	auto data = FlatVector::GetData<bool>(result.data[0]);
	for (idx_t i = 0; i < result.size(); i++) {
		if (!data[i]) {
			return false;
		}
	}
	return true;
}

void CheckOnConflictCondition(ExecutionContext &context, DataChunk &conflicts, const unique_ptr<Expression> &condition,
                              DataChunk &result) {
	ExpressionExecutor executor(context.client, *condition);
	result.Initialize(context.client, {LogicalType::BOOLEAN});
	executor.Execute(conflicts, result);
	result.SetCardinality(conflicts.size());
}

static void CombineExistingAndInsertTuples(DataChunk &result, DataChunk &scan_chunk, DataChunk &input_chunk,
                                           ClientContext &client, const PhysicalInsert &op) {
	auto &types_to_fetch = op.types_to_fetch;
	auto &insert_types = op.insert_types;

	if (types_to_fetch.empty()) {
		// We have not scanned the initial table, so we can just duplicate the initial chunk
		result.Initialize(client, input_chunk.GetTypes());
		result.Reference(input_chunk);
		result.SetCardinality(input_chunk);
		return;
	}
	vector<LogicalType> combined_types;
	combined_types.reserve(insert_types.size() + types_to_fetch.size());
	combined_types.insert(combined_types.end(), insert_types.begin(), insert_types.end());
	combined_types.insert(combined_types.end(), types_to_fetch.begin(), types_to_fetch.end());

	result.Initialize(client, combined_types);
	result.Reset();
	// Add the VALUES list
	for (idx_t i = 0; i < insert_types.size(); i++) {
		idx_t col_idx = i;
		auto &other_col = input_chunk.data[i];
		auto &this_col = result.data[col_idx];
		D_ASSERT(other_col.GetType() == this_col.GetType());
		this_col.Reference(other_col);
	}
	// Add the columns from the original conflicting tuples
	for (idx_t i = 0; i < types_to_fetch.size(); i++) {
		idx_t col_idx = i + insert_types.size();
		auto &other_col = scan_chunk.data[i];
		auto &this_col = result.data[col_idx];
		D_ASSERT(other_col.GetType() == this_col.GetType());
		this_col.Reference(other_col);
	}
	// This is guaranteed by the requirement of a conflict target to have a condition or set expressions
	// Only when we have any sort of condition or SET expression that references the existing table is this possible
	// to not be true.
	// We can have a SET expression without a conflict target ONLY if there is only 1 Index on the table
	// In which case this also can't cause a discrepancy between existing tuple count and insert tuple count
	D_ASSERT(input_chunk.size() == scan_chunk.size());
	result.SetCardinality(input_chunk.size());
}

static void CreateUpdateChunk(ExecutionContext &context, DataChunk &chunk, TableCatalogEntry &table, Vector &row_ids,
                              DataChunk &update_chunk, const PhysicalInsert &op) {

	auto &do_update_condition = op.do_update_condition;
	auto &set_types = op.set_types;
	auto &set_expressions = op.set_expressions;

	// Check the optional condition for the DO UPDATE clause, to filter which rows will be updated
	if (do_update_condition) {
		DataChunk do_update_filter_result;
		do_update_filter_result.Initialize(context.client, {LogicalType::BOOLEAN});
		ExpressionExecutor where_executor(context.client, *do_update_condition);
		where_executor.Execute(chunk, do_update_filter_result);
		do_update_filter_result.SetCardinality(chunk.size());
		do_update_filter_result.Flatten();

		ManagedSelection selection(chunk.size());

		auto where_data = FlatVector::GetData<bool>(do_update_filter_result.data[0]);
		for (idx_t i = 0; i < chunk.size(); i++) {
			if (where_data[i]) {
				selection.Append(i);
			}
		}
		if (selection.Count() != selection.Size()) {
			// Not all conflicts met the condition, need to filter out the ones that don't
			chunk.Slice(selection.Selection(), selection.Count());
			chunk.SetCardinality(selection.Count());
			// Also apply this Slice to the to-update row_ids
			row_ids.Slice(selection.Selection(), selection.Count());
			row_ids.Flatten(selection.Count());
		}
	}

	if (chunk.size() == 0) {
		auto initialize = vector<bool>(set_types.size(), false);
		update_chunk.Initialize(context.client, set_types, initialize, chunk.size());
		update_chunk.SetCardinality(chunk);
		return;
	}

	// Execute the SET expressions.
	update_chunk.Initialize(context.client, set_types, chunk.size());
	ExpressionExecutor executor(context.client, set_expressions);
	executor.Execute(chunk, update_chunk);
	update_chunk.SetCardinality(chunk);
}

template <bool GLOBAL>
static idx_t PerformOnConflictAction(InsertLocalState &lstate, InsertGlobalState &gstate, ExecutionContext &context,
                                     DataChunk &chunk, TableCatalogEntry &table, Vector &row_ids,
                                     const PhysicalInsert &op) {
	// Early-out, if we do nothing on conflicting rows.
	if (op.action_type == OnConflictAction::NOTHING) {
		return 0;
	}

	auto &set_columns = op.set_columns;
	DataChunk update_chunk;
	CreateUpdateChunk(context, chunk, table, row_ids, update_chunk, op);
	auto &data_table = table.GetStorage();

	// Perform the UPDATE on the (global) storage.
	if (!op.update_is_del_and_insert) {
		if (update_chunk.size() == 0) {
			return update_chunk.size();
		}

		if (!op.parallel && op.return_chunk) {
			gstate.return_collection.Append(chunk);
		}

		if (GLOBAL) {
			auto update_state = data_table.InitializeUpdate(table, context.client, op.bound_constraints);
			data_table.Update(*update_state, context.client, row_ids, set_columns, update_chunk);
			return update_chunk.size();
		}
		auto &local_storage = LocalStorage::Get(context.client, data_table.db);
		if (gstate.initialized) {
			// Flush the data first, it might be referenced by the Update
			data_table.FinalizeLocalAppend(gstate.append_state);
			gstate.initialized = false;
		}
		local_storage.Update(data_table, row_ids, set_columns, update_chunk);
		return update_chunk.size();
	}

	// Arrange the columns in the standard table order.
	DataChunk &append_chunk = lstate.append_chunk;
	append_chunk.SetCardinality(update_chunk);
	for (idx_t i = 0; i < append_chunk.ColumnCount(); i++) {
		append_chunk.data[i].Reference(chunk.data[i]);
	}
	for (idx_t i = 0; i < set_columns.size(); i++) {
		append_chunk.data[set_columns[i].index].Reference(update_chunk.data[i]);
	}

	if (GLOBAL) {
		auto &delete_state = lstate.GetDeleteState(data_table, table, context.client);
		data_table.Delete(delete_state, context.client, row_ids, update_chunk.size());
	} else {
		auto &local_storage = LocalStorage::Get(context.client, data_table.db);
		local_storage.Delete(data_table, row_ids, update_chunk.size());
	}

	if (!op.parallel && op.return_chunk) {
		gstate.return_collection.Append(append_chunk);
	}
	data_table.LocalAppend(table, context.client, append_chunk, op.bound_constraints, row_ids, append_chunk);
	return update_chunk.size();
}

// TODO: should we use a hash table to keep track of this instead?
static void RegisterUpdatedRows(InsertLocalState &lstate, const Vector &row_ids, idx_t count) {
	// Insert all rows, if any of the rows has already been updated before, we throw an error
	auto data = FlatVector::GetData<row_t>(row_ids);

	auto &updated_rows = lstate.updated_rows;
	for (idx_t i = 0; i < count; i++) {
		auto result = updated_rows.insert(data[i]);
		if (result.second == false) {
			// This is following postgres behavior:
			throw InvalidInputException(
			    "ON CONFLICT DO UPDATE can not update the same row twice in the same command. Ensure that no rows "
			    "proposed for insertion within the same command have duplicate constrained values");
		}
	}
}

static void CheckDistinctnessInternal(ValidityMask &valid, vector<reference<Vector>> &sort_keys, idx_t count,
                                      map<idx_t, vector<idx_t>> &result) {
	for (idx_t i = 0; i < count; i++) {
		bool has_conflicts = false;
		for (idx_t j = i + 1; j < count; j++) {
			if (!valid.RowIsValid(j)) {
				// Already a conflict
				continue;
			}
			bool matches = true;
			for (auto &sort_key : sort_keys) {
				auto &this_row = FlatVector::GetData<string_t>(sort_key.get())[i];
				auto &other_row = FlatVector::GetData<string_t>(sort_key.get())[j];
				if (this_row != other_row) {
					matches = false;
					break;
				}
			}
			if (matches) {
				auto &row_ids = result[i];
				has_conflicts = true;
				row_ids.push_back(j);
				valid.SetInvalid(j);
			}
		}
		if (has_conflicts) {
			valid.SetInvalid(i);
		}
	}
}

static void PrepareSortKeys(DataChunk &input, unordered_map<column_t, unique_ptr<Vector>> &sort_keys,
                            const unordered_set<column_t> &column_ids) {
	OrderModifiers order_modifiers(OrderType::ASCENDING, OrderByNullType::NULLS_LAST);
	for (auto &it : column_ids) {
		auto &sort_key = sort_keys[it];
		if (sort_key != nullptr) {
			continue;
		}
		auto &column = input.data[it];
		sort_key = make_uniq<Vector>(LogicalType::BLOB);
		CreateSortKeyHelpers::CreateSortKey(column, input.size(), order_modifiers, *sort_key);
	}
}

static map<idx_t, vector<idx_t>> CheckDistinctness(DataChunk &input, ConflictInfo &info,
                                                   unordered_set<BoundIndex *> &matched_indexes) {
	map<idx_t, vector<idx_t>> conflicts;
	unordered_map<idx_t, unique_ptr<Vector>> sort_keys;
	//! Register which rows have already caused a conflict
	ValidityMask valid(input.size());

	auto &column_ids = info.column_ids;
	if (column_ids.empty()) {
		for (auto index : matched_indexes) {
			auto &index_column_ids = index->GetColumnIdSet();
			PrepareSortKeys(input, sort_keys, index_column_ids);
			vector<reference<Vector>> columns;
			for (auto &idx : index_column_ids) {
				columns.push_back(*sort_keys[idx]);
			}
			CheckDistinctnessInternal(valid, columns, input.size(), conflicts);
		}
	} else {
		PrepareSortKeys(input, sort_keys, column_ids);
		vector<reference<Vector>> columns;
		for (auto &idx : column_ids) {
			columns.push_back(*sort_keys[idx]);
		}
		CheckDistinctnessInternal(valid, columns, input.size(), conflicts);
	}
	return conflicts;
}

template <bool GLOBAL>
static void VerifyOnConflictCondition(ExecutionContext &context, DataChunk &combined_chunk,
                                      const unique_ptr<Expression> &on_conflict_condition,
                                      ConstraintState &constraint_state, DataChunk &tuples, DataTable &data_table,
                                      LocalStorage &local_storage) {
	if (!on_conflict_condition) {
		return;
	}
	DataChunk conflict_condition_result;
	CheckOnConflictCondition(context, combined_chunk, on_conflict_condition, conflict_condition_result);
	bool conditions_met = AllConflictsMeetCondition(conflict_condition_result);
	if (conditions_met) {
		return;
	}

	// We need to throw. Filter all tuples that passed, and verify again with those that violate the constraint.
	ManagedSelection sel(combined_chunk.size());
	auto data = FlatVector::GetData<bool>(conflict_condition_result.data[0]);
	for (idx_t i = 0; i < combined_chunk.size(); i++) {
		if (!data[i]) {
			// This tuple did not meet the condition.
			sel.Append(i);
		}
	}
	combined_chunk.Slice(sel.Selection(), sel.Count());

	// Verify and throw.
	if (GLOBAL) {
		data_table.VerifyAppendConstraints(constraint_state, context.client, combined_chunk, nullptr, nullptr);
		throw InternalException("VerifyAppendConstraints was expected to throw but didn't");
	}

	auto &indexes = local_storage.GetIndexes(data_table);
	auto storage = local_storage.GetStorage(data_table);
	DataTable::VerifyUniqueIndexes(indexes, storage, tuples, nullptr);
	throw InternalException("VerifyUniqueIndexes was expected to throw but didn't");
}

template <bool GLOBAL>
static idx_t HandleInsertConflicts(TableCatalogEntry &table, ExecutionContext &context, InsertLocalState &lstate,
                                   InsertGlobalState &gstate, DataChunk &tuples, const PhysicalInsert &op) {
	auto &types_to_fetch = op.types_to_fetch;
	auto &on_conflict_condition = op.on_conflict_condition;
	auto &conflict_target = op.conflict_target;
	auto &columns_to_fetch = op.columns_to_fetch;
	auto &data_table = table.GetStorage();

	auto &local_storage = LocalStorage::Get(context.client, data_table.db);

	ConflictInfo conflict_info(conflict_target);
	ConflictManager conflict_manager(VerifyExistenceType::APPEND, tuples.size(), &conflict_info);
	if (GLOBAL) {
		auto &constraint_state = lstate.GetConstraintState(data_table, table);
		auto storage = local_storage.GetStorage(data_table);
		data_table.VerifyAppendConstraints(constraint_state, context.client, tuples, storage, &conflict_manager);
	} else {
		auto &indexes = local_storage.GetIndexes(data_table);
		auto storage = local_storage.GetStorage(data_table);
		DataTable::VerifyUniqueIndexes(indexes, storage, tuples, &conflict_manager);
	}

	conflict_manager.Finalize();
	if (conflict_manager.ConflictCount() == 0) {
		// No conflicts found, 0 updates performed
		return 0;
	}
	idx_t affected_tuples = 0;

	auto &conflicts = conflict_manager.Conflicts();
	auto &row_ids = conflict_manager.RowIds();

	DataChunk conflict_chunk; // contains only the conflicting values
	DataChunk scan_chunk;     // contains the original values, that caused the conflict
	DataChunk combined_chunk; // contains conflict_chunk + scan_chunk (wide)

	// Filter out everything but the conflicting rows
	conflict_chunk.Initialize(context.client, tuples.GetTypes());
	conflict_chunk.Reference(tuples);
	conflict_chunk.Slice(conflicts.Selection(), conflicts.Count());
	conflict_chunk.SetCardinality(conflicts.Count());

	// Holds the pins for the fetched rows
	unique_ptr<ColumnFetchState> fetch_state;
	if (!types_to_fetch.empty()) {
		D_ASSERT(scan_chunk.size() == 0);
		// When these values are required for the conditions or the SET expressions,
		// then we scan the existing table for the conflicting tuples, using the rowids
		scan_chunk.Initialize(context.client, types_to_fetch);
		fetch_state = make_uniq<ColumnFetchState>();
		if (GLOBAL) {
			auto &transaction = DuckTransaction::Get(context.client, table.catalog);
			data_table.Fetch(transaction, scan_chunk, columns_to_fetch, row_ids, conflicts.Count(), *fetch_state);
		} else {
			local_storage.FetchChunk(data_table, row_ids, conflicts.Count(), columns_to_fetch, scan_chunk,
			                         *fetch_state);
		}
	}

	// Splice the Input chunk and the fetched chunk together
	CombineExistingAndInsertTuples(combined_chunk, scan_chunk, conflict_chunk, context.client, op);

	auto &constraint_state = lstate.GetConstraintState(data_table, table);
	VerifyOnConflictCondition<GLOBAL>(context, combined_chunk, on_conflict_condition, constraint_state, tuples,
	                                  data_table, local_storage);

	if (&tuples == &lstate.update_chunk) {
		// Allow updating duplicate rows for the 'update_chunk'
		RegisterUpdatedRows(lstate, row_ids, combined_chunk.size());
	}

	affected_tuples += PerformOnConflictAction<GLOBAL>(lstate, gstate, context, combined_chunk, table, row_ids, op);

	// Remove the conflicting tuples from the insert chunk
	SelectionVector sel_vec(tuples.size());
	idx_t new_size = SelectionVector::Inverted(conflicts.Selection(), sel_vec, conflicts.Count(), tuples.size());
	tuples.Slice(sel_vec, new_size);
	tuples.SetCardinality(new_size);
	return affected_tuples;
}

idx_t PhysicalInsert::OnConflictHandling(TableCatalogEntry &table, ExecutionContext &context, InsertGlobalState &gstate,
                                         InsertLocalState &lstate) const {
	auto &data_table = table.GetStorage();
	auto &local_storage = LocalStorage::Get(context.client, data_table.db);

	if (action_type == OnConflictAction::THROW) {
		auto &constraint_state = lstate.GetConstraintState(data_table, table);
		auto storage = local_storage.GetStorage(data_table);
		data_table.VerifyAppendConstraints(constraint_state, context.client, lstate.insert_chunk, storage, nullptr);
		return 0;
	}

	ConflictInfo conflict_info(conflict_target);

	auto &global_indexes = data_table.GetDataTableInfo()->GetIndexes();
	auto &local_indexes = local_storage.GetIndexes(data_table);

	unordered_set<BoundIndex *> matched_indexes;
	if (conflict_info.column_ids.empty()) {
		// We care about every index that applies to the table if no ON CONFLICT (...) target is given
		global_indexes.Scan([&](Index &index) {
			if (!index.IsUnique()) {
				return false;
			}
			if (conflict_info.ConflictTargetMatches(index)) {
				D_ASSERT(index.IsBound());
				auto &bound_index = index.Cast<BoundIndex>();
				matched_indexes.insert(&bound_index);
			}
			return false;
		});
		local_indexes.Scan([&](Index &index) {
			if (!index.IsUnique()) {
				return false;
			}
			if (conflict_info.ConflictTargetMatches(index)) {
				D_ASSERT(index.IsBound());
				auto &bound_index = index.Cast<BoundIndex>();
				matched_indexes.insert(&bound_index);
			}
			return false;
		});
	}

	auto inner_conflicts = CheckDistinctness(lstate.insert_chunk, conflict_info, matched_indexes);
	idx_t count = lstate.insert_chunk.size();
	if (!inner_conflicts.empty()) {
		// We have at least one inner conflict, filter it out
		ManagedSelection sel_vec(count);
		ValidityMask not_a_conflict(count);
		set<idx_t> last_occurrences_of_conflict;
		for (idx_t i = 0; i < count; i++) {
			auto it = inner_conflicts.find(i);
			if (it != inner_conflicts.end()) {
				auto &conflicts = it->second;
				auto conflict_it = conflicts.begin();
				for (; conflict_it != conflicts.end();) {
					auto &idx = *conflict_it;
					not_a_conflict.SetInvalid(idx);
					conflict_it++;
					if (conflict_it == conflicts.end()) {
						last_occurrences_of_conflict.insert(idx);
					}
				}
			}
			if (not_a_conflict.RowIsValid(i)) {
				sel_vec.Append(i);
			}
		}
		if (action_type == OnConflictAction::UPDATE) {
			ManagedSelection last_occurrences(last_occurrences_of_conflict.size());
			for (auto &idx : last_occurrences_of_conflict) {
				last_occurrences.Append(idx);
			}

			lstate.update_chunk.Reference(lstate.insert_chunk);
			lstate.update_chunk.Slice(last_occurrences.Selection(), last_occurrences.Count());
			lstate.update_chunk.SetCardinality(last_occurrences.Count());
		}

		lstate.insert_chunk.Slice(sel_vec.Selection(), sel_vec.Count());
		lstate.insert_chunk.SetCardinality(sel_vec.Count());
	}

	// Check whether any conflicts arise, and if they all meet the conflict_target + condition
	// If that's not the case - We throw the first error
	idx_t updated_tuples = 0;
	updated_tuples += HandleInsertConflicts<true>(table, context, lstate, gstate, lstate.insert_chunk, *this);
	// Also check the transaction-local storage+ART so we can detect conflicts within this transaction
	updated_tuples += HandleInsertConflicts<false>(table, context, lstate, gstate, lstate.insert_chunk, *this);

	return updated_tuples;
}

SinkResultType PhysicalInsert::Sink(ExecutionContext &context, DataChunk &chunk, OperatorSinkInput &input) const {
	auto &gstate = input.global_state.Cast<InsertGlobalState>();
	auto &lstate = input.local_state.Cast<InsertLocalState>();

	auto &table = gstate.table;
	auto &storage = table.GetStorage();
	PhysicalInsert::ResolveDefaults(table, chunk, column_index_map, lstate.default_executor, lstate.insert_chunk);

	if (!parallel) {
		if (!gstate.initialized) {
			storage.InitializeLocalAppend(gstate.append_state, table, context.client, bound_constraints);
			gstate.initialized = true;
		}

<<<<<<< HEAD
		idx_t updated_tuples = OnConflictHandling(table, context, lstate, gstate);
=======
		// FIXME: this is way too optimistic
		// some tuples could be filtered out entirely and thus shouldn't be added to the return chunk.
		if (action_type != OnConflictAction::NOTHING && return_chunk) {
			// If the action is UPDATE or REPLACE, we will always create either an APPEND or an INSERT
			// for NOTHING we don't create either an APPEND or an INSERT for the tuple
			// so it should not be added to the RETURNING chunk
			gstate.return_collection.Append(lstate.insert_chunk);
		}
		idx_t updated_tuples = OnConflictHandling(table, context, gstate, lstate);
		if (action_type == OnConflictAction::NOTHING && return_chunk) {
			// Because we didn't add to the RETURNING chunk yet
			// we add the tuples that did not get filtered out now
			gstate.return_collection.Append(lstate.insert_chunk);
		}
>>>>>>> 26ef00ce

		gstate.insert_count += lstate.insert_chunk.size();
		gstate.insert_count += updated_tuples;
		if (!parallel && return_chunk) {
			gstate.return_collection.Append(lstate.insert_chunk);
		}
		storage.LocalAppend(gstate.append_state, context.client, lstate.insert_chunk, true);
		if (action_type == OnConflictAction::UPDATE && lstate.update_chunk.size() != 0) {
			(void)HandleInsertConflicts<true>(table, context, lstate, gstate, lstate.update_chunk, *this);
			(void)HandleInsertConflicts<false>(table, context, lstate, gstate, lstate.update_chunk, *this);
			// All of the tuples should have been turned into an update, leaving the chunk empty afterwards
			D_ASSERT(lstate.update_chunk.size() == 0);
		}
	} else {
		//! FIXME: can't we enable this by using a BatchedDataCollection ?
		D_ASSERT(!return_chunk);
		// parallel append
		if (!lstate.local_collection) {
			lock_guard<mutex> l(gstate.lock);
			auto table_info = storage.GetDataTableInfo();
			auto &io_manager = TableIOManager::Get(table.GetStorage());
			lstate.local_collection = make_uniq<RowGroupCollection>(std::move(table_info), io_manager, insert_types,
			                                                        NumericCast<idx_t>(MAX_ROW_ID));
			lstate.local_collection->InitializeEmpty();
			lstate.local_collection->InitializeAppend(lstate.local_append_state);
			lstate.writer = &gstate.table.GetStorage().CreateOptimisticWriter(context.client);
		}
		OnConflictHandling(table, context, gstate, lstate);
		D_ASSERT(action_type != OnConflictAction::UPDATE);

		auto new_row_group = lstate.local_collection->Append(lstate.insert_chunk, lstate.local_append_state);
		if (new_row_group) {
			lstate.writer->WriteNewRowGroup(*lstate.local_collection);
		}
	}

	return SinkResultType::NEED_MORE_INPUT;
}

SinkCombineResultType PhysicalInsert::Combine(ExecutionContext &context, OperatorSinkCombineInput &input) const {
	auto &gstate = input.global_state.Cast<InsertGlobalState>();
	auto &lstate = input.local_state.Cast<InsertLocalState>();
	auto &client_profiler = QueryProfiler::Get(context.client);
	context.thread.profiler.Flush(*this);
	client_profiler.Flush(context.thread.profiler);

	if (!parallel || !lstate.local_collection) {
		return SinkCombineResultType::FINISHED;
	}

	auto &table = gstate.table;
	auto &storage = table.GetStorage();
	const idx_t row_group_size = storage.GetRowGroupSize();

	// parallel append: finalize the append
	TransactionData tdata(0, 0);
	lstate.local_collection->FinalizeAppend(tdata, lstate.local_append_state);

	auto append_count = lstate.local_collection->GetTotalRows();

	lock_guard<mutex> lock(gstate.lock);
	gstate.insert_count += append_count;
	if (append_count < row_group_size) {
		// we have few rows - append to the local storage directly
		storage.InitializeLocalAppend(gstate.append_state, table, context.client, bound_constraints);
		auto &transaction = DuckTransaction::Get(context.client, table.catalog);
		lstate.local_collection->Scan(transaction, [&](DataChunk &insert_chunk) {
			storage.LocalAppend(gstate.append_state, context.client, insert_chunk, false);
			return true;
		});
		storage.FinalizeLocalAppend(gstate.append_state);
	} else {
		// we have written rows to disk optimistically - merge directly into the transaction-local storage
		lstate.writer->WriteLastRowGroup(*lstate.local_collection);
		lstate.writer->FinalFlush();
		gstate.table.GetStorage().LocalMerge(context.client, *lstate.local_collection);
		gstate.table.GetStorage().FinalizeOptimisticWriter(context.client, *lstate.writer);
	}

	return SinkCombineResultType::FINISHED;
}

SinkFinalizeType PhysicalInsert::Finalize(Pipeline &pipeline, Event &event, ClientContext &context,
                                          OperatorSinkFinalizeInput &input) const {
	auto &gstate = input.global_state.Cast<InsertGlobalState>();
	if (!parallel && gstate.initialized) {
		auto &table = gstate.table;
		auto &storage = table.GetStorage();
		storage.FinalizeLocalAppend(gstate.append_state);
	}
	return SinkFinalizeType::READY;
}

//===--------------------------------------------------------------------===//
// Source
//===--------------------------------------------------------------------===//
class InsertSourceState : public GlobalSourceState {
public:
	explicit InsertSourceState(const PhysicalInsert &op) {
		if (op.return_chunk) {
			D_ASSERT(op.sink_state);
			auto &g = op.sink_state->Cast<InsertGlobalState>();
			g.return_collection.InitializeScan(scan_state);
		}
	}

	ColumnDataScanState scan_state;
};

unique_ptr<GlobalSourceState> PhysicalInsert::GetGlobalSourceState(ClientContext &context) const {
	return make_uniq<InsertSourceState>(*this);
}

SourceResultType PhysicalInsert::GetData(ExecutionContext &context, DataChunk &chunk,
                                         OperatorSourceInput &input) const {
	auto &state = input.global_state.Cast<InsertSourceState>();
	auto &insert_gstate = sink_state->Cast<InsertGlobalState>();
	if (!return_chunk) {
		chunk.SetCardinality(1);
		chunk.SetValue(0, 0, Value::BIGINT(NumericCast<int64_t>(insert_gstate.insert_count)));
		return SourceResultType::FINISHED;
	}

	insert_gstate.return_collection.Scan(state.scan_state, chunk);
	return chunk.size() == 0 ? SourceResultType::FINISHED : SourceResultType::HAVE_MORE_OUTPUT;
}

} // namespace duckdb<|MERGE_RESOLUTION|>--- conflicted
+++ resolved
@@ -654,24 +654,7 @@
 			gstate.initialized = true;
 		}
 
-<<<<<<< HEAD
-		idx_t updated_tuples = OnConflictHandling(table, context, lstate, gstate);
-=======
-		// FIXME: this is way too optimistic
-		// some tuples could be filtered out entirely and thus shouldn't be added to the return chunk.
-		if (action_type != OnConflictAction::NOTHING && return_chunk) {
-			// If the action is UPDATE or REPLACE, we will always create either an APPEND or an INSERT
-			// for NOTHING we don't create either an APPEND or an INSERT for the tuple
-			// so it should not be added to the RETURNING chunk
-			gstate.return_collection.Append(lstate.insert_chunk);
-		}
 		idx_t updated_tuples = OnConflictHandling(table, context, gstate, lstate);
-		if (action_type == OnConflictAction::NOTHING && return_chunk) {
-			// Because we didn't add to the RETURNING chunk yet
-			// we add the tuples that did not get filtered out now
-			gstate.return_collection.Append(lstate.insert_chunk);
-		}
->>>>>>> 26ef00ce
 
 		gstate.insert_count += lstate.insert_chunk.size();
 		gstate.insert_count += updated_tuples;
