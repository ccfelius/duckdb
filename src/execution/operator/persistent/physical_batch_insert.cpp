--- conflicted
+++ resolved
@@ -224,14 +224,15 @@
 	vector<RowGroupBatchEntry> merge_collections;
 	idx_t merged_batch_index;
 
-<<<<<<< HEAD
 	void Execute(const PhysicalBatchInsert &op, ClientContext &context, GlobalSinkState &g_state_p,
 	             LocalSinkState &l_state_p) override {
 		auto &g_state = g_state_p.Cast<BatchInsertGlobalState>();
 		auto &l_state = l_state_p.Cast<BatchInsertLocalState>();
 
-		// Merge the collections.
-		D_ASSERT(l_state.writer);
+        // Merge the collections.
+		if (!l_state.writer) {
+			l_state.writer = &g_state.table.GetStorage().CreateOptimisticWriter(context);
+		}
 		auto result_collection_index = g_state.MergeCollections(context, merge_collections, *l_state.writer);
 		merge_collections.clear();
 
@@ -241,20 +242,6 @@
 		                             RowGroupBatchType::FLUSHED);
 
 		// Add the result collection to the set of batch indexes.
-=======
-	void Execute(const PhysicalBatchInsert &op, ClientContext &context, GlobalSinkState &gstate_p,
-	             LocalSinkState &lstate_p) override {
-		auto &gstate = gstate_p.Cast<BatchInsertGlobalState>();
-		auto &lstate = lstate_p.Cast<BatchInsertLocalState>();
-		// merge together the collections
-		if (!lstate.writer) {
-			lstate.writer = &gstate.table.GetStorage().CreateOptimisticWriter(context);
-		}
-		auto final_collection = gstate.MergeCollections(context, std::move(merge_collections), *lstate.writer);
-		// add the merged-together collection to the set of batch indexes
-		lock_guard<mutex> l(gstate.lock);
-		RowGroupBatchEntry new_entry(merged_batch_index, std::move(final_collection), RowGroupBatchType::FLUSHED);
->>>>>>> 2b873268
 		auto it = std::lower_bound(
 		    g_state.collections.begin(), g_state.collections.end(), new_entry,
 		    [&](const RowGroupBatchEntry &a, const RowGroupBatchEntry &b) { return a.batch_idx < b.batch_idx; });
