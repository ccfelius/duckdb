#include "duckdb/execution/operator/csv_scanner/sniffer/csv_sniffer.hpp"
#include "duckdb/common/types/value.hpp"

namespace duckdb {

CSVSniffer::CSVSniffer(CSVReaderOptions &options_p, shared_ptr<CSVBufferManager> buffer_manager_p,
                       CSVStateMachineCache &state_machine_cache_p, bool default_null_to_varchar_p)
    : state_machine_cache(state_machine_cache_p), options(options_p), buffer_manager(std::move(buffer_manager_p)),
      default_null_to_varchar(default_null_to_varchar_p) {
	// Initialize Format Candidates
	for (const auto &format_template : format_template_candidates) {
		auto &logical_type = format_template.first;
		best_format_candidates[logical_type].clear();
	}
	// Initialize max columns found to either 0 or however many were set
	max_columns_found = set_columns.Size();
	error_handler = make_shared_ptr<CSVErrorHandler>(options.ignore_errors.GetValue());
	detection_error_handler = make_shared_ptr<CSVErrorHandler>(true);
	if (options.columns_set) {
		set_columns = SetColumns(&options.sql_type_list, &options.name_list);
	}
}

bool SetColumns::IsSet() const {
	if (!types) {
		return false;
	}
	return !types->empty();
}

idx_t SetColumns::Size() const {
	if (!types) {
		return 0;
	}
	return types->size();
}

template <class T>
void MatchAndReplace(CSVOption<T> &original, CSVOption<T> &sniffed, const string &name, string &error) {
	if (original.IsSetByUser()) {
		// We verify that the user input matches the sniffed value
		if (original != sniffed) {
			error += "CSV Sniffer: Sniffer detected value different than the user input for the " + name;
			error += " options \n Set: " + original.FormatValue() + ", Sniffed: " + sniffed.FormatValue() + "\n";
		}
	} else {
		// We replace the value of original with the sniffed value
		original.Set(sniffed.GetValue(), false);
	}
}
void MatchAndRepaceUserSetVariables(DialectOptions &original, DialectOptions &sniffed, string &error, bool found_date,
                                    bool found_timestamp) {
	MatchAndReplace(original.header, sniffed.header, "Header", error);
	if (sniffed.state_machine_options.new_line.GetValue() != NewLineIdentifier::NOT_SET) {
		// Is sniffed line is not set (e.g., single-line file) , we don't try to replace and match.
		MatchAndReplace(original.state_machine_options.new_line, sniffed.state_machine_options.new_line, "New Line",
		                error);
	}
	MatchAndReplace(original.skip_rows, sniffed.skip_rows, "Skip Rows", error);
	MatchAndReplace(original.state_machine_options.delimiter, sniffed.state_machine_options.delimiter, "Delimiter",
	                error);
	MatchAndReplace(original.state_machine_options.quote, sniffed.state_machine_options.quote, "Quote", error);
	MatchAndReplace(original.state_machine_options.escape, sniffed.state_machine_options.escape, "Escape", error);
	MatchAndReplace(original.state_machine_options.comment, sniffed.state_machine_options.comment, "Comment", error);
	if (found_date) {
		MatchAndReplace(original.date_format[LogicalTypeId::DATE], sniffed.date_format[LogicalTypeId::DATE],
		                "Date Format", error);
	}
	if (found_timestamp) {
		MatchAndReplace(original.date_format[LogicalTypeId::TIMESTAMP], sniffed.date_format[LogicalTypeId::TIMESTAMP],
		                "Timestamp Format", error);
	}
}
// Set the CSV Options in the reference
void CSVSniffer::SetResultOptions() {
	bool found_date = false;
	bool found_timestamp = false;
	for (auto &type : detected_types) {
		if (type == LogicalType::DATE) {
			found_date = true;
		} else if (type == LogicalType::TIMESTAMP) {
			found_timestamp = true;
		}
	}
	MatchAndRepaceUserSetVariables(options.dialect_options, best_candidate->GetStateMachine().dialect_options,
	                               options.sniffer_user_mismatch_error, found_date, found_timestamp);
	options.dialect_options.num_cols = best_candidate->GetStateMachine().dialect_options.num_cols;
	options.dialect_options.rows_until_header = best_candidate->GetStateMachine().dialect_options.rows_until_header;
}

AdaptiveSnifferResult CSVSniffer::MinimalSniff() {
	if (set_columns.IsSet()) {
		// Nothing to see here
		return AdaptiveSnifferResult(*set_columns.types, *set_columns.names, true);
	}
	// Return Types detected
	vector<LogicalType> return_types;
	// Column Names detected

	buffer_manager->sniffing = true;
	constexpr idx_t result_size = 2;

	auto state_machine =
	    make_shared_ptr<CSVStateMachine>(options, options.dialect_options.state_machine_options, state_machine_cache);
	ColumnCountScanner count_scanner(buffer_manager, state_machine, error_handler, result_size);
	auto &sniffed_column_counts = count_scanner.ParseChunk();
	if (sniffed_column_counts.result_position == 0) {
		// The file is an empty file, we just return
		return {{}, {}, false};
	}

	state_machine->dialect_options.num_cols = sniffed_column_counts[0].number_of_columns;
	options.dialect_options.num_cols = sniffed_column_counts[0].number_of_columns;

	// First figure out the number of columns on this configuration
	auto scanner = count_scanner.UpgradeToStringValueScanner();
	// Parse chunk and read csv with info candidate
	auto &data_chunk = scanner->ParseChunk().ToChunk();
	idx_t start_row = 0;
	if (sniffed_column_counts.result_position == 2) {
		// If equal to two, we will only use the second row for type checking
		start_row = 1;
	}

	// Gather Types
	for (idx_t i = 0; i < state_machine->dialect_options.num_cols; i++) {
		best_sql_types_candidates_per_column_idx[i] = state_machine->options.auto_type_candidates;
	}
	SniffTypes(data_chunk, *state_machine, best_sql_types_candidates_per_column_idx, start_row);

	// Possibly Gather Header
	vector<HeaderValue> potential_header;
<<<<<<< HEAD
=======

>>>>>>> 39f4ff41
	for (idx_t col_idx = 0; col_idx < data_chunk.ColumnCount(); col_idx++) {
		auto &cur_vector = data_chunk.data[col_idx];
		auto vector_data = FlatVector::GetData<string_t>(cur_vector);
		auto &validity = FlatVector::Validity(cur_vector);
		HeaderValue val;
		if (validity.RowIsValid(0)) {
			val = HeaderValue(vector_data[0]);
		}
		potential_header.emplace_back(val);
	}

<<<<<<< HEAD
	names = DetectHeaderInternal(buffer_manager->context, potential_header, *state_machine, set_columns,
	                             best_sql_types_candidates_per_column_idx, options, *error_handler);
=======
	vector<string> names = DetectHeaderInternal(buffer_manager->context, potential_header, *state_machine, set_columns,
	                                            best_sql_types_candidates_per_column_idx, options, *error_handler);
>>>>>>> 39f4ff41

	for (idx_t column_idx = 0; column_idx < best_sql_types_candidates_per_column_idx.size(); column_idx++) {
		LogicalType d_type = best_sql_types_candidates_per_column_idx[column_idx].back();
		if (best_sql_types_candidates_per_column_idx[column_idx].size() == options.auto_type_candidates.size()) {
			d_type = LogicalType::VARCHAR;
		}
		detected_types.push_back(d_type);
	}
<<<<<<< HEAD
	bool only_header = data_chunk.size() == 1;
	for (auto &type : detected_types) {
		if (type.id() != LogicalTypeId::VARCHAR) {
			only_header = false;
		}
	}
	return {detected_types, names, only_header};
=======

	return {detected_types, names, sniffed_column_counts.result_position > 1};
>>>>>>> 39f4ff41
}

SnifferResult CSVSniffer::AdaptiveSniff(const CSVSchema &file_schema) {
	auto min_sniff_res = MinimalSniff();
	bool run_full = error_handler->AnyErrors() || detection_error_handler->AnyErrors();
	// Check if we are happy with the result or if we need to do more sniffing
	if (!error_handler->AnyErrors() && !detection_error_handler->AnyErrors()) {
		// If we got no errors, we also run full if schemas do not match.
		if (!set_columns.IsSet() && !options.file_options.AnySet() && !min_sniff_res.only_header) {
			string error;
			run_full = !file_schema.SchemasMatch(error, min_sniff_res, options.file_path, true);
		}
	}
	if (run_full) {
		// We run full sniffer
		auto full_sniffer = SniffCSV();
		if (!set_columns.IsSet() && !options.file_options.AnySet()) {
			string error;
			if (!file_schema.SchemasMatch(error, full_sniffer, options.file_path, false) &&
			    !options.ignore_errors.GetValue()) {
				throw InvalidInputException(error);
			}
		}
		return full_sniffer;
	}
	return min_sniff_res.ToSnifferResult();
}
SnifferResult CSVSniffer::SniffCSV(bool force_match) {
	buffer_manager->sniffing = true;
	// 1. Dialect Detection
	DetectDialect();
	// 2. Type Detection
	DetectTypes();
	// 3. Type Refinement
	RefineTypes();
	// 4. Header Detection
	DetectHeader();
	// 5. Type Replacement
	ReplaceTypes();

	// We reset the buffer for compressed files
	// This is done because we can't easily seek on compressed files, if a buffer goes out of scope we must read from
	// the start
	if (buffer_manager->file_handle->compression_type != FileCompressionType::UNCOMPRESSED) {
		buffer_manager->ResetBufferManager();
	}
	buffer_manager->sniffing = false;
	if (!best_candidate->error_handler->errors.empty() && !options.ignore_errors.GetValue()) {
		for (auto &error_vector : best_candidate->error_handler->errors) {
			for (auto &error : error_vector.second) {
				if (error.type == MAXIMUM_LINE_SIZE) {
					// If it's a maximum line size error, we can do it now.
					error_handler->Error(error);
				}
			}
		}
	}
	D_ASSERT(best_sql_types_candidates_per_column_idx.size() == names.size());
	// We are done, Set the CSV Options in the reference. Construct and return the result.
	SetResultOptions();
	options.auto_detect = true;
	// Check if everything matches
	auto &error = options.sniffer_user_mismatch_error;
	if (set_columns.IsSet()) {
		bool match = true;
		// Columns and their types were set, let's validate they match
		if (options.dialect_options.header.GetValue()) {
			// If the header exists it should match
			string header_error = "The Column names set by the user do not match the ones found by the sniffer. \n";
			auto &set_names = *set_columns.names;
			if (set_names.size() == names.size()) {
				for (idx_t i = 0; i < set_columns.Size(); i++) {
					if (set_names[i] != names[i]) {
						header_error += "Column at position: " + to_string(i) + ", Set name: " + set_names[i] +
						                ", Sniffed Name: " + names[i] + "\n";
						match = false;
					}
				}
			}

			if (!match) {
				error += header_error;
			}
		}
		match = true;
		string type_error = "The Column types set by the user do not match the ones found by the sniffer. \n";
		auto &set_types = *set_columns.types;
		if (detected_types.size() == set_columns.Size()) {
			for (idx_t i = 0; i < set_columns.Size(); i++) {
				if (set_types[i] != detected_types[i]) {
					type_error += "Column at position: " + to_string(i) + " Set type: " + set_types[i].ToString() +
					              " Sniffed type: " + detected_types[i].ToString() + "\n";
					detected_types[i] = set_types[i];
					manually_set[i] = true;
					match = false;
				}
			}
		}

		if (!match) {
			error += type_error;
		}

		if (!error.empty() && force_match) {
			throw InvalidInputException(error);
		}
		options.was_type_manually_set = manually_set;
	}
	if (!error.empty() && force_match) {
		throw InvalidInputException(error);
	}
	options.was_type_manually_set = manually_set;
	if (set_columns.IsSet()) {
		return SnifferResult(*set_columns.types, *set_columns.names);
	}
	return SnifferResult(detected_types, names);
}

} // namespace duckdb<|MERGE_RESOLUTION|>--- conflicted
+++ resolved
@@ -130,10 +130,6 @@
 
 	// Possibly Gather Header
 	vector<HeaderValue> potential_header;
-<<<<<<< HEAD
-=======
-
->>>>>>> 39f4ff41
 	for (idx_t col_idx = 0; col_idx < data_chunk.ColumnCount(); col_idx++) {
 		auto &cur_vector = data_chunk.data[col_idx];
 		auto vector_data = FlatVector::GetData<string_t>(cur_vector);
@@ -145,13 +141,8 @@
 		potential_header.emplace_back(val);
 	}
 
-<<<<<<< HEAD
-	names = DetectHeaderInternal(buffer_manager->context, potential_header, *state_machine, set_columns,
-	                             best_sql_types_candidates_per_column_idx, options, *error_handler);
-=======
-	vector<string> names = DetectHeaderInternal(buffer_manager->context, potential_header, *state_machine, set_columns,
+	auto names = DetectHeaderInternal(buffer_manager->context, potential_header, *state_machine, set_columns,
 	                                            best_sql_types_candidates_per_column_idx, options, *error_handler);
->>>>>>> 39f4ff41
 
 	for (idx_t column_idx = 0; column_idx < best_sql_types_candidates_per_column_idx.size(); column_idx++) {
 		LogicalType d_type = best_sql_types_candidates_per_column_idx[column_idx].back();
@@ -160,18 +151,14 @@
 		}
 		detected_types.push_back(d_type);
 	}
-<<<<<<< HEAD
-	bool only_header = data_chunk.size() == 1;
-	for (auto &type : detected_types) {
-		if (type.id() != LogicalTypeId::VARCHAR) {
-			only_header = false;
-		}
-	}
-	return {detected_types, names, only_header};
-=======
-
+	//bool only_header = data_chunk.size() == 1;
+	//for (auto &type : detected_types) {
+	//	if (type.id() != LogicalTypeId::VARCHAR) {
+	//		only_header = false;
+	//	}
+	//}
+	//return {detected_types, names, only_header};
 	return {detected_types, names, sniffed_column_counts.result_position > 1};
->>>>>>> 39f4ff41
 }
 
 SnifferResult CSVSniffer::AdaptiveSniff(const CSVSchema &file_schema) {
