--- conflicted
+++ resolved
@@ -97,22 +97,15 @@
 	bool first_row_consistent = true;
 	// check if header row is all null and/or consistent with detected column data types
 	bool first_row_nulls = true;
-<<<<<<< HEAD
 	auto &sniffer_state_machine = best_candidate->GetStateMachineSniff();
-
-	// This case will fail in dialect detection, so we assert here just for sanity
-	D_ASSERT(sniffer_state_machine.options.null_padding ||
-	         best_sql_types_candidates_per_column_idx.size() == best_header_row.size());
-=======
 	// If null-padding is not allowed and there is a mismatch between our header candidate and the number of columns
 	// We can't detect the dialect/type options properly
-	if (!best_candidate->options.null_padding &&
+	if (!sniffer_state_machine.options.null_padding &&
 	    best_sql_types_candidates_per_column_idx.size() != best_header_row.size()) {
 		throw InvalidInputException(
 		    "Error in file \"%s\": CSV options could not be auto-detected. Consider setting parser options manually.",
 		    options.file_path);
 	}
->>>>>>> e74fcde5
 	for (idx_t col = 0; col < best_header_row.size(); col++) {
 		auto dummy_val = best_header_row[col];
 		if (!dummy_val.IsNull()) {
@@ -126,17 +119,10 @@
 		}
 	}
 	bool has_header;
-<<<<<<< HEAD
-	if (!sniffer_state_machine.options.has_header) {
+	if (!sniffer_state_machine.dialect_options.header.IsSetByUser()) {
 		has_header = !first_row_consistent || first_row_nulls;
 	} else {
-		has_header = sniffer_state_machine.options.dialect_options.header;
-=======
-	if (!best_candidate->options.dialect_options.header.IsSetByUser()) {
-		has_header = !first_row_consistent || first_row_nulls;
-	} else {
-		has_header = best_candidate->options.dialect_options.header.GetValue();
->>>>>>> e74fcde5
+		has_header = sniffer_state_machine.options.dialect_options.header.GetValue();
 	}
 	// update parser info, and read, generate & set col_names based on previous findings
 	if (has_header) {
