--- conflicted
+++ resolved
@@ -1,14 +1,17 @@
 #include "duckdb/execution/operator/csv_scanner/string_value_scanner.hpp"
+
+#include "duckdb/common/operator/decimal_cast_operators.hpp"
+#include "duckdb/common/operator/double_cast_operator.hpp"
+#include "duckdb/common/operator/integer_cast_operator.hpp"
+#include "duckdb/common/types/time.hpp"
 #include "duckdb/execution/operator/csv_scanner/csv_casting.hpp"
+#include "duckdb/execution/operator/csv_scanner/csv_file_scanner.hpp"
 #include "duckdb/execution/operator/csv_scanner/skip_scanner.hpp"
-#include "duckdb/execution/operator/csv_scanner/csv_file_scanner.hpp"
+#include "duckdb/function/cast/cast_function_set.hpp"
 #include "duckdb/main/client_data.hpp"
-#include "duckdb/common/operator/integer_cast_operator.hpp"
-#include "duckdb/common/operator/double_cast_operator.hpp"
+#include "utf8proc_wrapper.hpp"
+
 #include <algorithm>
-#include "utf8proc_wrapper.hpp"
-#include "duckdb/common/types/time.hpp"
-#include "duckdb/common/operator/decimal_cast_operators.hpp"
 
 namespace duckdb {
 
@@ -54,13 +57,8 @@
 		}
 		for (idx_t i = 0; i < csv_file_scan->file_types.size(); i++) {
 			auto &type = csv_file_scan->file_types[i];
-<<<<<<< HEAD
-			if (StringValueScanner::CanDirectlyCast(type, state_machine.options.dialect_options.date_format)) {
+			if (StringValueScanner::CanDirectlyCast(type)) {
 				parse_types[i] = ParseTypeInfo(type, true);
-=======
-			if (StringValueScanner::CanDirectlyCast(type)) {
-				parse_types[i] = {type.id(), true};
->>>>>>> e01bd78f
 				logical_types.emplace_back(type);
 			} else {
 				parse_types[i] = ParseTypeInfo(varchar_type, type.id() == LogicalTypeId::VARCHAR || type.IsNested());
@@ -243,13 +241,6 @@
 		                               static_cast<dtime_t *>(vector_ptr[chunk_col_id])[number_of_rows], false);
 		break;
 	}
-	case LogicalTypeId::TIME_TZ: {
-		idx_t pos;
-		bool special;
-		success = Time::TryConvertTimeTZ(
-		    value_ptr, size, pos, static_cast<dtime_tz_t *>(vector_ptr[chunk_col_id])[number_of_rows], special, false);
-		break;
-	}
 	case LogicalTypeId::TIMESTAMP: {
 		if (!timestamp_format.Empty()) {
 			success = timestamp_format.TryParseTimestamp(
@@ -317,18 +308,6 @@
 			}
 		} else {
 			throw InvalidInputException("Decimals can only have ',' and '.' as decimal separators");
-		}
-		break;
-	}
-	case LogicalTypeId::TIMESTAMP_TZ: {
-		if (!timestamp_format.Empty()) {
-			success = timestamp_format.TryParseTimestamp(
-			    value_ptr, size, static_cast<timestamp_t *>(vector_ptr[chunk_col_id])[number_of_rows]);
-		} else {
-			bool has_offset;
-			string_t tz;
-			success = Timestamp::TryConvertTimestampTZ(
-			    value_ptr, size, static_cast<timestamp_t *>(vector_ptr[chunk_col_id])[number_of_rows], has_offset, tz);
 		}
 		break;
 	}
@@ -1290,9 +1269,7 @@
 	case LogicalTypeId::FLOAT:
 	case LogicalTypeId::DATE:
 	case LogicalTypeId::TIMESTAMP:
-	case LogicalTypeId::TIMESTAMP_TZ:
 	case LogicalTypeId::TIME:
-	case LogicalTypeId::TIME_TZ:
 	case LogicalTypeId::DECIMAL:
 	case LogicalType::VARCHAR:
 		return true;
