#include "duckdb/execution/operator/csv_scanner/string_value_scanner.hpp"

#include "duckdb/common/operator/decimal_cast_operators.hpp"
#include "duckdb/common/operator/double_cast_operator.hpp"
#include "duckdb/common/operator/integer_cast_operator.hpp"
#include "duckdb/common/types/time.hpp"
#include "duckdb/execution/operator/csv_scanner/csv_casting.hpp"
#include "duckdb/execution/operator/csv_scanner/csv_file_scanner.hpp"
#include "duckdb/execution/operator/csv_scanner/skip_scanner.hpp"
#include "duckdb/function/cast/cast_function_set.hpp"
#include "duckdb/main/client_data.hpp"
#include "utf8proc_wrapper.hpp"

#include <algorithm>

namespace duckdb {
StringValueResult::StringValueResult(CSVStates &states, CSVStateMachine &state_machine,
                                     const shared_ptr<CSVBufferHandle> &buffer_handle, Allocator &buffer_allocator,
                                     idx_t result_size_p, idx_t buffer_position, CSVErrorHandler &error_hander_p,
                                     CSVIterator &iterator_p, bool store_line_size_p,
                                     shared_ptr<CSVFileScan> csv_file_scan_p, idx_t &lines_read_p, bool sniffing_p,
                                     string path_p)
    : ScannerResult(states, state_machine, result_size_p),
      number_of_columns(NumericCast<uint32_t>(state_machine.dialect_options.num_cols)),
      null_padding(state_machine.options.null_padding), ignore_errors(state_machine.options.ignore_errors.GetValue()),
      error_handler(error_hander_p), iterator(iterator_p), store_line_size(store_line_size_p),
      csv_file_scan(std::move(csv_file_scan_p)), lines_read(lines_read_p),
      current_errors(state_machine.options.IgnoreErrors()), sniffing(sniffing_p), path(std::move(path_p)) {
	// Vector information
	D_ASSERT(number_of_columns > 0);
	if (!buffer_handle) {
		// It Was Over Before It Even Began
		D_ASSERT(iterator.done);
		return;
	}
	buffer_handles[buffer_handle->buffer_idx] = buffer_handle;
	// Buffer Information
	buffer_ptr = buffer_handle->Ptr();
	buffer_size = buffer_handle->actual_size;
	last_position = {buffer_handle->buffer_idx, buffer_position, buffer_size};
	requested_size = buffer_handle->requested_size;
	// Current Result information
	current_line_position.begin = {iterator.pos.buffer_idx, iterator.pos.buffer_pos, buffer_handle->actual_size};
	current_line_position.end = current_line_position.begin;
	// Fill out Parse Types
	vector<LogicalType> logical_types;
	parse_types = make_unsafe_uniq_array<ParseTypeInfo>(number_of_columns);
	LogicalType varchar_type = LogicalType::VARCHAR;
	if (!csv_file_scan) {
		for (idx_t i = 0; i < number_of_columns; i++) {
			parse_types[i] = ParseTypeInfo(varchar_type, true);
			logical_types.emplace_back(LogicalType::VARCHAR);
			string name = "Column_" + to_string(i);
			names.emplace_back(name);
		}
	} else {
		if (csv_file_scan->file_types.size() > number_of_columns) {
			throw InvalidInputException(
			    "Mismatch between the number of columns (%d) in the CSV file and what is expected in the scanner (%d).",
			    number_of_columns, csv_file_scan->file_types.size());
		}
		bool icu_loaded = csv_file_scan->buffer_manager->context.db->ExtensionIsLoaded("icu");
		for (idx_t i = 0; i < csv_file_scan->file_types.size(); i++) {
			auto &type = csv_file_scan->file_types[i];
			if (type.IsJSONType()) {
				type = LogicalType::VARCHAR;
			}
			if (StringValueScanner::CanDirectlyCast(type, icu_loaded)) {
				parse_types[i] = ParseTypeInfo(type, true);
				logical_types.emplace_back(type);
			} else {
				parse_types[i] = ParseTypeInfo(varchar_type, type.id() == LogicalTypeId::VARCHAR || type.IsNested());
				logical_types.emplace_back(LogicalType::VARCHAR);
			}
		}
		names = csv_file_scan->names;
		if (!csv_file_scan->projected_columns.empty()) {
			projecting_columns = false;
			projected_columns = make_unsafe_uniq_array<bool>(number_of_columns);
			for (idx_t col_idx = 0; col_idx < number_of_columns; col_idx++) {
				if (csv_file_scan->projected_columns.find(col_idx) == csv_file_scan->projected_columns.end()) {
					// Column is not projected
					projecting_columns = true;
					projected_columns[col_idx] = false;
				} else {
					projected_columns[col_idx] = true;
				}
			}
		}
		if (!projecting_columns) {
			for (idx_t j = logical_types.size(); j < number_of_columns; j++) {
				// This can happen if we have sneaky null columns at the end that we wish to ignore
				parse_types[j] = ParseTypeInfo(varchar_type, true);
				logical_types.emplace_back(LogicalType::VARCHAR);
			}
		}
	}

	// Initialize Parse Chunk
	parse_chunk.Initialize(buffer_allocator, logical_types, result_size);
	for (auto &col : parse_chunk.data) {
		vector_ptr.push_back(FlatVector::GetData<string_t>(col));
		validity_mask.push_back(&FlatVector::Validity(col));
	}

	// Setup the NullStr information
	null_str_count = state_machine.options.null_str.size();
	null_str_ptr = make_unsafe_uniq_array_uninitialized<const char *>(null_str_count);
	null_str_size = make_unsafe_uniq_array_uninitialized<idx_t>(null_str_count);
	for (idx_t i = 0; i < null_str_count; i++) {
		null_str_ptr[i] = state_machine.options.null_str[i].c_str();
		null_str_size[i] = state_machine.options.null_str[i].size();
	}
	date_format = state_machine.options.dialect_options.date_format.at(LogicalTypeId::DATE).GetValue();
	timestamp_format = state_machine.options.dialect_options.date_format.at(LogicalTypeId::TIMESTAMP).GetValue();
	decimal_separator = state_machine.options.decimal_separator[0];

	if (iterator.first_one) {
		lines_read +=
		    state_machine.dialect_options.skip_rows.GetValue() + state_machine.dialect_options.header.GetValue();
		if (lines_read == 0) {
			SkipBOM();
		}
	}
}

StringValueResult::~StringValueResult() {
	// We have to insert the lines read by this scanner
	error_handler.Insert(iterator.GetBoundaryIdx(), lines_read);
	if (!iterator.done) {
		// Some operators, like Limit, might cause a future error to incorrectly report the wrong error line
		// Better to print nothing to print something wrong
		error_handler.DontPrintErrorLine();
	}
}

inline bool IsValueNull(const char *null_str_ptr, const char *value_ptr, const idx_t size) {
	for (idx_t i = 0; i < size; i++) {
		if (null_str_ptr[i] != value_ptr[i]) {
			return false;
		}
	}
	return true;
}

bool StringValueResult::HandleTooManyColumnsError(const char *value_ptr, const idx_t size) {
	if (cur_col_id >= number_of_columns) {
		bool error = true;
		if (cur_col_id == number_of_columns && ((quoted && state_machine.options.allow_quoted_nulls) || !quoted)) {
			// we make an exception if the first over-value is null
			bool is_value_null = false;
			for (idx_t i = 0; i < null_str_count; i++) {
				is_value_null = is_value_null || IsValueNull(null_str_ptr[i], value_ptr, size);
			}
			error = !is_value_null;
		}
		if (error) {
			// We error pointing to the current value error.
			current_errors.Insert(TOO_MANY_COLUMNS, cur_col_id, chunk_col_id, last_position);
			cur_col_id++;
		}
		// We had an error
		return true;
	}
	return false;
}

void StringValueResult::SetComment(StringValueResult &result, idx_t buffer_pos) {
	if (!result.comment) {
		result.position_before_comment = buffer_pos;
		result.comment = true;
	}
}

bool StringValueResult::UnsetComment(StringValueResult &result, idx_t buffer_pos) {
	bool done = false;
	if (result.last_position.buffer_pos < result.position_before_comment) {
		bool all_empty = true;
		for (idx_t i = result.last_position.buffer_pos; i < result.position_before_comment; i++) {
			if (result.buffer_ptr[i] != ' ') {
				all_empty = false;
				break;
			}
		}
		if (!all_empty) {
			done = AddRow(result, result.position_before_comment);
		}
	} else {
		if (result.cur_col_id != 0) {
			done = AddRow(result, result.position_before_comment);
		}
	}
	if (result.number_of_rows == 0) {
		result.first_line_is_comment = true;
	}
	result.comment = false;
	if (result.state_machine.dialect_options.state_machine_options.new_line.GetValue() != NewLineIdentifier::CARRY_ON) {
		result.last_position.buffer_pos = buffer_pos + 1;
	} else {
		result.last_position.buffer_pos = buffer_pos + 2;
	}
	result.cur_col_id = 0;
	result.chunk_col_id = 0;
	return done;
}

static void SanitizeError(string &value) {
	std::vector<char> char_array(value.begin(), value.end());
	char_array.push_back('\0'); // Null-terminate the character array
	Utf8Proc::MakeValid(&char_array[0], char_array.size());
	value = {char_array.begin(), char_array.end() - 1};
}

void StringValueResult::AddValueToVector(const char *value_ptr, const idx_t size, bool allocate) {
	if (HandleTooManyColumnsError(value_ptr, size)) {
		return;
	}
	if (cur_col_id >= number_of_columns) {
		bool error = true;
		if (cur_col_id == number_of_columns && ((quoted && state_machine.options.allow_quoted_nulls) || !quoted)) {
			// we make an exception if the first over-value is null
			bool is_value_null = false;
			for (idx_t i = 0; i < null_str_count; i++) {
				is_value_null = is_value_null || IsValueNull(null_str_ptr[i], value_ptr, size);
			}
			error = !is_value_null;
		}
		if (error) {
			// We error pointing to the current value error.
			current_errors.Insert(TOO_MANY_COLUMNS, cur_col_id, chunk_col_id, last_position);
			cur_col_id++;
		}
		return;
	}

	if (projecting_columns) {
		if (!projected_columns[cur_col_id]) {
			cur_col_id++;
			return;
		}
	}

	if (((quoted && state_machine.options.allow_quoted_nulls) || !quoted)) {
		// Check for the occurrence of escaped null string like \N only if RFC 4180 conformance is disabled
		const bool check_unquoted_escaped_null =
		    state_machine.state_machine_options.rfc_4180.GetValue() == false && escaped && !quoted && size == 1;
		for (idx_t i = 0; i < null_str_count; i++) {
			bool is_null = false;
			if (null_str_size[i] == 2 && null_str_ptr[i][0] == state_machine.state_machine_options.escape.GetValue()) {
				is_null = check_unquoted_escaped_null && null_str_ptr[i][1] == value_ptr[0];
			} else if (size == null_str_size[i] && !check_unquoted_escaped_null) {
				is_null = IsValueNull(null_str_ptr[i], value_ptr, size);
			}
			if (is_null) {
				bool empty = false;
				if (chunk_col_id < state_machine.options.force_not_null.size()) {
					empty = state_machine.options.force_not_null[chunk_col_id];
				}
				if (empty) {
					if (parse_types[chunk_col_id].type_id != LogicalTypeId::VARCHAR) {
						// If it is not a varchar, empty values are not accepted, we must error.
						current_errors.Insert(CAST_ERROR, cur_col_id, chunk_col_id, last_position);
					}
					static_cast<string_t *>(vector_ptr[chunk_col_id])[number_of_rows] = string_t();
				} else {
					if (chunk_col_id == number_of_columns) {
						// We check for a weird case, where we ignore an extra value, if it is a null value
						return;
					}
					validity_mask[chunk_col_id]->SetInvalid(static_cast<idx_t>(number_of_rows));
				}
				cur_col_id++;
				chunk_col_id++;
				return;
			}
		}
	}
	bool success = true;
	switch (parse_types[chunk_col_id].type_id) {
	case LogicalTypeId::BOOLEAN:
		success =
		    TryCastStringBool(value_ptr, size, static_cast<bool *>(vector_ptr[chunk_col_id])[number_of_rows], false);
		break;
	case LogicalTypeId::TINYINT:
		success = TrySimpleIntegerCast(value_ptr, size, static_cast<int8_t *>(vector_ptr[chunk_col_id])[number_of_rows],
		                               false);
		break;
	case LogicalTypeId::SMALLINT:
		success = TrySimpleIntegerCast(value_ptr, size,
		                               static_cast<int16_t *>(vector_ptr[chunk_col_id])[number_of_rows], false);
		break;
	case LogicalTypeId::INTEGER:
		success = TrySimpleIntegerCast(value_ptr, size,
		                               static_cast<int32_t *>(vector_ptr[chunk_col_id])[number_of_rows], false);
		break;
	case LogicalTypeId::BIGINT:
		success = TrySimpleIntegerCast(value_ptr, size,
		                               static_cast<int64_t *>(vector_ptr[chunk_col_id])[number_of_rows], false);
		break;
	case LogicalTypeId::UTINYINT:
		success = TrySimpleIntegerCast<uint8_t, false>(
		    value_ptr, size, static_cast<uint8_t *>(vector_ptr[chunk_col_id])[number_of_rows], false);
		break;
	case LogicalTypeId::USMALLINT:
		success = TrySimpleIntegerCast<uint16_t, false>(
		    value_ptr, size, static_cast<uint16_t *>(vector_ptr[chunk_col_id])[number_of_rows], false);
		break;
	case LogicalTypeId::UINTEGER:
		success = TrySimpleIntegerCast<uint32_t, false>(
		    value_ptr, size, static_cast<uint32_t *>(vector_ptr[chunk_col_id])[number_of_rows], false);
		break;
	case LogicalTypeId::UBIGINT:
		success = TrySimpleIntegerCast<uint64_t, false>(
		    value_ptr, size, static_cast<uint64_t *>(vector_ptr[chunk_col_id])[number_of_rows], false);
		break;
	case LogicalTypeId::DOUBLE:
		success =
		    TryDoubleCast<double>(value_ptr, size, static_cast<double *>(vector_ptr[chunk_col_id])[number_of_rows],
		                          false, state_machine.options.decimal_separator[0]);
		break;
	case LogicalTypeId::FLOAT:
		success = TryDoubleCast<float>(value_ptr, size, static_cast<float *>(vector_ptr[chunk_col_id])[number_of_rows],
		                               false, state_machine.options.decimal_separator[0]);
		break;
	case LogicalTypeId::DATE: {
		if (!date_format.Empty()) {
			success = date_format.TryParseDate(value_ptr, size,
			                                   static_cast<date_t *>(vector_ptr[chunk_col_id])[number_of_rows]);
		} else {
			idx_t pos;
			bool special;
			success = Date::TryConvertDate(
			    value_ptr, size, pos, static_cast<date_t *>(vector_ptr[chunk_col_id])[number_of_rows], special, false);
		}
		break;
	}
	case LogicalTypeId::TIME: {
		idx_t pos;
		success = Time::TryConvertTime(value_ptr, size, pos,
		                               static_cast<dtime_t *>(vector_ptr[chunk_col_id])[number_of_rows], false);
		break;
	}
	case LogicalTypeId::TIMESTAMP:
	case LogicalTypeId::TIMESTAMP_TZ: {
		if (!timestamp_format.Empty()) {
			success = timestamp_format.TryParseTimestamp(
			    value_ptr, size, static_cast<timestamp_t *>(vector_ptr[chunk_col_id])[number_of_rows]);
		} else {
			success = Timestamp::TryConvertTimestamp(
			              value_ptr, size, static_cast<timestamp_t *>(vector_ptr[chunk_col_id])[number_of_rows]) ==
			          TimestampCastResult::SUCCESS;
		}
		break;
	}
	case LogicalTypeId::DECIMAL: {
		if (decimal_separator == ',') {
			switch (parse_types[chunk_col_id].internal_type) {
			case PhysicalType::INT16:
				success = TryDecimalStringCast<int16_t, ','>(
				    value_ptr, size, static_cast<int16_t *>(vector_ptr[chunk_col_id])[number_of_rows],
				    parse_types[chunk_col_id].width, parse_types[chunk_col_id].scale);
				break;
			case PhysicalType::INT32:
				success = TryDecimalStringCast<int32_t, ','>(
				    value_ptr, size, static_cast<int32_t *>(vector_ptr[chunk_col_id])[number_of_rows],
				    parse_types[chunk_col_id].width, parse_types[chunk_col_id].scale);
				break;
			case PhysicalType::INT64:
				success = TryDecimalStringCast<int64_t, ','>(
				    value_ptr, size, static_cast<int64_t *>(vector_ptr[chunk_col_id])[number_of_rows],
				    parse_types[chunk_col_id].width, parse_types[chunk_col_id].scale);
				break;
			case PhysicalType::INT128:
				success = TryDecimalStringCast<hugeint_t, ','>(
				    value_ptr, size, static_cast<hugeint_t *>(vector_ptr[chunk_col_id])[number_of_rows],
				    parse_types[chunk_col_id].width, parse_types[chunk_col_id].scale);
				break;
			default:
				throw InternalException("Invalid Physical Type for Decimal Value. Physical Type: " +
				                        TypeIdToString(parse_types[chunk_col_id].internal_type));
			}

		} else if (decimal_separator == '.') {
			switch (parse_types[chunk_col_id].internal_type) {
			case PhysicalType::INT16:
				success = TryDecimalStringCast(value_ptr, size,
				                               static_cast<int16_t *>(vector_ptr[chunk_col_id])[number_of_rows],
				                               parse_types[chunk_col_id].width, parse_types[chunk_col_id].scale);
				break;
			case PhysicalType::INT32:
				success = TryDecimalStringCast(value_ptr, size,
				                               static_cast<int32_t *>(vector_ptr[chunk_col_id])[number_of_rows],
				                               parse_types[chunk_col_id].width, parse_types[chunk_col_id].scale);
				break;
			case PhysicalType::INT64:
				success = TryDecimalStringCast(value_ptr, size,
				                               static_cast<int64_t *>(vector_ptr[chunk_col_id])[number_of_rows],
				                               parse_types[chunk_col_id].width, parse_types[chunk_col_id].scale);
				break;
			case PhysicalType::INT128:
				success = TryDecimalStringCast(value_ptr, size,
				                               static_cast<hugeint_t *>(vector_ptr[chunk_col_id])[number_of_rows],
				                               parse_types[chunk_col_id].width, parse_types[chunk_col_id].scale);
				break;
			default:
				throw InternalException("Invalid Physical Type for Decimal Value. Physical Type: " +
				                        TypeIdToString(parse_types[chunk_col_id].internal_type));
			}
		} else {
			throw InvalidInputException("Decimals can only have ',' and '.' as decimal separators");
		}
		break;
	}
	default: {
		// By default, we add a string
		// We only evaluate if a string is utf8 valid, if it's actually a varchar
		if (parse_types[chunk_col_id].validate_utf8 &&
		    !Utf8Proc::IsValid(value_ptr, UnsafeNumericCast<uint32_t>(size))) {
			bool force_error = !state_machine.options.ignore_errors.GetValue() && sniffing;
			// Invalid unicode, we must error
			if (force_error) {
				HandleUnicodeError(cur_col_id, last_position);
			}
			// If we got here, we are ingoring errors, hence we must ignore this line.
			current_errors.Insert(INVALID_UNICODE, cur_col_id, chunk_col_id, last_position);
			break;
		}
		if (allocate) {
			// If it's a value produced over multiple buffers, we must allocate
			static_cast<string_t *>(vector_ptr[chunk_col_id])[number_of_rows] = StringVector::AddStringOrBlob(
			    parse_chunk.data[chunk_col_id], string_t(value_ptr, UnsafeNumericCast<uint32_t>(size)));
		} else {
			static_cast<string_t *>(vector_ptr[chunk_col_id])[number_of_rows] =
			    string_t(value_ptr, UnsafeNumericCast<uint32_t>(size));
		}
		break;
	}
	}
	if (!success) {
		current_errors.Insert(CAST_ERROR, cur_col_id, chunk_col_id, last_position);
		if (!state_machine.options.IgnoreErrors()) {
			// We have to write the cast error message.
			std::ostringstream error;
			// Casting Error Message
			error << "Could not convert string \"" << std::string(value_ptr, size) << "\" to \'"
			      << LogicalTypeIdToString(parse_types[chunk_col_id].type_id) << "\'";
			auto error_string = error.str();
			SanitizeError(error_string);

			current_errors.ModifyErrorMessageOfLastError(error_string);
		}
	}
	cur_col_id++;
	chunk_col_id++;
}

DataChunk &StringValueResult::ToChunk() {
	if (number_of_rows < 0) {
		throw InternalException("CSVScanner: ToChunk() function. Has a negative number of rows, this indicates an "
		                        "issue with the error handler.");
	}
	parse_chunk.SetCardinality(static_cast<idx_t>(number_of_rows));
	return parse_chunk;
}

void StringValueResult::Reset() {
	if (number_of_rows == 0) {
		return;
	}
	number_of_rows = 0;
	cur_col_id = 0;
	chunk_col_id = 0;
	for (auto &v : validity_mask) {
		v->SetAllValid(result_size);
	}
	// We keep a reference to the buffer from our current iteration if it already exists
	shared_ptr<CSVBufferHandle> cur_buffer;
	if (buffer_handles.find(iterator.GetBufferIdx()) != buffer_handles.end()) {
		cur_buffer = buffer_handles[iterator.GetBufferIdx()];
	}
	buffer_handles.clear();
	if (cur_buffer) {
		buffer_handles[cur_buffer->buffer_idx] = cur_buffer;
	}
	current_errors.Reset();
	borked_rows.clear();
}

void StringValueResult::AddQuotedValue(StringValueResult &result, const idx_t buffer_pos) {
	AddPossiblyEscapedValue(result, buffer_pos, result.buffer_ptr + result.quoted_position + 1,
	                        buffer_pos - result.quoted_position - 2, buffer_pos < result.last_position.buffer_pos + 2);
	result.quoted = false;
}

void StringValueResult::AddPossiblyEscapedValue(StringValueResult &result, const idx_t buffer_pos,
                                                const char *value_ptr, const idx_t length, const bool empty) {
	if (result.escaped) {
		if (result.projecting_columns) {
			if (!result.projected_columns[result.cur_col_id]) {
				result.cur_col_id++;
				result.escaped = false;
				return;
			}
		}
		if (!result.HandleTooManyColumnsError(value_ptr, length)) {
			// If it's an escaped value we have to remove all the escapes, this is not really great
			// If we are going to escape, this vector must be a varchar vector
			if (result.parse_chunk.data[result.chunk_col_id].GetType() != LogicalType::VARCHAR) {
				result.current_errors.Insert(CAST_ERROR, result.cur_col_id, result.chunk_col_id, result.last_position);
				if (!result.state_machine.options.IgnoreErrors()) {
					// We have to write the cast error message.
					std::ostringstream error;
					// Casting Error Message

					error << "Could not convert string \"" << std::string(value_ptr, length) << "\" to \'"
					      << LogicalTypeIdToString(result.parse_types[result.chunk_col_id].type_id) << "\'";
					auto error_string = error.str();
					SanitizeError(error_string);
					result.current_errors.ModifyErrorMessageOfLastError(error_string);
				}
				result.cur_col_id++;
				result.chunk_col_id++;
			} else {
				auto value = StringValueScanner::RemoveEscape(
				    value_ptr, length, result.state_machine.dialect_options.state_machine_options.escape.GetValue(),
				    result.parse_chunk.data[result.chunk_col_id]);
				result.AddValueToVector(value.GetData(), value.GetSize());
			}
		}
	} else {
		if (empty) {
			// empty value
			auto value = string_t();
			result.AddValueToVector(value.GetData(), value.GetSize());
		} else {
			result.AddValueToVector(value_ptr, length);
		}
	}
	result.escaped = false;
}

void StringValueResult::AddValue(StringValueResult &result, const idx_t buffer_pos) {
	if (result.last_position.buffer_pos > buffer_pos) {
		return;
	}
	if (result.quoted) {
		StringValueResult::AddQuotedValue(result, buffer_pos);
	} else if (result.escaped) {
		StringValueResult::AddPossiblyEscapedValue(result, buffer_pos,
		                                           result.buffer_ptr + result.last_position.buffer_pos,
		                                           buffer_pos - result.last_position.buffer_pos, false);
	} else {
		result.AddValueToVector(result.buffer_ptr + result.last_position.buffer_pos,
		                        buffer_pos - result.last_position.buffer_pos);
	}
	result.last_position.buffer_pos = buffer_pos + 1;
}

void StringValueResult::HandleUnicodeError(idx_t col_idx, LinePosition &error_position) {

	bool first_nl;
	auto borked_line = current_line_position.ReconstructCurrentLine(first_nl, buffer_handles, PrintErrorLine());
	LinesPerBoundary lines_per_batch(iterator.GetBoundaryIdx(), lines_read);
	if (current_line_position.begin == error_position) {
		auto csv_error = CSVError::InvalidUTF8(state_machine.options, col_idx, lines_per_batch, borked_line,
		                                       current_line_position.begin.GetGlobalPosition(requested_size, first_nl),
		                                       error_position.GetGlobalPosition(requested_size, first_nl), path);
		error_handler.Error(csv_error, true);
	} else {
		auto csv_error = CSVError::InvalidUTF8(state_machine.options, col_idx, lines_per_batch, borked_line,
		                                       current_line_position.begin.GetGlobalPosition(requested_size, first_nl),
		                                       error_position.GetGlobalPosition(requested_size), path);
		error_handler.Error(csv_error, true);
	}
}

bool LineError::HandleErrors(StringValueResult &result) {
	bool skip_sniffing = false;
	for (auto &cur_error : current_errors) {
		if (cur_error.type == CSVErrorType::INVALID_UNICODE) {
			skip_sniffing = true;
		}
	}
	skip_sniffing = result.sniffing && skip_sniffing;

	if ((ignore_errors || skip_sniffing) && is_error_in_line && !result.figure_out_new_line) {
		result.RemoveLastLine();
		Reset();
		return true;
	}
	// Reconstruct CSV Line
	for (auto &cur_error : current_errors) {
		LinesPerBoundary lines_per_batch(result.iterator.GetBoundaryIdx(), result.lines_read);
		bool first_nl = false;
		auto borked_line = result.current_line_position.ReconstructCurrentLine(first_nl, result.buffer_handles,
		                                                                       result.PrintErrorLine());
		CSVError csv_error;
		auto col_idx = cur_error.col_idx;
		auto &line_pos = cur_error.error_position;

		switch (cur_error.type) {
		case TOO_MANY_COLUMNS:
		case TOO_FEW_COLUMNS:
			if (result.current_line_position.begin == line_pos) {
				csv_error = CSVError::IncorrectColumnAmountError(
				    result.state_machine.options, col_idx, lines_per_batch, borked_line,
				    result.current_line_position.begin.GetGlobalPosition(result.requested_size, first_nl),
				    line_pos.GetGlobalPosition(result.requested_size, first_nl), result.path);
			} else {
				csv_error = CSVError::IncorrectColumnAmountError(
				    result.state_machine.options, col_idx, lines_per_batch, borked_line,
				    result.current_line_position.begin.GetGlobalPosition(result.requested_size, first_nl),
				    line_pos.GetGlobalPosition(result.requested_size), result.path);
			}
			break;
		case INVALID_UNICODE: {
			if (result.current_line_position.begin == line_pos) {
				csv_error = CSVError::InvalidUTF8(
				    result.state_machine.options, col_idx, lines_per_batch, borked_line,
				    result.current_line_position.begin.GetGlobalPosition(result.requested_size, first_nl),
				    line_pos.GetGlobalPosition(result.requested_size, first_nl), result.path);
			} else {
				csv_error = CSVError::InvalidUTF8(
				    result.state_machine.options, col_idx, lines_per_batch, borked_line,
				    result.current_line_position.begin.GetGlobalPosition(result.requested_size, first_nl),
				    line_pos.GetGlobalPosition(result.requested_size), result.path);
			}
			break;
		}
		case UNTERMINATED_QUOTES:
			if (result.current_line_position.begin == line_pos) {
				csv_error = CSVError::UnterminatedQuotesError(
				    result.state_machine.options, col_idx, lines_per_batch, borked_line,
				    result.current_line_position.begin.GetGlobalPosition(result.requested_size, first_nl),
				    line_pos.GetGlobalPosition(result.requested_size, first_nl), result.path);
			} else {
				csv_error = CSVError::UnterminatedQuotesError(
				    result.state_machine.options, col_idx, lines_per_batch, borked_line,
				    result.current_line_position.begin.GetGlobalPosition(result.requested_size, first_nl),
				    line_pos.GetGlobalPosition(result.requested_size), result.path);
			}
			break;
		case CAST_ERROR:
			if (result.current_line_position.begin == line_pos) {
				csv_error = CSVError::CastError(
				    result.state_machine.options, result.names[cur_error.col_idx], cur_error.error_message,
				    cur_error.col_idx, borked_line, lines_per_batch,
				    result.current_line_position.begin.GetGlobalPosition(result.requested_size, first_nl),
				    line_pos.GetGlobalPosition(result.requested_size, first_nl),
				    result.parse_types[cur_error.chunk_idx].type_id, result.path);
			} else {
				csv_error = CSVError::CastError(
				    result.state_machine.options, result.names[cur_error.col_idx], cur_error.error_message,
				    cur_error.col_idx, borked_line, lines_per_batch,
				    result.current_line_position.begin.GetGlobalPosition(result.requested_size, first_nl),
				    line_pos.GetGlobalPosition(result.requested_size), result.parse_types[cur_error.chunk_idx].type_id,
				    result.path);
			}
			break;
		case MAXIMUM_LINE_SIZE:
			csv_error = CSVError::LineSizeError(
			    result.state_machine.options, cur_error.current_line_size, lines_per_batch, borked_line,
			    result.current_line_position.begin.GetGlobalPosition(result.requested_size, first_nl), result.path);
			break;
		default:
			throw InvalidInputException("CSV Error not allowed when inserting row");
		}
		result.error_handler.Error(csv_error);
	}
	if (is_error_in_line) {
		if (result.sniffing) {
			// If we are sniffing we just remove the line
			result.RemoveLastLine();
		} else {
			// Otherwise, we add it to the borked rows to remove it later and just cleanup the column variables.
			result.borked_rows.insert(static_cast<idx_t>(result.number_of_rows));
			result.cur_col_id = 0;
			result.chunk_col_id = 0;
		}
		Reset();
		return true;
	}
	return false;
}

void StringValueResult::QuotedNewLine(StringValueResult &result) {
	result.quoted_new_line = true;
}

void StringValueResult::NullPaddingQuotedNewlineCheck() const {
	// We do some checks for null_padding correctness
	if (state_machine.options.null_padding && iterator.IsBoundarySet() && quoted_new_line) {
		// If we have null_padding set, we found a quoted new line, we are scanning the file in parallel; We error.
		LinesPerBoundary lines_per_batch(iterator.GetBoundaryIdx(), lines_read);
		auto csv_error = CSVError::NullPaddingFail(state_machine.options, lines_per_batch, path);
		error_handler.Error(csv_error);
	}
}

//! Reconstructs the current line to be used in error messages
string FullLinePosition::ReconstructCurrentLine(bool &first_char_nl,
                                                unordered_map<idx_t, shared_ptr<CSVBufferHandle>> &buffer_handles,
                                                bool reconstruct_line) const {
	if (!reconstruct_line) {
		return {};
	}
	string result;
	if (end.buffer_idx == begin.buffer_idx) {
		if (buffer_handles.find(end.buffer_idx) == buffer_handles.end()) {
			throw InternalException("CSV Buffer is not available to reconstruct CSV Line, please open an issue with "
			                        "your query and dataset.");
		}
		auto buffer = buffer_handles[begin.buffer_idx]->Ptr();
		first_char_nl = buffer[begin.buffer_pos] == '\n' || buffer[begin.buffer_pos] == '\r';
		for (idx_t i = begin.buffer_pos + first_char_nl; i < end.buffer_pos; i++) {
			result += buffer[i];
		}
	} else {
		if (buffer_handles.find(begin.buffer_idx) == buffer_handles.end() ||
		    buffer_handles.find(end.buffer_idx) == buffer_handles.end()) {
			throw InternalException("CSV Buffer is not available to reconstruct CSV Line, please open an issue with "
			                        "your query and dataset.");
		}
		auto first_buffer = buffer_handles[begin.buffer_idx]->Ptr();
		auto first_buffer_size = buffer_handles[begin.buffer_idx]->actual_size;
		auto second_buffer = buffer_handles[end.buffer_idx]->Ptr();
		first_char_nl = first_buffer[begin.buffer_pos] == '\n' || first_buffer[begin.buffer_pos] == '\r';
		for (idx_t i = begin.buffer_pos + first_char_nl; i < first_buffer_size; i++) {
			result += first_buffer[i];
		}
		for (idx_t i = 0; i < end.buffer_pos; i++) {
			result += second_buffer[i];
		}
	}
	// sanitize borked line
	SanitizeError(result);
	return result;
}

bool StringValueResult::AddRowInternal() {
	LinePosition current_line_start = {iterator.pos.buffer_idx, iterator.pos.buffer_pos, buffer_size};
	idx_t current_line_size = current_line_start - current_line_position.end;
	if (store_line_size) {
		error_handler.NewMaxLineSize(current_line_size);
	}
	current_line_position.begin = current_line_position.end;
	current_line_position.end = current_line_start;
	if (current_line_size > state_machine.options.maximum_line_size) {
		current_errors.Insert(MAXIMUM_LINE_SIZE, 1, chunk_col_id, last_position, current_line_size);
	}
	if (!state_machine.options.null_padding) {
		for (idx_t col_idx = cur_col_id; col_idx < number_of_columns; col_idx++) {
			current_errors.Insert(TOO_FEW_COLUMNS, col_idx - 1, chunk_col_id, last_position);
		}
	}

	if (current_errors.HandleErrors(*this)) {
		line_positions_per_row[static_cast<idx_t>(number_of_rows)] = current_line_position;
		number_of_rows++;
		if (static_cast<idx_t>(number_of_rows) >= result_size) {
			// We have a full chunk
			return true;
		}
		return false;
	}
	NullPaddingQuotedNewlineCheck();
	quoted_new_line = false;
	// We need to check if we are getting the correct number of columns here.
	// If columns are correct, we add it, and that's it.
	if (cur_col_id != number_of_columns) {
		// We have too few columns:
		if (null_padding) {
			while (cur_col_id < number_of_columns) {
				bool empty = false;
				if (cur_col_id < state_machine.options.force_not_null.size()) {
					empty = state_machine.options.force_not_null[cur_col_id];
				}
				if (projecting_columns) {
					if (!projected_columns[cur_col_id]) {
						cur_col_id++;
						continue;
					}
				}
				if (empty) {
					static_cast<string_t *>(vector_ptr[chunk_col_id])[number_of_rows] = string_t();
				} else {
					validity_mask[chunk_col_id]->SetInvalid(static_cast<idx_t>(number_of_rows));
				}
				cur_col_id++;
				chunk_col_id++;
			}
		} else {
			// If we are not null-padding this is an error
			if (!state_machine.options.IgnoreErrors()) {
				bool first_nl;
				auto borked_line =
				    current_line_position.ReconstructCurrentLine(first_nl, buffer_handles, PrintErrorLine());
				LinesPerBoundary lines_per_batch(iterator.GetBoundaryIdx(), lines_read);
				if (current_line_position.begin == last_position) {
					auto csv_error = CSVError::IncorrectColumnAmountError(
					    state_machine.options, cur_col_id - 1, lines_per_batch, borked_line,
					    current_line_position.begin.GetGlobalPosition(requested_size, first_nl),
					    last_position.GetGlobalPosition(requested_size, first_nl), path);
					error_handler.Error(csv_error);
				} else {
					auto csv_error = CSVError::IncorrectColumnAmountError(
					    state_machine.options, cur_col_id - 1, lines_per_batch, borked_line,
					    current_line_position.begin.GetGlobalPosition(requested_size, first_nl),
					    last_position.GetGlobalPosition(requested_size), path);
					error_handler.Error(csv_error);
				}
			}
			// If we are here we ignore_errors, so we delete this line
			RemoveLastLine();
		}
	}
	line_positions_per_row[static_cast<idx_t>(number_of_rows)] = current_line_position;
	cur_col_id = 0;
	chunk_col_id = 0;
	number_of_rows++;
	if (static_cast<idx_t>(number_of_rows) >= result_size) {
		// We have a full chunk
		return true;
	}
	return false;
}

bool StringValueResult::AddRow(StringValueResult &result, const idx_t buffer_pos) {
	if (result.last_position.buffer_pos <= buffer_pos) {
		// We add the value
		if (result.quoted) {
			AddQuotedValue(result, buffer_pos);
		} else {
			char *value_ptr = result.buffer_ptr + result.last_position.buffer_pos;
			idx_t size = buffer_pos - result.last_position.buffer_pos;
			if (result.escaped) {
				AddPossiblyEscapedValue(result, buffer_pos, value_ptr, size, size == 0);
			} else {
				result.AddValueToVector(value_ptr, size);
			}
		}
		if (result.state_machine.dialect_options.state_machine_options.new_line == NewLineIdentifier::CARRY_ON) {
			if (result.states.states[1] == CSVState::RECORD_SEPARATOR) {
				// Even though this is marked as a carry on, this is a hippie mixie
				result.last_position.buffer_pos = buffer_pos + 1;
			} else {
				result.last_position.buffer_pos = buffer_pos + 2;
			}
		} else {
			result.last_position.buffer_pos = buffer_pos + 1;
		}
	}

	// We add the value
	return result.AddRowInternal();
}

void StringValueResult::InvalidState(StringValueResult &result) {
	result.current_errors.Insert(UNTERMINATED_QUOTES, result.cur_col_id, result.chunk_col_id, result.last_position);
}

bool StringValueResult::EmptyLine(StringValueResult &result, const idx_t buffer_pos) {
	// We care about empty lines if this is a single column csv file
	result.last_position = {result.iterator.pos.buffer_idx, result.iterator.pos.buffer_pos + 1, result.buffer_size};
	if (result.states.IsCarriageReturn() &&
	    result.state_machine.dialect_options.state_machine_options.new_line == NewLineIdentifier::CARRY_ON) {
		result.last_position.buffer_pos++;
	}
	if (result.number_of_columns == 1) {
		for (idx_t i = 0; i < result.null_str_count; i++) {
			if (result.null_str_size[i] == 0) {
				bool empty = false;
				if (!result.state_machine.options.force_not_null.empty()) {
					empty = result.state_machine.options.force_not_null[0];
				}
				if (empty) {
					static_cast<string_t *>(result.vector_ptr[0])[result.number_of_rows] = string_t();
				} else {
					result.validity_mask[0]->SetInvalid(static_cast<idx_t>(result.number_of_rows));
				}
				result.number_of_rows++;
			}
		}
		if (static_cast<idx_t>(result.number_of_rows) >= result.result_size) {
			// We have a full chunk
			return true;
		}
	}
	return false;
}

StringValueScanner::StringValueScanner(idx_t scanner_idx_p, const shared_ptr<CSVBufferManager> &buffer_manager,
                                       const shared_ptr<CSVStateMachine> &state_machine,
                                       const shared_ptr<CSVErrorHandler> &error_handler,
                                       const shared_ptr<CSVFileScan> &csv_file_scan, bool sniffing,
                                       const CSVIterator &boundary, idx_t result_size)
    : BaseScanner(buffer_manager, state_machine, error_handler, sniffing, csv_file_scan, boundary),
      scanner_idx(scanner_idx_p),
      result(states, *state_machine, cur_buffer_handle, BufferAllocator::Get(buffer_manager->context), result_size,
             iterator.pos.buffer_pos, *error_handler, iterator,
             buffer_manager->context.client_data->debug_set_max_line_length, csv_file_scan, lines_read, sniffing,
             buffer_manager->GetFilePath()) {
	iterator.buffer_size = state_machine->options.buffer_size;
}

StringValueScanner::StringValueScanner(const shared_ptr<CSVBufferManager> &buffer_manager,
                                       const shared_ptr<CSVStateMachine> &state_machine,
                                       const shared_ptr<CSVErrorHandler> &error_handler, idx_t result_size,
                                       const CSVIterator &boundary)
    : BaseScanner(buffer_manager, state_machine, error_handler, false, nullptr, boundary), scanner_idx(0),
      result(states, *state_machine, cur_buffer_handle, Allocator::DefaultAllocator(), result_size,
             iterator.pos.buffer_pos, *error_handler, iterator,
             buffer_manager->context.client_data->debug_set_max_line_length, csv_file_scan, lines_read, sniffing,
             buffer_manager->GetFilePath()) {
	iterator.buffer_size = state_machine->options.buffer_size;
}

unique_ptr<StringValueScanner> StringValueScanner::GetCSVScanner(ClientContext &context, CSVReaderOptions &options) {
	auto state_machine = make_shared_ptr<CSVStateMachine>(options, options.dialect_options.state_machine_options,
	                                                      CSVStateMachineCache::Get(context));

	state_machine->dialect_options.num_cols = options.dialect_options.num_cols;
	state_machine->dialect_options.header = options.dialect_options.header;
	auto buffer_manager = make_shared_ptr<CSVBufferManager>(context, options, options.file_path, 0);
	idx_t rows_to_skip = state_machine->options.GetSkipRows() + state_machine->options.GetHeader();
	rows_to_skip = std::max(rows_to_skip, state_machine->dialect_options.rows_until_header +
	                                          state_machine->dialect_options.header.GetValue());
	auto it = BaseScanner::SkipCSVRows(buffer_manager, state_machine, rows_to_skip);
	auto scanner = make_uniq<StringValueScanner>(buffer_manager, state_machine, make_shared_ptr<CSVErrorHandler>(),
	                                             STANDARD_VECTOR_SIZE, it);
	scanner->csv_file_scan = make_shared_ptr<CSVFileScan>(context, options.file_path, options);
	scanner->csv_file_scan->InitializeProjection();
	return scanner;
}

bool StringValueScanner::FinishedIterator() const {
	return iterator.done;
}

StringValueResult &StringValueScanner::ParseChunk() {
	result.Reset();
	ParseChunkInternal(result);
	return result;
}

void StringValueScanner::Flush(DataChunk &insert_chunk) {
	auto &process_result = ParseChunk();
	// First Get Parsed Chunk
	auto &parse_chunk = process_result.ToChunk();
	// We have to check if we got to error
	error_handler->ErrorIfNeeded();
	if (parse_chunk.size() == 0) {
		return;
	}
	// convert the columns in the parsed chunk to the types of the table
	insert_chunk.SetCardinality(parse_chunk);

	// We keep track of the borked lines, in case we are ignoring errors
	D_ASSERT(csv_file_scan);

	auto &reader_data = csv_file_scan->reader_data;
	// Now Do the cast-aroo
	for (idx_t c = 0; c < reader_data.column_ids.size(); c++) {
		idx_t col_idx = c;
		idx_t result_idx = reader_data.column_mapping[c];
		if (!csv_file_scan->projection_ids.empty()) {
			result_idx = reader_data.column_mapping[csv_file_scan->projection_ids[c].second];
		}
		if (col_idx >= parse_chunk.ColumnCount()) {
			throw InvalidInputException("Mismatch between the schema of different files");
		}
		auto &parse_vector = parse_chunk.data[col_idx];
		auto &result_vector = insert_chunk.data[result_idx];
		auto &type = result_vector.GetType();
		auto &parse_type = parse_vector.GetType();
		if (!type.IsJSONType() &&
		    (type == LogicalType::VARCHAR || (type != LogicalType::VARCHAR && parse_type != LogicalType::VARCHAR))) {
			// reinterpret rather than reference
			result_vector.Reinterpret(parse_vector);
		} else {
			string error_message;
			idx_t line_error = 0;
			if (VectorOperations::TryCast(buffer_manager->context, parse_vector, result_vector, parse_chunk.size(),
			                              &error_message, false, true)) {
				continue;
			}
			// An error happened, to propagate it we need to figure out the exact line where the casting failed.
			UnifiedVectorFormat inserted_column_data;
			result_vector.ToUnifiedFormat(parse_chunk.size(), inserted_column_data);
			UnifiedVectorFormat parse_column_data;
			parse_vector.ToUnifiedFormat(parse_chunk.size(), parse_column_data);

			for (; line_error < parse_chunk.size(); line_error++) {
				if (!inserted_column_data.validity.RowIsValid(line_error) &&
				    parse_column_data.validity.RowIsValid(line_error)) {
					break;
				}
			}
			{

				if (state_machine->options.ignore_errors.GetValue()) {
					vector<Value> row;
					for (idx_t col = 0; col < parse_chunk.ColumnCount(); col++) {
						row.push_back(parse_chunk.GetValue(col, line_error));
					}
				}
				if (!state_machine->options.IgnoreErrors()) {
					LinesPerBoundary lines_per_batch(iterator.GetBoundaryIdx(),
					                                 lines_read - parse_chunk.size() + line_error);
					bool first_nl;
					auto borked_line = result.line_positions_per_row[line_error].ReconstructCurrentLine(
					    first_nl, result.buffer_handles, result.PrintErrorLine());
					std::ostringstream error;
					error << "Could not convert string \"" << parse_vector.GetValue(line_error) << "\" to \'"
					      << type.ToString() << "\'";
					string error_msg = error.str();
					SanitizeError(error_msg);
					auto csv_error = CSVError::CastError(
					    state_machine->options, csv_file_scan->names[col_idx], error_msg, col_idx, borked_line,
					    lines_per_batch,
					    result.line_positions_per_row[line_error].begin.GetGlobalPosition(result.result_size, first_nl),
					    optional_idx::Invalid(), result_vector.GetType().id(), result.path);
					error_handler->Error(csv_error);
				}
			}
			result.borked_rows.insert(line_error++);
			D_ASSERT(state_machine->options.ignore_errors.GetValue());
			// We are ignoring errors. We must continue but ignoring borked rows
			for (; line_error < parse_chunk.size(); line_error++) {
				if (!inserted_column_data.validity.RowIsValid(line_error) &&
				    parse_column_data.validity.RowIsValid(line_error)) {
					result.borked_rows.insert(line_error);
					vector<Value> row;
					for (idx_t col = 0; col < parse_chunk.ColumnCount(); col++) {
						row.push_back(parse_chunk.GetValue(col, line_error));
					}
					if (!state_machine->options.IgnoreErrors()) {
						LinesPerBoundary lines_per_batch(iterator.GetBoundaryIdx(),
						                                 lines_read - parse_chunk.size() + line_error);
						bool first_nl;
						auto borked_line = result.line_positions_per_row[line_error].ReconstructCurrentLine(
						    first_nl, result.buffer_handles, result.PrintErrorLine());
						std::ostringstream error;
						// Casting Error Message
						error << "Could not convert string \"" << parse_vector.GetValue(line_error) << "\" to \'"
						      << LogicalTypeIdToString(type.id()) << "\'";
						string error_msg = error.str();
						SanitizeError(error_msg);
						auto csv_error =
						    CSVError::CastError(state_machine->options, csv_file_scan->names[col_idx], error_msg,
						                        col_idx, borked_line, lines_per_batch,
						                        result.line_positions_per_row[line_error].begin.GetGlobalPosition(
						                            result.result_size, first_nl),
						                        optional_idx::Invalid(), result_vector.GetType().id(), result.path);
						error_handler->Error(csv_error);
					}
				}
			}
		}
	}
	if (!result.borked_rows.empty()) {
		// We must remove the borked lines from our chunk
		SelectionVector successful_rows(parse_chunk.size());
		idx_t sel_idx = 0;
		for (idx_t row_idx = 0; row_idx < parse_chunk.size(); row_idx++) {
			if (result.borked_rows.find(row_idx) == result.borked_rows.end()) {
				successful_rows.set_index(sel_idx++, row_idx);
			}
		}
		// Now we slice the result
		insert_chunk.Slice(successful_rows, sel_idx);
	}
}

void StringValueScanner::Initialize() {
	states.Initialize();

	if (result.result_size != 1 && !(sniffing && state_machine->options.null_padding &&
	                                 !state_machine->options.dialect_options.skip_rows.IsSetByUser())) {
		SetStart();
	} else {
		start_pos = iterator.GetGlobalCurrentPos();
	}

	result.last_position = {iterator.pos.buffer_idx, iterator.pos.buffer_pos, cur_buffer_handle->actual_size};
	result.current_line_position.begin = result.last_position;
	result.current_line_position.end = result.current_line_position.begin;
}

void StringValueScanner::ProcessExtraRow() {
	result.NullPaddingQuotedNewlineCheck();
	idx_t to_pos = cur_buffer_handle->actual_size;
	while (iterator.pos.buffer_pos < to_pos) {
		state_machine->Transition(states, buffer_handle_ptr[iterator.pos.buffer_pos]);
		switch (states.states[1]) {
		case CSVState::INVALID:
			result.InvalidState(result);
			iterator.pos.buffer_pos++;
			return;
		case CSVState::RECORD_SEPARATOR:
			if (states.states[0] == CSVState::RECORD_SEPARATOR) {
				result.EmptyLine(result, iterator.pos.buffer_pos);
				iterator.pos.buffer_pos++;
				lines_read++;
				return;
			} else if (states.states[0] != CSVState::CARRIAGE_RETURN) {
				if (result.IsCommentSet(result)) {
					result.UnsetComment(result, iterator.pos.buffer_pos);
				} else {
					result.AddRow(result, iterator.pos.buffer_pos);
				}
				iterator.pos.buffer_pos++;
				lines_read++;
				return;
			}
			lines_read++;
			iterator.pos.buffer_pos++;
			break;
		case CSVState::CARRIAGE_RETURN:
			if (states.states[0] != CSVState::RECORD_SEPARATOR) {
				if (result.IsCommentSet(result)) {
					result.UnsetComment(result, iterator.pos.buffer_pos);
				} else {
					result.AddRow(result, iterator.pos.buffer_pos);
				}
				iterator.pos.buffer_pos++;
				lines_read++;
				return;
			} else {
				result.EmptyLine(result, iterator.pos.buffer_pos);
				iterator.pos.buffer_pos++;
				lines_read++;
				return;
			}
			break;
		case CSVState::DELIMITER:
			result.AddValue(result, iterator.pos.buffer_pos);
			iterator.pos.buffer_pos++;
			break;
		case CSVState::QUOTED:
			if (states.states[0] == CSVState::UNQUOTED) {
				result.SetEscaped(result);
			}
			result.SetQuoted(result, iterator.pos.buffer_pos);
			iterator.pos.buffer_pos++;
			while (state_machine->transition_array
			           .skip_quoted[static_cast<uint8_t>(buffer_handle_ptr[iterator.pos.buffer_pos])] &&
			       iterator.pos.buffer_pos < to_pos - 1) {
				iterator.pos.buffer_pos++;
			}
			break;
		case CSVState::ESCAPE:
		case CSVState::UNQUOTED_ESCAPE:
		case CSVState::ESCAPED_RETURN:
			result.SetEscaped(result);
			iterator.pos.buffer_pos++;
			break;
		case CSVState::STANDARD:
			iterator.pos.buffer_pos++;
			while (state_machine->transition_array
			           .skip_standard[static_cast<uint8_t>(buffer_handle_ptr[iterator.pos.buffer_pos])] &&
			       iterator.pos.buffer_pos < to_pos - 1) {
				iterator.pos.buffer_pos++;
			}
			break;
		case CSVState::COMMENT:
			result.SetComment(result, iterator.pos.buffer_pos);
			iterator.pos.buffer_pos++;
			while (state_machine->transition_array
			           .skip_comment[static_cast<uint8_t>(buffer_handle_ptr[iterator.pos.buffer_pos])] &&
			       iterator.pos.buffer_pos < to_pos - 1) {
				iterator.pos.buffer_pos++;
			}
			break;
		case CSVState::QUOTED_NEW_LINE:
			result.quoted_new_line = true;
			result.NullPaddingQuotedNewlineCheck();
			iterator.pos.buffer_pos++;
			break;
		default:
			iterator.pos.buffer_pos++;
			break;
		}
	}
}

string_t StringValueScanner::RemoveEscape(const char *str_ptr, idx_t end, char escape, Vector &vector) {
	// Figure out the exact size
	idx_t str_pos = 0;
	bool just_escaped = false;
	for (idx_t cur_pos = 0; cur_pos < end; cur_pos++) {
		if (str_ptr[cur_pos] == escape && !just_escaped) {
			just_escaped = true;
		} else {
			just_escaped = false;
			str_pos++;
		}
	}

	auto removed_escapes = StringVector::EmptyString(vector, str_pos);
	auto removed_escapes_ptr = removed_escapes.GetDataWriteable();
	// Allocate string and copy it
	str_pos = 0;
	just_escaped = false;
	for (idx_t cur_pos = 0; cur_pos < end; cur_pos++) {
		char c = str_ptr[cur_pos];
		if (c == escape && !just_escaped) {
			just_escaped = true;
		} else {
			just_escaped = false;
			removed_escapes_ptr[str_pos++] = c;
		}
	}
	removed_escapes.Finalize();
	return removed_escapes;
}

void StringValueScanner::ProcessOverBufferValue() {
	// Process first string
	states.Initialize();
	string over_buffer_string;
	auto previous_buffer = previous_buffer_handle->Ptr();
	if (result.last_position.buffer_pos == previous_buffer_handle->actual_size) {
		state_machine->Transition(states, previous_buffer[result.last_position.buffer_pos - 1]);
	}
	idx_t j = 0;
	result.quoted = false;
	for (idx_t i = result.last_position.buffer_pos; i < previous_buffer_handle->actual_size; i++) {
		state_machine->Transition(states, previous_buffer[i]);
		if (states.EmptyLine() || states.IsCurrentNewRow()) {
			continue;
		}
		if (states.NewRow() || states.NewValue()) {
			break;
		} else {
			if (!result.comment) {
				over_buffer_string += previous_buffer[i];
			}
		}
		if (states.IsQuoted()) {
			result.SetQuoted(result, j);
		}
		if (states.IsEscaped()) {
			result.escaped = true;
		}
		if (states.IsComment()) {
			result.comment = true;
		}
		if (states.IsInvalid()) {
			result.InvalidState(result);
		}
		j++;
	}
	if (over_buffer_string.empty() &&
	    state_machine->dialect_options.state_machine_options.new_line == NewLineIdentifier::CARRY_ON) {
		if (buffer_handle_ptr[iterator.pos.buffer_pos] == '\n') {
			iterator.pos.buffer_pos++;
		}
	}
	// second buffer
	for (; iterator.pos.buffer_pos < cur_buffer_handle->actual_size; iterator.pos.buffer_pos++) {
		state_machine->Transition(states, buffer_handle_ptr[iterator.pos.buffer_pos]);
		if (states.EmptyLine()) {
			if (state_machine->dialect_options.num_cols == 1) {
				break;
			} else {
				continue;
			}
		}
		if (states.NewRow() || states.NewValue()) {
			break;
		} else {
			if (!result.comment && !states.IsComment()) {
				over_buffer_string += buffer_handle_ptr[iterator.pos.buffer_pos];
			}
		}
		if (states.IsQuoted()) {
			result.SetQuoted(result, j);
		}
		if (states.IsComment()) {
			result.comment = true;
		}
		if (states.IsEscaped()) {
			result.escaped = true;
		}
		if (states.IsInvalid()) {
			result.InvalidState(result);
		}
		j++;
	}
	bool skip_value = false;
	if (result.projecting_columns) {
		if (!result.projected_columns[result.cur_col_id] && result.cur_col_id != result.number_of_columns) {
			result.cur_col_id++;
			skip_value = true;
		}
	}
	if (!skip_value) {
		string_t value;
		if (result.quoted) {
			value = string_t(over_buffer_string.c_str() + result.quoted_position,
			                 UnsafeNumericCast<uint32_t>(over_buffer_string.size() - 1 - result.quoted_position));
			if (result.escaped) {
				const auto str_ptr = over_buffer_string.c_str() + result.quoted_position;
				value = RemoveEscape(str_ptr, over_buffer_string.size() - 2,
				                     state_machine->dialect_options.state_machine_options.escape.GetValue(),
				                     result.parse_chunk.data[result.chunk_col_id]);
			}
		} else {
<<<<<<< HEAD
			value = string_t(overbuffer_string.c_str(), UnsafeNumericCast<uint32_t>(overbuffer_string.size()));
			if (result.escaped) {
				value = RemoveEscape(overbuffer_string.c_str(), overbuffer_string.size(),
				                     state_machine->dialect_options.state_machine_options.escape.GetValue(),
				                     result.parse_chunk.data[result.chunk_col_id]);
			}
=======
			value = string_t(over_buffer_string.c_str(), UnsafeNumericCast<uint32_t>(over_buffer_string.size()));
>>>>>>> d918f6df
		}
		if (states.EmptyLine() && state_machine->dialect_options.num_cols == 1) {
			result.EmptyLine(result, iterator.pos.buffer_pos);
		} else if (!states.IsNotSet() && (!result.comment || !value.Empty())) {
			result.AddValueToVector(value.GetData(), value.GetSize(), true);
		}
	} else {
		if (states.EmptyLine() && state_machine->dialect_options.num_cols == 1) {
			result.EmptyLine(result, iterator.pos.buffer_pos);
		}
	}

	if (states.NewRow() && !states.IsNotSet()) {
		if (result.IsCommentSet(result)) {
			result.UnsetComment(result, iterator.pos.buffer_pos);
		} else {
			result.AddRowInternal();
		}
		lines_read++;
	}

	if (iterator.pos.buffer_pos >= cur_buffer_handle->actual_size && cur_buffer_handle->is_last_buffer) {
		result.added_last_line = true;
	}
	if (states.IsCarriageReturn() &&
	    state_machine->dialect_options.state_machine_options.new_line == NewLineIdentifier::CARRY_ON) {
		result.last_position = {iterator.pos.buffer_idx, ++iterator.pos.buffer_pos + 1, result.buffer_size};
	} else {
		result.last_position = {iterator.pos.buffer_idx, ++iterator.pos.buffer_pos, result.buffer_size};
	}
	// Be sure to reset the quoted and escaped variables
	result.quoted = false;
	result.escaped = false;
}

bool StringValueScanner::MoveToNextBuffer() {
	if (iterator.pos.buffer_pos >= cur_buffer_handle->actual_size) {
		previous_buffer_handle = cur_buffer_handle;
		cur_buffer_handle = buffer_manager->GetBuffer(++iterator.pos.buffer_idx);
		if (!cur_buffer_handle) {
			iterator.pos.buffer_idx--;
			buffer_handle_ptr = nullptr;
			// We do not care if it's a quoted new line on the last row of our file.
			result.quoted_new_line = false;
			// This means we reached the end of the file, we must add a last line if there is any to be added
			if (states.EmptyLine() || states.NewRow() || result.added_last_line || states.IsCurrentNewRow() ||
			    states.IsNotSet()) {
				if (result.cur_col_id == result.number_of_columns) {
					result.number_of_rows++;
				}
				result.cur_col_id = 0;
				result.chunk_col_id = 0;
				return false;
			} else if (states.NewValue()) {
				// we add the value
				result.AddValue(result, previous_buffer_handle->actual_size);
				// And an extra empty value to represent what comes after the delimiter
				if (result.IsCommentSet(result)) {
					result.UnsetComment(result, iterator.pos.buffer_pos);
				} else {
					result.AddRow(result, previous_buffer_handle->actual_size);
				}
				lines_read++;
			} else if (states.IsQuotedCurrent()) {
				// Unterminated quote
				LinePosition current_line_start = {iterator.pos.buffer_idx, iterator.pos.buffer_pos,
				                                   result.buffer_size};
				result.current_line_position.begin = result.current_line_position.end;
				result.current_line_position.end = current_line_start;
				result.InvalidState(result);
			} else {
				if (result.IsCommentSet(result)) {
					result.UnsetComment(result, iterator.pos.buffer_pos);
				} else {
					result.AddRow(result, previous_buffer_handle->actual_size);
				}
				lines_read++;
			}
			return false;
		}
		result.buffer_handles[cur_buffer_handle->buffer_idx] = cur_buffer_handle;

		iterator.pos.buffer_pos = 0;
		buffer_handle_ptr = cur_buffer_handle->Ptr();
		// Handle over-buffer value
		ProcessOverBufferValue();
		result.buffer_ptr = buffer_handle_ptr;
		result.buffer_size = cur_buffer_handle->actual_size;
		return true;
	}
	return false;
}

void StringValueResult::SkipBOM() const {
	if (buffer_size >= 3 && buffer_ptr[0] == '\xEF' && buffer_ptr[1] == '\xBB' && buffer_ptr[2] == '\xBF' &&
	    iterator.pos.buffer_pos == 0) {
		iterator.pos.buffer_pos = 3;
	}
}

void StringValueResult::RemoveLastLine() {
	// potentially de-nullify values
	for (idx_t i = 0; i < chunk_col_id; i++) {
		validity_mask[i]->SetValid(static_cast<idx_t>(number_of_rows));
	}
	// reset column trackers
	cur_col_id = 0;
	chunk_col_id = 0;
	// decrement row counter
	number_of_rows--;
}
bool StringValueResult::PrintErrorLine() const {
	// To print a lint, result size must be different, than one (i.e., this is a SetStart() trying to figure out new
	// lines) And must either not be ignoring errors OR must be storing them in a rejects table.
	return result_size != 1 &&
	       (state_machine.options.store_rejects.GetValue() || !state_machine.options.ignore_errors.GetValue());
}

bool StringValueScanner::FirstValueEndsOnQuote(CSVIterator iterator) const {
	CSVStates current_state;
	current_state.Initialize(CSVState::STANDARD);
	const idx_t to_pos = iterator.GetEndPos();
	while (iterator.pos.buffer_pos < to_pos) {
		state_machine->Transition(current_state, buffer_handle_ptr[iterator.pos.buffer_pos++]);
		if ((current_state.IsState(CSVState::DELIMITER) || current_state.IsState(CSVState::CARRIAGE_RETURN) ||
		     current_state.IsState(CSVState::RECORD_SEPARATOR))) {
			return buffer_handle_ptr[iterator.pos.buffer_pos - 2] ==
			       state_machine->dialect_options.state_machine_options.quote.GetValue();
		}
	}
	return false;
}

bool StringValueScanner::SkipUntilState(CSVState initial_state, CSVState until_state, CSVIterator &current_iterator,
                                        bool &quoted) const {
	CSVStates current_state;
	current_state.Initialize(initial_state);
	bool first_column = true;
	const idx_t to_pos = current_iterator.GetEndPos();
	while (current_iterator.pos.buffer_pos < to_pos) {
		state_machine->Transition(current_state, buffer_handle_ptr[current_iterator.pos.buffer_pos++]);
		if (current_state.IsState(CSVState::STANDARD) || current_state.IsState(CSVState::STANDARD_NEWLINE)) {
			while (current_iterator.pos.buffer_pos + 8 < to_pos) {
				uint64_t value = Load<uint64_t>(
				    reinterpret_cast<const_data_ptr_t>(&buffer_handle_ptr[current_iterator.pos.buffer_pos]));
				if (ContainsZeroByte((value ^ state_machine->transition_array.delimiter) &
				                     (value ^ state_machine->transition_array.new_line) &
				                     (value ^ state_machine->transition_array.carriage_return) &
				                     (value ^ state_machine->transition_array.comment))) {
					break;
				}
				current_iterator.pos.buffer_pos += 8;
			}
			while (state_machine->transition_array
			           .skip_standard[static_cast<uint8_t>(buffer_handle_ptr[current_iterator.pos.buffer_pos])] &&
			       current_iterator.pos.buffer_pos < to_pos - 1) {
				current_iterator.pos.buffer_pos++;
			}
		}
		if (current_state.IsState(CSVState::QUOTED)) {
			while (current_iterator.pos.buffer_pos + 8 < to_pos) {
				uint64_t value = Load<uint64_t>(
				    reinterpret_cast<const_data_ptr_t>(&buffer_handle_ptr[current_iterator.pos.buffer_pos]));
				if (ContainsZeroByte((value ^ state_machine->transition_array.quote) &
				                     (value ^ state_machine->transition_array.escape))) {
					break;
				}
				current_iterator.pos.buffer_pos += 8;
			}

			while (state_machine->transition_array
			           .skip_quoted[static_cast<uint8_t>(buffer_handle_ptr[current_iterator.pos.buffer_pos])] &&
			       current_iterator.pos.buffer_pos < to_pos - 1) {
				current_iterator.pos.buffer_pos++;
			}
		}
		if ((current_state.IsState(CSVState::DELIMITER) || current_state.IsState(CSVState::CARRIAGE_RETURN) ||
		     current_state.IsState(CSVState::RECORD_SEPARATOR)) &&
		    first_column) {
			if (buffer_handle_ptr[current_iterator.pos.buffer_pos - 1] ==
			    state_machine->dialect_options.state_machine_options.quote.GetValue()) {
				quoted = true;
			}
		}
		if (current_state.WasState(CSVState::DELIMITER)) {
			first_column = false;
		}
		if (current_state.IsState(until_state)) {
			return true;
		}
		if (current_state.IsState(CSVState::INVALID)) {
			return false;
		}
	}
	return false;
}

bool StringValueScanner::CanDirectlyCast(const LogicalType &type, bool icu_loaded) {
	switch (type.id()) {
	case LogicalTypeId::TINYINT:
	case LogicalTypeId::SMALLINT:
	case LogicalTypeId::INTEGER:
	case LogicalTypeId::BIGINT:
	case LogicalTypeId::UTINYINT:
	case LogicalTypeId::USMALLINT:
	case LogicalTypeId::UINTEGER:
	case LogicalTypeId::UBIGINT:
	case LogicalTypeId::DOUBLE:
	case LogicalTypeId::FLOAT:
	case LogicalTypeId::DATE:
	case LogicalTypeId::TIMESTAMP:
	case LogicalTypeId::TIME:
	case LogicalTypeId::DECIMAL:
	case LogicalType::VARCHAR:
	case LogicalType::BOOLEAN:
		return true;
	case LogicalType::TIMESTAMP_TZ:
		// We only try to do direct cast of timestamp tz if the ICU extension is not loaded, otherwise, it needs to go
		// through string -> timestamp_tz casting
		return !icu_loaded;
	default:
		return false;
	}
}

bool StringValueScanner::IsRowValid(CSVIterator &current_iterator) const {
	if (iterator.pos.buffer_pos == cur_buffer_handle->actual_size) {
		return false;
	}
	constexpr idx_t result_size = 1;
	auto scan_finder =
	    make_uniq<StringValueScanner>(0U, buffer_manager, state_machine, make_shared_ptr<CSVErrorHandler>(),
	                                  csv_file_scan, false, current_iterator, result_size);
	auto &tuples = scan_finder->ParseChunk();
	current_iterator.pos = scan_finder->GetIteratorPosition();
	return (tuples.number_of_rows == 1 || tuples.first_line_is_comment) && tuples.borked_rows.empty() &&
	       !tuples.current_errors.HasError();
	;
}

ValidRowInfo StringValueScanner::TryRow(CSVState state, idx_t start_pos, idx_t end_pos) const {
	auto current_iterator = iterator;
	current_iterator.SetStart(start_pos);
	current_iterator.SetEnd(end_pos);
	bool quoted = false;
	if (SkipUntilState(state, CSVState::RECORD_SEPARATOR, current_iterator, quoted)) {
		auto iterator_start = current_iterator;
		idx_t current_pos = current_iterator.pos.buffer_pos;
		current_iterator.SetEnd(iterator.GetEndPos());
		if (iterator.GetEndPos() == current_pos) {
			return {false, current_pos, current_iterator.pos.buffer_idx, current_iterator.pos.buffer_pos, quoted};
		}
		if (IsRowValid(current_iterator)) {
			if (!quoted) {
				quoted = FirstValueEndsOnQuote(iterator_start);
			}
			return {true, current_pos, current_iterator.pos.buffer_idx, current_iterator.pos.buffer_pos, quoted};
		}
	}
	return {false, current_iterator.pos.buffer_pos, current_iterator.pos.buffer_idx, current_iterator.pos.buffer_pos,
	        quoted};
}

void StringValueScanner::SetStart() {
	start_pos = iterator.GetGlobalCurrentPos();
	if (iterator.first_one) {
		if (result.store_line_size) {
			result.error_handler.NewMaxLineSize(iterator.pos.buffer_pos);
		}
		return;
	}
	if (iterator.GetEndPos() > cur_buffer_handle->actual_size) {
		iterator.SetEnd(cur_buffer_handle->actual_size);
	}
	// At this point we have 3 options:
	// 1. We are at the start of a valid line
	ValidRowInfo best_row = TryRow(CSVState::STANDARD_NEWLINE, iterator.pos.buffer_pos, iterator.GetEndPos());
	// 2. We are in the middle of a quoted value
	if (state_machine->dialect_options.state_machine_options.quote.GetValue() != '\0') {
		idx_t end_pos = iterator.GetEndPos();
		if (best_row.is_valid && best_row.end_buffer_idx == iterator.pos.buffer_idx) {
			// If we got a valid row from the standard state, we limit our search up to that.
			end_pos = best_row.end_pos;
		}
		auto quoted_row = TryRow(CSVState::QUOTED, iterator.pos.buffer_pos, end_pos);
		if (quoted_row.is_valid && (!best_row.is_valid || best_row.last_state_quote)) {
			best_row = quoted_row;
		}
		if (!best_row.is_valid && !quoted_row.is_valid && best_row.start_pos < quoted_row.start_pos) {
			best_row = quoted_row;
		}
	}
	// 3. We are in an escaped value
	if (!best_row.is_valid && state_machine->dialect_options.state_machine_options.escape.GetValue() != '\0' &&
	    state_machine->dialect_options.state_machine_options.quote.GetValue() != '\0') {
		auto escape_row = TryRow(CSVState::ESCAPE, iterator.pos.buffer_pos, iterator.GetEndPos());
		if (escape_row.is_valid) {
			best_row = escape_row;
		} else {
			if (best_row.start_pos < escape_row.start_pos) {
				best_row = escape_row;
			}
		}
	}
	if (!best_row.is_valid) {
		bool is_this_the_end =
		    best_row.start_pos >= cur_buffer_handle->actual_size && cur_buffer_handle->is_last_buffer;
		if (is_this_the_end) {
			iterator.pos.buffer_pos = best_row.start_pos;
			iterator.done = true;
		} else {
			bool mock;
			SkipUntilState(CSVState::STANDARD_NEWLINE, CSVState::RECORD_SEPARATOR, iterator, mock);
		}
	} else {
		iterator.pos.buffer_pos = best_row.start_pos;
		iterator.done = iterator.pos.buffer_pos == cur_buffer_handle->actual_size;
	}
	// 4. We have an error, if we have an error, we let life go on, the scanner will either ignore it
	// or throw.
	result.last_position = {iterator.pos.buffer_idx, iterator.pos.buffer_pos, result.buffer_size};
	start_pos = iterator.GetGlobalCurrentPos();
}

void StringValueScanner::FinalizeChunkProcess() {
	if (static_cast<idx_t>(result.number_of_rows) >= result.result_size || iterator.done) {
		// We are done
		if (!sniffing) {
			if (csv_file_scan) {
				csv_file_scan->bytes_read += bytes_read;
				bytes_read = 0;
			}
		}
		return;
	}
	// If we are not done we have two options.
	// 1) If a boundary is set.
	if (iterator.IsBoundarySet()) {
		bool has_unterminated_quotes = false;
		if (!result.current_errors.HasErrorType(UNTERMINATED_QUOTES)) {
			iterator.done = true;
		} else {
			has_unterminated_quotes = true;
		}
		// We read until the next line or until we have nothing else to read.
		// Move to next buffer
		if (!cur_buffer_handle) {
			return;
		}
		bool moved = MoveToNextBuffer();
		if (cur_buffer_handle) {
			if (moved && result.cur_col_id > 0) {
				ProcessExtraRow();
			} else if (!moved) {
				ProcessExtraRow();
			}
			if (cur_buffer_handle->is_last_buffer && iterator.pos.buffer_pos >= cur_buffer_handle->actual_size) {
				MoveToNextBuffer();
			}
		} else {
			if (result.current_errors.HasErrorType(UNTERMINATED_QUOTES)) {
				has_unterminated_quotes = true;
			}
			if (result.current_errors.HandleErrors(result)) {
				result.number_of_rows++;
			}
		}
		if (states.IsQuotedCurrent() && !has_unterminated_quotes) {
			// If we finish the execution of a buffer, and we end in a quoted state, it means we have unterminated
			// quotes
			result.current_errors.Insert(UNTERMINATED_QUOTES, result.cur_col_id, result.chunk_col_id,
			                             result.last_position);
			if (result.current_errors.HandleErrors(result)) {
				result.number_of_rows++;
			}
		}
		if (!iterator.done) {
			if (iterator.pos.buffer_pos >= iterator.GetEndPos() || iterator.pos.buffer_idx > iterator.GetBufferIdx() ||
			    FinishedFile()) {
				iterator.done = true;
			}
		}
	} else {
		// 2) If a boundary is not set
		// We read until the chunk is complete, or we have nothing else to read.
		while (!FinishedFile() && static_cast<idx_t>(result.number_of_rows) < result.result_size) {
			MoveToNextBuffer();
			if (static_cast<idx_t>(result.number_of_rows) >= result.result_size) {
				return;
			}
			if (cur_buffer_handle) {
				Process(result);
			}
		}
		iterator.done = FinishedFile();
		if (result.null_padding && result.number_of_rows < STANDARD_VECTOR_SIZE && result.chunk_col_id > 0) {
			while (result.chunk_col_id < result.parse_chunk.ColumnCount()) {
				result.validity_mask[result.chunk_col_id++]->SetInvalid(static_cast<idx_t>(result.number_of_rows));
				result.cur_col_id++;
			}
			result.number_of_rows++;
		}
	}
}

ValidatorLine StringValueScanner::GetValidationLine() {
	return {start_pos, result.iterator.GetGlobalCurrentPos()};
}

} // namespace duckdb<|MERGE_RESOLUTION|>--- conflicted
+++ resolved
@@ -1307,16 +1307,12 @@
 				                     result.parse_chunk.data[result.chunk_col_id]);
 			}
 		} else {
-<<<<<<< HEAD
-			value = string_t(overbuffer_string.c_str(), UnsafeNumericCast<uint32_t>(overbuffer_string.size()));
+			value = string_t(over_buffer_string.c_str(), UnsafeNumericCast<uint32_t>(over_buffer_string.size()));
 			if (result.escaped) {
-				value = RemoveEscape(overbuffer_string.c_str(), overbuffer_string.size(),
+				value = RemoveEscape(over_buffer_string.c_str(), over_buffer_string.size(),
 				                     state_machine->dialect_options.state_machine_options.escape.GetValue(),
 				                     result.parse_chunk.data[result.chunk_col_id]);
 			}
-=======
-			value = string_t(over_buffer_string.c_str(), UnsafeNumericCast<uint32_t>(over_buffer_string.size()));
->>>>>>> d918f6df
 		}
 		if (states.EmptyLine() && state_machine->dialect_options.num_cols == 1) {
 			result.EmptyLine(result, iterator.pos.buffer_pos);
