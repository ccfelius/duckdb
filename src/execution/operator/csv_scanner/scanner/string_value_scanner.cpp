#include "duckdb/execution/operator/csv_scanner/string_value_scanner.hpp"

#include "duckdb/common/operator/decimal_cast_operators.hpp"
#include "duckdb/common/operator/double_cast_operator.hpp"
#include "duckdb/common/operator/integer_cast_operator.hpp"
#include "duckdb/common/types/time.hpp"
#include "duckdb/execution/operator/csv_scanner/csv_casting.hpp"
#include "duckdb/execution/operator/csv_scanner/csv_file_scanner.hpp"
#include "duckdb/execution/operator/csv_scanner/skip_scanner.hpp"
#include "duckdb/function/cast/cast_function_set.hpp"
#include "duckdb/main/client_data.hpp"
#include "utf8proc_wrapper.hpp"

#include <algorithm>

namespace duckdb {
StringValueResult::StringValueResult(CSVStates &states, CSVStateMachine &state_machine,
                                     const shared_ptr<CSVBufferHandle> &buffer_handle, Allocator &buffer_allocator,
                                     idx_t result_size_p, idx_t buffer_position, CSVErrorHandler &error_hander_p,
                                     CSVIterator &iterator_p, bool store_line_size_p,
                                     shared_ptr<CSVFileScan> csv_file_scan_p, idx_t &lines_read_p, bool sniffing_p,
                                     string path_p)
    : ScannerResult(states, state_machine, result_size_p),
      number_of_columns(NumericCast<uint32_t>(state_machine.dialect_options.num_cols)),
      null_padding(state_machine.options.null_padding), ignore_errors(state_machine.options.ignore_errors.GetValue()),
      error_handler(error_hander_p), iterator(iterator_p), store_line_size(store_line_size_p),
      csv_file_scan(std::move(csv_file_scan_p)), lines_read(lines_read_p),
      current_errors(state_machine.options.IgnoreErrors()), sniffing(sniffing_p), path(std::move(path_p)) {
	// Vector information
	D_ASSERT(number_of_columns > 0);
	if (!buffer_handle) {
		// It Was Over Before It Even Began
		D_ASSERT(iterator.done);
		return;
	}
	buffer_handles[buffer_handle->buffer_idx] = buffer_handle;
	// Buffer Information
	buffer_ptr = buffer_handle->Ptr();
	buffer_size = buffer_handle->actual_size;
	last_position = {buffer_handle->buffer_idx, buffer_position, buffer_size};
	requested_size = buffer_handle->requested_size;
	// Current Result information
	current_line_position.begin = {iterator.pos.buffer_idx, iterator.pos.buffer_pos, buffer_handle->actual_size};
	current_line_position.end = current_line_position.begin;
	// Fill out Parse Types
	vector<LogicalType> logical_types;
	parse_types = make_unsafe_uniq_array<ParseTypeInfo>(number_of_columns);
	LogicalType varchar_type = LogicalType::VARCHAR;
	if (!csv_file_scan) {
		for (idx_t i = 0; i < number_of_columns; i++) {
			parse_types[i] = ParseTypeInfo(varchar_type, true);
			logical_types.emplace_back(LogicalType::VARCHAR);
			string name = "Column_" + to_string(i);
			names.emplace_back(name);
		}
	} else {
		if (csv_file_scan->file_types.size() > number_of_columns) {
			throw InvalidInputException(
			    "Mismatch between the number of columns (%d) in the CSV file and what is expected in the scanner (%d).",
			    number_of_columns, csv_file_scan->file_types.size());
		}
		bool icu_loaded = csv_file_scan->buffer_manager->context.db->ExtensionIsLoaded("icu");
		for (idx_t i = 0; i < csv_file_scan->file_types.size(); i++) {
			auto &type = csv_file_scan->file_types[i];
			if (type.IsJSONType()) {
				type = LogicalType::VARCHAR;
			}
			if (StringValueScanner::CanDirectlyCast(type, icu_loaded)) {
				parse_types[i] = ParseTypeInfo(type, true);
				logical_types.emplace_back(type);
			} else {
				parse_types[i] = ParseTypeInfo(varchar_type, type.id() == LogicalTypeId::VARCHAR || type.IsNested());
				logical_types.emplace_back(LogicalType::VARCHAR);
			}
		}
		names = csv_file_scan->names;
		if (!csv_file_scan->projected_columns.empty()) {
			projecting_columns = false;
			projected_columns = make_unsafe_uniq_array<bool>(number_of_columns);
			for (idx_t col_idx = 0; col_idx < number_of_columns; col_idx++) {
				if (csv_file_scan->projected_columns.find(col_idx) == csv_file_scan->projected_columns.end()) {
					// Column is not projected
					projecting_columns = true;
					projected_columns[col_idx] = false;
				} else {
					projected_columns[col_idx] = true;
				}
			}
		}
		if (!projecting_columns) {
			for (idx_t j = logical_types.size(); j < number_of_columns; j++) {
				// This can happen if we have sneaky null columns at the end that we wish to ignore
				parse_types[j] = ParseTypeInfo(varchar_type, true);
				logical_types.emplace_back(LogicalType::VARCHAR);
			}
		}
	}

	// Initialize Parse Chunk
	parse_chunk.Initialize(buffer_allocator, logical_types, result_size);
	for (auto &col : parse_chunk.data) {
		vector_ptr.push_back(FlatVector::GetData<string_t>(col));
		validity_mask.push_back(&FlatVector::Validity(col));
	}

	// Setup the NullStr information
	null_str_count = state_machine.options.null_str.size();
	null_str_ptr = make_unsafe_uniq_array_uninitialized<const char *>(null_str_count);
	null_str_size = make_unsafe_uniq_array_uninitialized<idx_t>(null_str_count);
	for (idx_t i = 0; i < null_str_count; i++) {
		null_str_ptr[i] = state_machine.options.null_str[i].c_str();
		null_str_size[i] = state_machine.options.null_str[i].size();
	}
	date_format = state_machine.options.dialect_options.date_format.at(LogicalTypeId::DATE).GetValue();
	timestamp_format = state_machine.options.dialect_options.date_format.at(LogicalTypeId::TIMESTAMP).GetValue();
	decimal_separator = state_machine.options.decimal_separator[0];

	if (iterator.first_one) {
		lines_read +=
		    state_machine.dialect_options.skip_rows.GetValue() + state_machine.dialect_options.header.GetValue();
		if (lines_read == 0) {
			SkipBOM();
		}
	}
}

StringValueResult::~StringValueResult() {
	// We have to insert the lines read by this scanner
	error_handler.Insert(iterator.GetBoundaryIdx(), lines_read);
	if (!iterator.done) {
		// Some operators, like Limit, might cause a future error to incorrectly report the wrong error line
		// Better to print nothing to print something wrong
		error_handler.DontPrintErrorLine();
	}
}

inline bool IsValueNull(const char *null_str_ptr, const char *value_ptr, const idx_t size) {
	for (idx_t i = 0; i < size; i++) {
		if (null_str_ptr[i] != value_ptr[i]) {
			return false;
		}
	}
	return true;
}

bool StringValueResult::HandleTooManyColumnsError(const char *value_ptr, const idx_t size) {
	if (cur_col_id >= number_of_columns) {
		bool error = true;
		if (cur_col_id == number_of_columns && ((quoted && state_machine.options.allow_quoted_nulls) || !quoted)) {
			// we make an exception if the first over-value is null
			bool is_value_null = false;
			for (idx_t i = 0; i < null_str_count; i++) {
				is_value_null = is_value_null || IsValueNull(null_str_ptr[i], value_ptr, size);
			}
			error = !is_value_null;
		}
		if (error) {
			// We error pointing to the current value error.
			current_errors.Insert(TOO_MANY_COLUMNS, cur_col_id, chunk_col_id, last_position);
			cur_col_id++;
		}
		// We had an error
		return true;
	}
	return false;
}

void StringValueResult::SetComment(StringValueResult &result, idx_t buffer_pos) {
	if (!result.comment) {
		result.position_before_comment = buffer_pos;
		result.comment = true;
	}
}

bool StringValueResult::UnsetComment(StringValueResult &result, idx_t buffer_pos) {
	bool done = false;
	if (result.last_position.buffer_pos < result.position_before_comment) {
		bool all_empty = true;
		for (idx_t i = result.last_position.buffer_pos; i < result.position_before_comment; i++) {
			if (result.buffer_ptr[i] != ' ') {
				all_empty = false;
				break;
			}
		}
		if (!all_empty) {
			done = AddRow(result, result.position_before_comment);
		}
	} else {
		if (result.cur_col_id != 0) {
			done = AddRow(result, result.position_before_comment);
		}
	}
	if (result.number_of_rows == 0) {
		result.first_line_is_comment = true;
	}
	result.comment = false;
	if (result.state_machine.dialect_options.state_machine_options.new_line.GetValue() != NewLineIdentifier::CARRY_ON) {
		result.last_position.buffer_pos = buffer_pos + 1;
	} else {
		result.last_position.buffer_pos = buffer_pos + 2;
	}
	result.cur_col_id = 0;
	result.chunk_col_id = 0;
	return done;
}

static void SanitizeError(string &value) {
	std::vector<char> char_array(value.begin(), value.end());
	char_array.push_back('\0'); // Null-terminate the character array
	Utf8Proc::MakeValid(&char_array[0], char_array.size());
	value = {char_array.begin(), char_array.end() - 1};
}

void StringValueResult::AddValueToVector(const char *value_ptr, const idx_t size, bool allocate) {
	if (HandleTooManyColumnsError(value_ptr, size)) {
		return;
	}
	if (cur_col_id >= number_of_columns) {
		bool error = true;
		if (cur_col_id == number_of_columns && ((quoted && state_machine.options.allow_quoted_nulls) || !quoted)) {
			// we make an exception if the first over-value is null
			bool is_value_null = false;
			for (idx_t i = 0; i < null_str_count; i++) {
				is_value_null = is_value_null || IsValueNull(null_str_ptr[i], value_ptr, size);
			}
			error = !is_value_null;
		}
		if (error) {
			// We error pointing to the current value error.
			current_errors.Insert(TOO_MANY_COLUMNS, cur_col_id, chunk_col_id, last_position);
			cur_col_id++;
		}
		return;
	}

	if (projecting_columns) {
		if (!projected_columns[cur_col_id]) {
			cur_col_id++;
			return;
		}
	}
	for (idx_t i = 0; i < null_str_count; i++) {
		if (size == null_str_size[i]) {
			if (((quoted && state_machine.options.allow_quoted_nulls) || !quoted)) {
				if (IsValueNull(null_str_ptr[i], value_ptr, size)) {
					bool empty = false;
					if (chunk_col_id < state_machine.options.force_not_null.size()) {
						empty = state_machine.options.force_not_null[chunk_col_id];
					}
					if (empty) {
						if (parse_types[chunk_col_id].type_id != LogicalTypeId::VARCHAR) {
							// If it is not a varchar, empty values are not accepted, we must error.
							current_errors.Insert(CAST_ERROR, cur_col_id, chunk_col_id, last_position);
						}
						static_cast<string_t *>(vector_ptr[chunk_col_id])[number_of_rows] = string_t();
					} else {
						if (chunk_col_id == number_of_columns) {
							// We check for a weird case, where we ignore an extra value, if it is a null value
							return;
						}
						validity_mask[chunk_col_id]->SetInvalid(number_of_rows);
					}
					cur_col_id++;
					chunk_col_id++;
					return;
				}
			}
		}
	}
	bool success = true;
	switch (parse_types[chunk_col_id].type_id) {
	case LogicalTypeId::BOOLEAN:
		success =
		    TryCastStringBool(value_ptr, size, static_cast<bool *>(vector_ptr[chunk_col_id])[number_of_rows], false);
		break;
	case LogicalTypeId::TINYINT:
		success = TrySimpleIntegerCast(value_ptr, size, static_cast<int8_t *>(vector_ptr[chunk_col_id])[number_of_rows],
		                               false);
		break;
	case LogicalTypeId::SMALLINT:
		success = TrySimpleIntegerCast(value_ptr, size,
		                               static_cast<int16_t *>(vector_ptr[chunk_col_id])[number_of_rows], false);
		break;
	case LogicalTypeId::INTEGER:
		success = TrySimpleIntegerCast(value_ptr, size,
		                               static_cast<int32_t *>(vector_ptr[chunk_col_id])[number_of_rows], false);
		break;
	case LogicalTypeId::BIGINT:
		success = TrySimpleIntegerCast(value_ptr, size,
		                               static_cast<int64_t *>(vector_ptr[chunk_col_id])[number_of_rows], false);
		break;
	case LogicalTypeId::UTINYINT:
		success = TrySimpleIntegerCast<uint8_t, false>(
		    value_ptr, size, static_cast<uint8_t *>(vector_ptr[chunk_col_id])[number_of_rows], false);
		break;
	case LogicalTypeId::USMALLINT:
		success = TrySimpleIntegerCast<uint16_t, false>(
		    value_ptr, size, static_cast<uint16_t *>(vector_ptr[chunk_col_id])[number_of_rows], false);
		break;
	case LogicalTypeId::UINTEGER:
		success = TrySimpleIntegerCast<uint32_t, false>(
		    value_ptr, size, static_cast<uint32_t *>(vector_ptr[chunk_col_id])[number_of_rows], false);
		break;
	case LogicalTypeId::UBIGINT:
		success = TrySimpleIntegerCast<uint64_t, false>(
		    value_ptr, size, static_cast<uint64_t *>(vector_ptr[chunk_col_id])[number_of_rows], false);
		break;
	case LogicalTypeId::DOUBLE:
		success =
		    TryDoubleCast<double>(value_ptr, size, static_cast<double *>(vector_ptr[chunk_col_id])[number_of_rows],
		                          false, state_machine.options.decimal_separator[0]);
		break;
	case LogicalTypeId::FLOAT:
		success = TryDoubleCast<float>(value_ptr, size, static_cast<float *>(vector_ptr[chunk_col_id])[number_of_rows],
		                               false, state_machine.options.decimal_separator[0]);
		break;
	case LogicalTypeId::DATE: {
		if (!date_format.Empty()) {
			success = date_format.TryParseDate(value_ptr, size,
			                                   static_cast<date_t *>(vector_ptr[chunk_col_id])[number_of_rows]);
		} else {
			idx_t pos;
			bool special;
			success = Date::TryConvertDate(
			    value_ptr, size, pos, static_cast<date_t *>(vector_ptr[chunk_col_id])[number_of_rows], special, false);
		}
		break;
	}
	case LogicalTypeId::TIME: {
		idx_t pos;
		success = Time::TryConvertTime(value_ptr, size, pos,
		                               static_cast<dtime_t *>(vector_ptr[chunk_col_id])[number_of_rows], false);
		break;
	}
	case LogicalTypeId::TIMESTAMP:
	case LogicalTypeId::TIMESTAMP_TZ: {
		if (!timestamp_format.Empty()) {
			success = timestamp_format.TryParseTimestamp(
			    value_ptr, size, static_cast<timestamp_t *>(vector_ptr[chunk_col_id])[number_of_rows]);
		} else {
			success = Timestamp::TryConvertTimestamp(
			              value_ptr, size, static_cast<timestamp_t *>(vector_ptr[chunk_col_id])[number_of_rows]) ==
			          TimestampCastResult::SUCCESS;
		}
		break;
	}
	case LogicalTypeId::DECIMAL: {
		if (decimal_separator == ',') {
			switch (parse_types[chunk_col_id].internal_type) {
			case PhysicalType::INT16:
				success = TryDecimalStringCast<int16_t, ','>(
				    value_ptr, size, static_cast<int16_t *>(vector_ptr[chunk_col_id])[number_of_rows],
				    parse_types[chunk_col_id].width, parse_types[chunk_col_id].scale);
				break;
			case PhysicalType::INT32:
				success = TryDecimalStringCast<int32_t, ','>(
				    value_ptr, size, static_cast<int32_t *>(vector_ptr[chunk_col_id])[number_of_rows],
				    parse_types[chunk_col_id].width, parse_types[chunk_col_id].scale);
				break;
			case PhysicalType::INT64:
				success = TryDecimalStringCast<int64_t, ','>(
				    value_ptr, size, static_cast<int64_t *>(vector_ptr[chunk_col_id])[number_of_rows],
				    parse_types[chunk_col_id].width, parse_types[chunk_col_id].scale);
				break;
			case PhysicalType::INT128:
				success = TryDecimalStringCast<hugeint_t, ','>(
				    value_ptr, size, static_cast<hugeint_t *>(vector_ptr[chunk_col_id])[number_of_rows],
				    parse_types[chunk_col_id].width, parse_types[chunk_col_id].scale);
				break;
			default:
				throw InternalException("Invalid Physical Type for Decimal Value. Physical Type: " +
				                        TypeIdToString(parse_types[chunk_col_id].internal_type));
			}

		} else if (decimal_separator == '.') {
			switch (parse_types[chunk_col_id].internal_type) {
			case PhysicalType::INT16:
				success = TryDecimalStringCast(value_ptr, size,
				                               static_cast<int16_t *>(vector_ptr[chunk_col_id])[number_of_rows],
				                               parse_types[chunk_col_id].width, parse_types[chunk_col_id].scale);
				break;
			case PhysicalType::INT32:
				success = TryDecimalStringCast(value_ptr, size,
				                               static_cast<int32_t *>(vector_ptr[chunk_col_id])[number_of_rows],
				                               parse_types[chunk_col_id].width, parse_types[chunk_col_id].scale);
				break;
			case PhysicalType::INT64:
				success = TryDecimalStringCast(value_ptr, size,
				                               static_cast<int64_t *>(vector_ptr[chunk_col_id])[number_of_rows],
				                               parse_types[chunk_col_id].width, parse_types[chunk_col_id].scale);
				break;
			case PhysicalType::INT128:
				success = TryDecimalStringCast(value_ptr, size,
				                               static_cast<hugeint_t *>(vector_ptr[chunk_col_id])[number_of_rows],
				                               parse_types[chunk_col_id].width, parse_types[chunk_col_id].scale);
				break;
			default:
				throw InternalException("Invalid Physical Type for Decimal Value. Physical Type: " +
				                        TypeIdToString(parse_types[chunk_col_id].internal_type));
			}
		} else {
			throw InvalidInputException("Decimals can only have ',' and '.' as decimal separators");
		}
		break;
	}
	default: {
		// By default, we add a string
		// We only evaluate if a string is utf8 valid, if it's actually a varchar
		if (parse_types[chunk_col_id].validate_utf8 &&
		    !Utf8Proc::IsValid(value_ptr, UnsafeNumericCast<uint32_t>(size))) {
			bool force_error = !state_machine.options.ignore_errors.GetValue() && sniffing;
			// Invalid unicode, we must error
			if (force_error) {
				HandleUnicodeError(cur_col_id, last_position);
			}
			// If we got here, we are ingoring errors, hence we must ignore this line.
			current_errors.Insert(INVALID_UNICODE, cur_col_id, chunk_col_id, last_position);
			break;
		}
		if (allocate) {
			// If it's a value produced over multiple buffers, we must allocate
			static_cast<string_t *>(vector_ptr[chunk_col_id])[number_of_rows] = StringVector::AddStringOrBlob(
			    parse_chunk.data[chunk_col_id], string_t(value_ptr, UnsafeNumericCast<uint32_t>(size)));
		} else {
			static_cast<string_t *>(vector_ptr[chunk_col_id])[number_of_rows] =
			    string_t(value_ptr, UnsafeNumericCast<uint32_t>(size));
		}
		break;
	}
	}
	if (!success) {
		current_errors.Insert(CAST_ERROR, cur_col_id, chunk_col_id, last_position);
		if (!state_machine.options.IgnoreErrors()) {
			// We have to write the cast error message.
			std::ostringstream error;
			// Casting Error Message
			error << "Could not convert string \"" << std::string(value_ptr, size) << "\" to \'"
			      << LogicalTypeIdToString(parse_types[chunk_col_id].type_id) << "\'";
			auto error_string = error.str();
			SanitizeError(error_string);

			current_errors.ModifyErrorMessageOfLastError(error_string);
		}
	}
	cur_col_id++;
	chunk_col_id++;
}

DataChunk &StringValueResult::ToChunk() {
	parse_chunk.SetCardinality(number_of_rows);
	return parse_chunk;
}

void StringValueResult::Reset() {
	if (number_of_rows == 0) {
		return;
	}
	number_of_rows = 0;
	cur_col_id = 0;
	chunk_col_id = 0;
	for (auto &v : validity_mask) {
		v->SetAllValid(result_size);
	}
	// We keep a reference to the buffer from our current iteration if it already exists
	shared_ptr<CSVBufferHandle> cur_buffer;
	if (buffer_handles.find(iterator.GetBufferIdx()) != buffer_handles.end()) {
		cur_buffer = buffer_handles[iterator.GetBufferIdx()];
	}
	buffer_handles.clear();
	if (cur_buffer) {
		buffer_handles[cur_buffer->buffer_idx] = cur_buffer;
	}
	current_errors.Reset();
	borked_rows.clear();
}

void StringValueResult::AddQuotedValue(StringValueResult &result, const idx_t buffer_pos) {
	if (result.escaped) {
		if (result.projecting_columns) {
			if (!result.projected_columns[result.cur_col_id]) {
				result.cur_col_id++;
				result.quoted = false;
				result.escaped = false;
				return;
			}
		}
		if (!result.HandleTooManyColumnsError(result.buffer_ptr + result.quoted_position + 1,
		                                      buffer_pos - result.quoted_position - 2)) {
			// If it's an escaped value we have to remove all the escapes, this is not really great
			// If we are going to escape, this vector must be a varchar vector
			if (result.parse_chunk.data[result.chunk_col_id].GetType() != LogicalType::VARCHAR) {
				result.current_errors.Insert(CAST_ERROR, result.cur_col_id, result.chunk_col_id, result.last_position);
				if (!result.state_machine.options.IgnoreErrors()) {
					// We have to write the cast error message.
					std::ostringstream error;
					// Casting Error Message

					error << "Could not convert string \""
					      << std::string(result.buffer_ptr + result.quoted_position + 1,
					                     buffer_pos - result.quoted_position - 2)
					      << "\" to \'" << LogicalTypeIdToString(result.parse_types[result.chunk_col_id].type_id)
					      << "\'";
					auto error_string = error.str();
					SanitizeError(error_string);
					result.current_errors.ModifyErrorMessageOfLastError(error_string);
				}
				result.cur_col_id++;
				result.chunk_col_id++;
			} else {
				auto value = StringValueScanner::RemoveEscape(
				    result.buffer_ptr + result.quoted_position + 1, buffer_pos - result.quoted_position - 2,
				    result.state_machine.dialect_options.state_machine_options.escape.GetValue(),
				    result.parse_chunk.data[result.chunk_col_id]);
				result.AddValueToVector(value.GetData(), value.GetSize());
			}
		}
	} else {
		if (buffer_pos < result.last_position.buffer_pos + 2) {
			// empty value
			auto value = string_t();
			result.AddValueToVector(value.GetData(), value.GetSize());
		} else {
			result.AddValueToVector(result.buffer_ptr + result.quoted_position + 1,
			                        buffer_pos - result.quoted_position - 2);
		}
	}
	result.quoted = false;
	result.escaped = false;
}

void StringValueResult::AddValue(StringValueResult &result, const idx_t buffer_pos) {
	if (result.last_position.buffer_pos > buffer_pos) {
		return;
	}
	if (result.quoted) {
		StringValueResult::AddQuotedValue(result, buffer_pos);
	} else {
		result.AddValueToVector(result.buffer_ptr + result.last_position.buffer_pos,
		                        buffer_pos - result.last_position.buffer_pos);
	}
	result.last_position.buffer_pos = buffer_pos + 1;
}

void StringValueResult::HandleUnicodeError(idx_t col_idx, LinePosition &error_position) {

	bool first_nl;
	auto borked_line = current_line_position.ReconstructCurrentLine(first_nl, buffer_handles, PrintErrorLine());
	LinesPerBoundary lines_per_batch(iterator.GetBoundaryIdx(), lines_read);
	if (current_line_position.begin == error_position) {
		auto csv_error = CSVError::InvalidUTF8(state_machine.options, col_idx, lines_per_batch, borked_line,
		                                       current_line_position.begin.GetGlobalPosition(requested_size, first_nl),
		                                       error_position.GetGlobalPosition(requested_size, first_nl), path);
		error_handler.Error(csv_error, true);
	} else {
		auto csv_error = CSVError::InvalidUTF8(state_machine.options, col_idx, lines_per_batch, borked_line,
		                                       current_line_position.begin.GetGlobalPosition(requested_size, first_nl),
		                                       error_position.GetGlobalPosition(requested_size), path);
		error_handler.Error(csv_error, true);
	}
}

bool LineError::HandleErrors(StringValueResult &result) {
	bool skip_sniffing = false;
	for (auto &cur_error : current_errors) {
		if (cur_error.type == CSVErrorType::INVALID_UNICODE) {
			skip_sniffing = true;
		}
	}
	skip_sniffing = result.sniffing && skip_sniffing;

	if ((ignore_errors || skip_sniffing) && is_error_in_line && !result.figure_out_new_line) {
		result.RemoveLastLine();
		Reset();
		return true;
	}
	// Reconstruct CSV Line
	for (auto &cur_error : current_errors) {
		LinesPerBoundary lines_per_batch(result.iterator.GetBoundaryIdx(), result.lines_read);
		bool first_nl = false;
		auto borked_line = result.current_line_position.ReconstructCurrentLine(first_nl, result.buffer_handles,
		                                                                       result.PrintErrorLine());
		CSVError csv_error;
		auto col_idx = cur_error.col_idx;
		auto &line_pos = cur_error.error_position;

		switch (cur_error.type) {
		case TOO_MANY_COLUMNS:
		case TOO_FEW_COLUMNS:
			if (result.current_line_position.begin == line_pos) {
				csv_error = CSVError::IncorrectColumnAmountError(
				    result.state_machine.options, col_idx, lines_per_batch, borked_line,
				    result.current_line_position.begin.GetGlobalPosition(result.requested_size, first_nl),
				    line_pos.GetGlobalPosition(result.requested_size, first_nl), result.path);
			} else {
				csv_error = CSVError::IncorrectColumnAmountError(
				    result.state_machine.options, col_idx, lines_per_batch, borked_line,
				    result.current_line_position.begin.GetGlobalPosition(result.requested_size, first_nl),
				    line_pos.GetGlobalPosition(result.requested_size), result.path);
			}
			break;
		case INVALID_UNICODE: {
			if (result.current_line_position.begin == line_pos) {
				csv_error = CSVError::InvalidUTF8(
				    result.state_machine.options, col_idx, lines_per_batch, borked_line,
				    result.current_line_position.begin.GetGlobalPosition(result.requested_size, first_nl),
				    line_pos.GetGlobalPosition(result.requested_size, first_nl), result.path);
			} else {
				csv_error = CSVError::InvalidUTF8(
				    result.state_machine.options, col_idx, lines_per_batch, borked_line,
				    result.current_line_position.begin.GetGlobalPosition(result.requested_size, first_nl),
				    line_pos.GetGlobalPosition(result.requested_size), result.path);
			}
			break;
		}
		case UNTERMINATED_QUOTES:
			if (result.current_line_position.begin == line_pos) {
				csv_error = CSVError::UnterminatedQuotesError(
				    result.state_machine.options, col_idx, lines_per_batch, borked_line,
				    result.current_line_position.begin.GetGlobalPosition(result.requested_size, first_nl),
				    line_pos.GetGlobalPosition(result.requested_size, first_nl), result.path);
			} else {
				csv_error = CSVError::UnterminatedQuotesError(
				    result.state_machine.options, col_idx, lines_per_batch, borked_line,
				    result.current_line_position.begin.GetGlobalPosition(result.requested_size, first_nl),
				    line_pos.GetGlobalPosition(result.requested_size), result.path);
			}
			break;
		case CAST_ERROR:
			if (result.current_line_position.begin == line_pos) {
				csv_error = CSVError::CastError(
				    result.state_machine.options, result.names[cur_error.col_idx], cur_error.error_message,
				    cur_error.col_idx, borked_line, lines_per_batch,
				    result.current_line_position.begin.GetGlobalPosition(result.requested_size, first_nl),
				    line_pos.GetGlobalPosition(result.requested_size, first_nl),
				    result.parse_types[cur_error.chunk_idx].type_id, result.path);
			} else {
				csv_error = CSVError::CastError(
				    result.state_machine.options, result.names[cur_error.col_idx], cur_error.error_message,
				    cur_error.col_idx, borked_line, lines_per_batch,
				    result.current_line_position.begin.GetGlobalPosition(result.requested_size, first_nl),
				    line_pos.GetGlobalPosition(result.requested_size), result.parse_types[cur_error.chunk_idx].type_id,
				    result.path);
			}
			break;
		case MAXIMUM_LINE_SIZE:
			csv_error = CSVError::LineSizeError(
			    result.state_machine.options, cur_error.current_line_size, lines_per_batch, borked_line,
			    result.current_line_position.begin.GetGlobalPosition(result.requested_size, first_nl), result.path);
			break;
		default:
			throw InvalidInputException("CSV Error not allowed when inserting row");
		}
		result.error_handler.Error(csv_error);
	}
	if (is_error_in_line) {
		if (result.sniffing) {
			// If we are sniffing we just remove the line
			result.RemoveLastLine();
		} else {
			// Otherwise, we add it to the borked rows to remove it later and just cleanup the column variables.
			result.borked_rows.insert(result.number_of_rows);
			result.cur_col_id = 0;
			result.chunk_col_id = 0;
		}
		Reset();
		return true;
	}
	return false;
}

void StringValueResult::QuotedNewLine(StringValueResult &result) {
	result.quoted_new_line = true;
}

void StringValueResult::NullPaddingQuotedNewlineCheck() const {
	// We do some checks for null_padding correctness
	if (state_machine.options.null_padding && iterator.IsBoundarySet() && quoted_new_line) {
		// If we have null_padding set, we found a quoted new line, we are scanning the file in parallel; We error.
		LinesPerBoundary lines_per_batch(iterator.GetBoundaryIdx(), lines_read);
		auto csv_error = CSVError::NullPaddingFail(state_machine.options, lines_per_batch, path);
		error_handler.Error(csv_error);
	}
}

//! Reconstructs the current line to be used in error messages
string FullLinePosition::ReconstructCurrentLine(bool &first_char_nl,
                                                unordered_map<idx_t, shared_ptr<CSVBufferHandle>> &buffer_handles,
                                                bool reconstruct_line) const {
	if (!reconstruct_line) {
		return {};
	}
	string result;
	if (end.buffer_idx == begin.buffer_idx) {
		if (buffer_handles.find(end.buffer_idx) == buffer_handles.end()) {
			throw InternalException("CSV Buffer is not available to reconstruct CSV Line, please open an issue with "
			                        "your query and dataset.");
		}
		auto buffer = buffer_handles[begin.buffer_idx]->Ptr();
		first_char_nl = buffer[begin.buffer_pos] == '\n' || buffer[begin.buffer_pos] == '\r';
		for (idx_t i = begin.buffer_pos + first_char_nl; i < end.buffer_pos; i++) {
			result += buffer[i];
		}
	} else {
		if (buffer_handles.find(begin.buffer_idx) == buffer_handles.end() ||
		    buffer_handles.find(end.buffer_idx) == buffer_handles.end()) {
			throw InternalException("CSV Buffer is not available to reconstruct CSV Line, please open an issue with "
			                        "your query and dataset.");
		}
		auto first_buffer = buffer_handles[begin.buffer_idx]->Ptr();
		auto first_buffer_size = buffer_handles[begin.buffer_idx]->actual_size;
		auto second_buffer = buffer_handles[end.buffer_idx]->Ptr();
		first_char_nl = first_buffer[begin.buffer_pos] == '\n' || first_buffer[begin.buffer_pos] == '\r';
		for (idx_t i = begin.buffer_pos + first_char_nl; i < first_buffer_size; i++) {
			result += first_buffer[i];
		}
		for (idx_t i = 0; i < end.buffer_pos; i++) {
			result += second_buffer[i];
		}
	}
	// sanitize borked line
	SanitizeError(result);
	return result;
}

bool StringValueResult::AddRowInternal() {
	LinePosition current_line_start = {iterator.pos.buffer_idx, iterator.pos.buffer_pos, buffer_size};
	idx_t current_line_size = current_line_start - current_line_position.end;
	if (store_line_size) {
		error_handler.NewMaxLineSize(current_line_size);
	}
	current_line_position.begin = current_line_position.end;
	current_line_position.end = current_line_start;
	if (current_line_size > state_machine.options.maximum_line_size) {
		current_errors.Insert(MAXIMUM_LINE_SIZE, 1, chunk_col_id, last_position, current_line_size);
	}
	if (!state_machine.options.null_padding) {
		for (idx_t col_idx = cur_col_id; col_idx < number_of_columns; col_idx++) {
			current_errors.Insert(TOO_FEW_COLUMNS, col_idx - 1, chunk_col_id, last_position);
		}
	}

	if (current_errors.HandleErrors(*this)) {
		line_positions_per_row[number_of_rows] = current_line_position;
		number_of_rows++;
		if (number_of_rows >= result_size) {
			// We have a full chunk
			return true;
		}
		return false;
	}
	NullPaddingQuotedNewlineCheck();
	quoted_new_line = false;
	// We need to check if we are getting the correct number of columns here.
	// If columns are correct, we add it, and that's it.
	if (cur_col_id != number_of_columns) {
		// We have too few columns:
		if (null_padding) {
			while (cur_col_id < number_of_columns) {
				bool empty = false;
				if (cur_col_id < state_machine.options.force_not_null.size()) {
					empty = state_machine.options.force_not_null[cur_col_id];
				}
				if (projecting_columns) {
					if (!projected_columns[cur_col_id]) {
						cur_col_id++;
						continue;
					}
				}
				if (empty) {
					static_cast<string_t *>(vector_ptr[chunk_col_id])[number_of_rows] = string_t();
				} else {
					validity_mask[chunk_col_id]->SetInvalid(number_of_rows);
				}
				cur_col_id++;
				chunk_col_id++;
			}
		} else {
			// If we are not null-padding this is an error
			if (!state_machine.options.IgnoreErrors()) {
				bool first_nl;
				auto borked_line =
				    current_line_position.ReconstructCurrentLine(first_nl, buffer_handles, PrintErrorLine());
				LinesPerBoundary lines_per_batch(iterator.GetBoundaryIdx(), lines_read);
				if (current_line_position.begin == last_position) {
					auto csv_error = CSVError::IncorrectColumnAmountError(
					    state_machine.options, cur_col_id - 1, lines_per_batch, borked_line,
					    current_line_position.begin.GetGlobalPosition(requested_size, first_nl),
					    last_position.GetGlobalPosition(requested_size, first_nl), path);
					error_handler.Error(csv_error);
				} else {
					auto csv_error = CSVError::IncorrectColumnAmountError(
					    state_machine.options, cur_col_id - 1, lines_per_batch, borked_line,
					    current_line_position.begin.GetGlobalPosition(requested_size, first_nl),
					    last_position.GetGlobalPosition(requested_size), path);
					error_handler.Error(csv_error);
				}
			}
			// If we are here we ignore_errors, so we delete this line
			RemoveLastLine();
		}
	}
	line_positions_per_row[number_of_rows] = current_line_position;
	cur_col_id = 0;
	chunk_col_id = 0;
	number_of_rows++;
	if (number_of_rows >= result_size) {
		// We have a full chunk
		return true;
	}
	return false;
}

bool StringValueResult::AddRow(StringValueResult &result, const idx_t buffer_pos) {
	if (result.last_position.buffer_pos <= buffer_pos) {
		// We add the value
		if (result.quoted) {
			AddQuotedValue(result, buffer_pos);
		} else {
			result.AddValueToVector(result.buffer_ptr + result.last_position.buffer_pos,
			                        buffer_pos - result.last_position.buffer_pos);
		}
		if (result.state_machine.dialect_options.state_machine_options.new_line == NewLineIdentifier::CARRY_ON) {
			if (result.states.states[1] == CSVState::RECORD_SEPARATOR) {
				// Even though this is marked as a carry on, this is a hippie mixie
				result.last_position.buffer_pos = buffer_pos + 1;
			} else {
				result.last_position.buffer_pos = buffer_pos + 2;
			}
		} else {
			result.last_position.buffer_pos = buffer_pos + 1;
		}
	}

	// We add the value
	return result.AddRowInternal();
}

void StringValueResult::InvalidState(StringValueResult &result) {
	bool force_error = !result.state_machine.options.ignore_errors.GetValue() && result.sniffing;
	// Invalid unicode, we must error
	if (force_error) {
		result.HandleUnicodeError(result.cur_col_id, result.last_position);
	}
	result.current_errors.Insert(UNTERMINATED_QUOTES, result.cur_col_id, result.chunk_col_id, result.last_position);
}

bool StringValueResult::EmptyLine(StringValueResult &result, const idx_t buffer_pos) {
	// We care about empty lines if this is a single column csv file
	result.last_position = {result.iterator.pos.buffer_idx, result.iterator.pos.buffer_pos + 1, result.buffer_size};
	if (result.states.IsCarriageReturn() &&
	    result.state_machine.dialect_options.state_machine_options.new_line == NewLineIdentifier::CARRY_ON) {
		result.last_position.buffer_pos++;
	}
	if (result.number_of_columns == 1) {
		for (idx_t i = 0; i < result.null_str_count; i++) {
			if (result.null_str_size[i] == 0) {
				bool empty = false;
				if (!result.state_machine.options.force_not_null.empty()) {
					empty = result.state_machine.options.force_not_null[0];
				}
				if (empty) {
					static_cast<string_t *>(result.vector_ptr[0])[result.number_of_rows] = string_t();
				} else {
					result.validity_mask[0]->SetInvalid(result.number_of_rows);
				}
				result.number_of_rows++;
			}
		}
		if (result.number_of_rows >= result.result_size) {
			// We have a full chunk
			return true;
		}
	}
	return false;
}

StringValueScanner::StringValueScanner(idx_t scanner_idx_p, const shared_ptr<CSVBufferManager> &buffer_manager,
                                       const shared_ptr<CSVStateMachine> &state_machine,
                                       const shared_ptr<CSVErrorHandler> &error_handler,
                                       const shared_ptr<CSVFileScan> &csv_file_scan, bool sniffing,
                                       const CSVIterator &boundary, idx_t result_size)
    : BaseScanner(buffer_manager, state_machine, error_handler, sniffing, csv_file_scan, boundary),
      scanner_idx(scanner_idx_p),
      result(states, *state_machine, cur_buffer_handle, BufferAllocator::Get(buffer_manager->context), result_size,
             iterator.pos.buffer_pos, *error_handler, iterator,
             buffer_manager->context.client_data->debug_set_max_line_length, csv_file_scan, lines_read, sniffing,
             buffer_manager->GetFilePath()) {
	iterator.buffer_size = state_machine->options.buffer_size;
}

StringValueScanner::StringValueScanner(const shared_ptr<CSVBufferManager> &buffer_manager,
                                       const shared_ptr<CSVStateMachine> &state_machine,
                                       const shared_ptr<CSVErrorHandler> &error_handler, idx_t result_size,
                                       const CSVIterator &boundary)
    : BaseScanner(buffer_manager, state_machine, error_handler, false, nullptr, boundary), scanner_idx(0),
      result(states, *state_machine, cur_buffer_handle, Allocator::DefaultAllocator(), result_size,
             iterator.pos.buffer_pos, *error_handler, iterator,
             buffer_manager->context.client_data->debug_set_max_line_length, csv_file_scan, lines_read, sniffing,
             buffer_manager->GetFilePath()) {
	iterator.buffer_size = state_machine->options.buffer_size;
}

unique_ptr<StringValueScanner> StringValueScanner::GetCSVScanner(ClientContext &context, CSVReaderOptions &options) {
	auto state_machine = make_shared_ptr<CSVStateMachine>(options, options.dialect_options.state_machine_options,
	                                                      CSVStateMachineCache::Get(context));

	state_machine->dialect_options.num_cols = options.dialect_options.num_cols;
	state_machine->dialect_options.header = options.dialect_options.header;
	auto buffer_manager = make_shared_ptr<CSVBufferManager>(context, options, options.file_path, 0);
	idx_t rows_to_skip = state_machine->options.GetSkipRows() + state_machine->options.GetHeader();
	rows_to_skip = std::max(rows_to_skip, state_machine->dialect_options.rows_until_header +
	                                          state_machine->dialect_options.header.GetValue());
	auto it = BaseScanner::SkipCSVRows(buffer_manager, state_machine, rows_to_skip);
	auto scanner = make_uniq<StringValueScanner>(buffer_manager, state_machine, make_shared_ptr<CSVErrorHandler>(),
	                                             STANDARD_VECTOR_SIZE, it);
	scanner->csv_file_scan = make_shared_ptr<CSVFileScan>(context, options.file_path, options);
	scanner->csv_file_scan->InitializeProjection();
	return scanner;
}

bool StringValueScanner::FinishedIterator() const {
	return iterator.done;
}

StringValueResult &StringValueScanner::ParseChunk() {
	result.Reset();
	ParseChunkInternal(result);
	return result;
}

void StringValueScanner::Flush(DataChunk &insert_chunk) {
	auto &process_result = ParseChunk();
	// First Get Parsed Chunk
	auto &parse_chunk = process_result.ToChunk();
	// We have to check if we got to error
	error_handler->ErrorIfNeeded();
	if (parse_chunk.size() == 0) {
		return;
	}
	// convert the columns in the parsed chunk to the types of the table
	insert_chunk.SetCardinality(parse_chunk);

	// We keep track of the borked lines, in case we are ignoring errors
	D_ASSERT(csv_file_scan);

	auto &reader_data = csv_file_scan->reader_data;
	// Now Do the cast-aroo
	for (idx_t c = 0; c < reader_data.column_ids.size(); c++) {
		idx_t col_idx = c;
		idx_t result_idx = reader_data.column_mapping[c];
		if (!csv_file_scan->projection_ids.empty()) {
			result_idx = reader_data.column_mapping[csv_file_scan->projection_ids[c].second];
		}
		if (col_idx >= parse_chunk.ColumnCount()) {
			throw InvalidInputException("Mismatch between the schema of different files");
		}
		auto &parse_vector = parse_chunk.data[col_idx];
		auto &result_vector = insert_chunk.data[result_idx];
		auto &type = result_vector.GetType();
		auto &parse_type = parse_vector.GetType();
		if (!type.IsJSONType() &&
		    (type == LogicalType::VARCHAR || (type != LogicalType::VARCHAR && parse_type != LogicalType::VARCHAR))) {
			// reinterpret rather than reference
			result_vector.Reinterpret(parse_vector);
		} else {
			string error_message;
			idx_t line_error = 0;
			if (VectorOperations::TryCast(buffer_manager->context, parse_vector, result_vector, parse_chunk.size(),
			                              &error_message, false, true)) {
				continue;
			}
			// An error happened, to propagate it we need to figure out the exact line where the casting failed.
			UnifiedVectorFormat inserted_column_data;
			result_vector.ToUnifiedFormat(parse_chunk.size(), inserted_column_data);
			UnifiedVectorFormat parse_column_data;
			parse_vector.ToUnifiedFormat(parse_chunk.size(), parse_column_data);

			for (; line_error < parse_chunk.size(); line_error++) {
				if (!inserted_column_data.validity.RowIsValid(line_error) &&
				    parse_column_data.validity.RowIsValid(line_error)) {
					break;
				}
			}
			{

				if (state_machine->options.ignore_errors.GetValue()) {
					vector<Value> row;
					for (idx_t col = 0; col < parse_chunk.ColumnCount(); col++) {
						row.push_back(parse_chunk.GetValue(col, line_error));
					}
				}
				if (!state_machine->options.IgnoreErrors()) {
					LinesPerBoundary lines_per_batch(iterator.GetBoundaryIdx(),
					                                 lines_read - parse_chunk.size() + line_error);
					bool first_nl;
					auto borked_line = result.line_positions_per_row[line_error].ReconstructCurrentLine(
					    first_nl, result.buffer_handles, result.PrintErrorLine());
					std::ostringstream error;
					error << "Could not convert string \"" << parse_vector.GetValue(line_error) << "\" to \'"
					      << type.ToString() << "\'";
					string error_msg = error.str();
					SanitizeError(error_msg);
					auto csv_error = CSVError::CastError(
					    state_machine->options, csv_file_scan->names[col_idx], error_msg, col_idx, borked_line,
					    lines_per_batch,
					    result.line_positions_per_row[line_error].begin.GetGlobalPosition(result.result_size, first_nl),
					    optional_idx::Invalid(), result_vector.GetType().id(), result.path);
					error_handler->Error(csv_error);
				}
			}
			result.borked_rows.insert(line_error++);
			D_ASSERT(state_machine->options.ignore_errors.GetValue());
			// We are ignoring errors. We must continue but ignoring borked rows
			for (; line_error < parse_chunk.size(); line_error++) {
				if (!inserted_column_data.validity.RowIsValid(line_error) &&
				    parse_column_data.validity.RowIsValid(line_error)) {
					result.borked_rows.insert(line_error);
					vector<Value> row;
					for (idx_t col = 0; col < parse_chunk.ColumnCount(); col++) {
						row.push_back(parse_chunk.GetValue(col, line_error));
					}
					if (!state_machine->options.IgnoreErrors()) {
						LinesPerBoundary lines_per_batch(iterator.GetBoundaryIdx(),
						                                 lines_read - parse_chunk.size() + line_error);
						bool first_nl;
						auto borked_line = result.line_positions_per_row[line_error].ReconstructCurrentLine(
						    first_nl, result.buffer_handles, result.PrintErrorLine());
						std::ostringstream error;
						// Casting Error Message
						error << "Could not convert string \"" << parse_vector.GetValue(line_error) << "\" to \'"
						      << LogicalTypeIdToString(type.id()) << "\'";
						string error_msg = error.str();
						SanitizeError(error_msg);
						auto csv_error =
						    CSVError::CastError(state_machine->options, csv_file_scan->names[col_idx], error_msg,
						                        col_idx, borked_line, lines_per_batch,
						                        result.line_positions_per_row[line_error].begin.GetGlobalPosition(
						                            result.result_size, first_nl),
						                        optional_idx::Invalid(), result_vector.GetType().id(), result.path);
						error_handler->Error(csv_error);
					}
				}
			}
		}
	}
	if (!result.borked_rows.empty()) {
		// We must remove the borked lines from our chunk
		SelectionVector succesful_rows(parse_chunk.size());
		idx_t sel_idx = 0;
		for (idx_t row_idx = 0; row_idx < parse_chunk.size(); row_idx++) {
			if (result.borked_rows.find(row_idx) == result.borked_rows.end()) {
				succesful_rows.set_index(sel_idx++, row_idx);
			}
		}
		// Now we slice the result
		insert_chunk.Slice(succesful_rows, sel_idx);
	}
}

void StringValueScanner::Initialize() {
	states.Initialize();

	if (result.result_size != 1 && !(sniffing && state_machine->options.null_padding &&
	                                 !state_machine->options.dialect_options.skip_rows.IsSetByUser())) {
		SetStart();
	} else {
		start_pos = iterator.GetGlobalCurrentPos();
	}

	result.last_position = {iterator.pos.buffer_idx, iterator.pos.buffer_pos, cur_buffer_handle->actual_size};
	result.current_line_position.begin = result.last_position;
	result.current_line_position.end = result.current_line_position.begin;
}

void StringValueScanner::ProcessExtraRow() {
	result.NullPaddingQuotedNewlineCheck();
	idx_t to_pos = cur_buffer_handle->actual_size;
	while (iterator.pos.buffer_pos < to_pos) {
		state_machine->Transition(states, buffer_handle_ptr[iterator.pos.buffer_pos]);
		switch (states.states[1]) {
		case CSVState::INVALID:
			result.InvalidState(result);
			iterator.pos.buffer_pos++;
			return;
		case CSVState::RECORD_SEPARATOR:
			if (states.states[0] == CSVState::RECORD_SEPARATOR) {
				result.EmptyLine(result, iterator.pos.buffer_pos);
				iterator.pos.buffer_pos++;
				lines_read++;
				return;
			} else if (states.states[0] != CSVState::CARRIAGE_RETURN) {
				if (result.IsCommentSet(result)) {
					result.UnsetComment(result, iterator.pos.buffer_pos);
				} else {
					result.AddRow(result, iterator.pos.buffer_pos);
				}
				iterator.pos.buffer_pos++;
				lines_read++;
				return;
			}
			lines_read++;
			iterator.pos.buffer_pos++;
			break;
		case CSVState::CARRIAGE_RETURN:
			if (states.states[0] != CSVState::RECORD_SEPARATOR) {
				if (result.IsCommentSet(result)) {
					result.UnsetComment(result, iterator.pos.buffer_pos);
				} else {
					result.AddRow(result, iterator.pos.buffer_pos);
				}
				iterator.pos.buffer_pos++;
				lines_read++;
				return;
			} else {
				result.EmptyLine(result, iterator.pos.buffer_pos);
				iterator.pos.buffer_pos++;
				lines_read++;
				return;
			}
			break;
		case CSVState::DELIMITER:
			result.AddValue(result, iterator.pos.buffer_pos);
			iterator.pos.buffer_pos++;
			break;
		case CSVState::QUOTED:
			if (states.states[0] == CSVState::UNQUOTED) {
				result.SetEscaped(result);
			}
			result.SetQuoted(result, iterator.pos.buffer_pos);
			iterator.pos.buffer_pos++;
			while (state_machine->transition_array
			           .skip_quoted[static_cast<uint8_t>(buffer_handle_ptr[iterator.pos.buffer_pos])] &&
			       iterator.pos.buffer_pos < to_pos - 1) {
				iterator.pos.buffer_pos++;
			}
			break;
		case CSVState::ESCAPE:
			result.SetEscaped(result);
			iterator.pos.buffer_pos++;
			break;
		case CSVState::STANDARD:
			iterator.pos.buffer_pos++;
			while (state_machine->transition_array
			           .skip_standard[static_cast<uint8_t>(buffer_handle_ptr[iterator.pos.buffer_pos])] &&
			       iterator.pos.buffer_pos < to_pos - 1) {
				iterator.pos.buffer_pos++;
			}
			break;
		case CSVState::COMMENT:
			result.SetComment(result, iterator.pos.buffer_pos);
			iterator.pos.buffer_pos++;
			while (state_machine->transition_array
			           .skip_comment[static_cast<uint8_t>(buffer_handle_ptr[iterator.pos.buffer_pos])] &&
			       iterator.pos.buffer_pos < to_pos - 1) {
				iterator.pos.buffer_pos++;
			}
			break;
		case CSVState::QUOTED_NEW_LINE:
			result.quoted_new_line = true;
			result.NullPaddingQuotedNewlineCheck();
			iterator.pos.buffer_pos++;
			break;
		default:
			iterator.pos.buffer_pos++;
			break;
		}
	}
}

string_t StringValueScanner::RemoveEscape(const char *str_ptr, idx_t end, char escape, Vector &vector) {
	// Figure out the exact size
	idx_t str_pos = 0;
	bool just_escaped = false;
	for (idx_t cur_pos = 0; cur_pos < end; cur_pos++) {
		if (str_ptr[cur_pos] == escape && !just_escaped) {
			just_escaped = true;
		} else {
			just_escaped = false;
			str_pos++;
		}
	}

	auto removed_escapes = StringVector::EmptyString(vector, str_pos);
	auto removed_escapes_ptr = removed_escapes.GetDataWriteable();
	// Allocate string and copy it
	str_pos = 0;
	just_escaped = false;
	for (idx_t cur_pos = 0; cur_pos < end; cur_pos++) {
		char c = str_ptr[cur_pos];
		if (c == escape && !just_escaped) {
			just_escaped = true;
		} else {
			just_escaped = false;
			removed_escapes_ptr[str_pos++] = c;
		}
	}
	removed_escapes.Finalize();
	return removed_escapes;
}

void StringValueScanner::ProcessOverBufferValue() {
	// Process first string
	states.Initialize();
	string over_buffer_string;
	auto previous_buffer = previous_buffer_handle->Ptr();
	if (result.last_position.buffer_pos == previous_buffer_handle->actual_size) {
		state_machine->Transition(states, previous_buffer[result.last_position.buffer_pos - 1]);
	}
	idx_t j = 0;
	result.quoted = false;
	for (idx_t i = result.last_position.buffer_pos; i < previous_buffer_handle->actual_size; i++) {
		state_machine->Transition(states, previous_buffer[i]);
		if (states.EmptyLine() || states.IsCurrentNewRow()) {
			continue;
		}
		if (states.NewRow() || states.NewValue()) {
			break;
		} else {
			if (!result.comment) {
				over_buffer_string += previous_buffer[i];
			}
		}
		if (states.IsQuoted()) {
			result.SetQuoted(result, j);
		}
		if (states.IsEscaped()) {
			result.escaped = true;
		}
		if (states.IsComment()) {
			result.comment = true;
		}
		if (states.IsInvalid()) {
			result.InvalidState(result);
		}
		j++;
	}
	if (over_buffer_string.empty() &&
	    state_machine->dialect_options.state_machine_options.new_line == NewLineIdentifier::CARRY_ON) {
		if (buffer_handle_ptr[iterator.pos.buffer_pos] == '\n') {
			iterator.pos.buffer_pos++;
		}
	}
	// second buffer
	for (; iterator.pos.buffer_pos < cur_buffer_handle->actual_size; iterator.pos.buffer_pos++) {
		state_machine->Transition(states, buffer_handle_ptr[iterator.pos.buffer_pos]);
		if (states.EmptyLine()) {
			if (state_machine->dialect_options.num_cols == 1) {
				break;
			} else {
				continue;
			}
		}
		if (states.NewRow() || states.NewValue()) {
			break;
		} else {
			if (!result.comment && !states.IsComment()) {
				over_buffer_string += buffer_handle_ptr[iterator.pos.buffer_pos];
			}
		}
		if (states.IsQuoted()) {
			result.SetQuoted(result, j);
		}
		if (states.IsComment()) {
			result.comment = true;
		}
		if (states.IsEscaped()) {
			result.escaped = true;
		}
		if (states.IsInvalid()) {
			result.InvalidState(result);
		}
		j++;
	}
	bool skip_value = false;
	if (result.projecting_columns) {
		if (!result.projected_columns[result.cur_col_id] && result.cur_col_id != result.number_of_columns) {
			result.cur_col_id++;
			skip_value = true;
		}
	}
	if (!skip_value) {
		string_t value;
		if (result.quoted) {
			value = string_t(over_buffer_string.c_str() + result.quoted_position,
			                 UnsafeNumericCast<uint32_t>(over_buffer_string.size() - 1 - result.quoted_position));
			if (result.escaped) {
				const auto str_ptr = over_buffer_string.c_str() + result.quoted_position;
				value = RemoveEscape(str_ptr, over_buffer_string.size() - 2,
				                     state_machine->dialect_options.state_machine_options.escape.GetValue(),
				                     result.parse_chunk.data[result.chunk_col_id]);
			}
		} else {
			value = string_t(over_buffer_string.c_str(), UnsafeNumericCast<uint32_t>(over_buffer_string.size()));
		}
		if (states.EmptyLine() && state_machine->dialect_options.num_cols == 1) {
			result.EmptyLine(result, iterator.pos.buffer_pos);
		} else if (!states.IsNotSet() && (!result.comment || !value.Empty())) {
			result.AddValueToVector(value.GetData(), value.GetSize(), true);
		}
	} else {
		if (states.EmptyLine() && state_machine->dialect_options.num_cols == 1) {
			result.EmptyLine(result, iterator.pos.buffer_pos);
		}
	}

	if (states.NewRow() && !states.IsNotSet()) {
		if (result.IsCommentSet(result)) {
			result.UnsetComment(result, iterator.pos.buffer_pos);
		} else {
			result.AddRowInternal();
		}
		lines_read++;
	}

	if (iterator.pos.buffer_pos >= cur_buffer_handle->actual_size && cur_buffer_handle->is_last_buffer) {
		result.added_last_line = true;
	}
	if (states.IsCarriageReturn() &&
	    state_machine->dialect_options.state_machine_options.new_line == NewLineIdentifier::CARRY_ON) {
		result.last_position = {iterator.pos.buffer_idx, ++iterator.pos.buffer_pos + 1, result.buffer_size};
	} else {
		result.last_position = {iterator.pos.buffer_idx, ++iterator.pos.buffer_pos, result.buffer_size};
	}
	// Be sure to reset the quoted and escaped variables
	result.quoted = false;
	result.escaped = false;
}

bool StringValueScanner::MoveToNextBuffer() {
	if (iterator.pos.buffer_pos >= cur_buffer_handle->actual_size) {
		previous_buffer_handle = cur_buffer_handle;
		cur_buffer_handle = buffer_manager->GetBuffer(++iterator.pos.buffer_idx);
		if (!cur_buffer_handle) {
			iterator.pos.buffer_idx--;
			buffer_handle_ptr = nullptr;
			// We do not care if it's a quoted new line on the last row of our file.
			result.quoted_new_line = false;
			// This means we reached the end of the file, we must add a last line if there is any to be added
			if (states.EmptyLine() || states.NewRow() || result.added_last_line || states.IsCurrentNewRow() ||
			    states.IsNotSet()) {
				if (result.cur_col_id == result.number_of_columns) {
					result.number_of_rows++;
				}
				result.cur_col_id = 0;
				result.chunk_col_id = 0;
				return false;
			} else if (states.NewValue()) {
				// we add the value
				result.AddValue(result, previous_buffer_handle->actual_size);
				// And an extra empty value to represent what comes after the delimiter
				if (result.IsCommentSet(result)) {
					result.UnsetComment(result, iterator.pos.buffer_pos);
				} else {
					result.AddRow(result, previous_buffer_handle->actual_size);
				}
				lines_read++;
			} else if (states.IsQuotedCurrent()) {
				// Unterminated quote
				LinePosition current_line_start = {iterator.pos.buffer_idx, iterator.pos.buffer_pos,
				                                   result.buffer_size};
				result.current_line_position.begin = result.current_line_position.end;
				result.current_line_position.end = current_line_start;
				result.InvalidState(result);
			} else {
				if (result.IsCommentSet(result)) {
					result.UnsetComment(result, iterator.pos.buffer_pos);
				} else {
					result.AddRow(result, previous_buffer_handle->actual_size);
				}
				lines_read++;
			}
			return false;
		}
		result.buffer_handles[cur_buffer_handle->buffer_idx] = cur_buffer_handle;

		iterator.pos.buffer_pos = 0;
		buffer_handle_ptr = cur_buffer_handle->Ptr();
		// Handle over-buffer value
		ProcessOverBufferValue();
		result.buffer_ptr = buffer_handle_ptr;
		result.buffer_size = cur_buffer_handle->actual_size;
		return true;
	}
	return false;
}

void StringValueResult::SkipBOM() const {
	if (buffer_size >= 3 && buffer_ptr[0] == '\xEF' && buffer_ptr[1] == '\xBB' && buffer_ptr[2] == '\xBF' &&
	    iterator.pos.buffer_pos == 0) {
		iterator.pos.buffer_pos = 3;
	}
}

void StringValueResult::RemoveLastLine() {
	// potentially de-nullify values
	for (idx_t i = 0; i < chunk_col_id; i++) {
		validity_mask[i]->SetValid(number_of_rows);
	}
	// reset column trackers
	cur_col_id = 0;
	chunk_col_id = 0;
	// decrement row counter
	number_of_rows--;
}
bool StringValueResult::PrintErrorLine() const {
	// To print a lint, result size must be different, than one (i.e., this is a SetStart() trying to figure out new
	// lines) And must either not be ignoring errors OR must be storing them in a rejects table.
	return result_size != 1 &&
	       (state_machine.options.store_rejects.GetValue() || !state_machine.options.ignore_errors.GetValue());
}

bool StringValueScanner::SkipUntilState(CSVState initial_state, CSVState until_state, CSVIterator &current_iterator,
                                        bool &quoted) const {
	CSVStates current_state;
	current_state.Initialize(initial_state);
	bool first_column = true;
	while (current_iterator.pos.buffer_pos < current_iterator.GetEndPos()) {
		state_machine->Transition(current_state, buffer_handle_ptr[current_iterator.pos.buffer_pos++]);
		if (current_state.WasState(CSVState::DELIMITER)) {
			first_column = false;
		}
		if (first_column && current_state.WasState(CSVState::QUOTED)) {
			quoted = true;
		}
		if (current_state.IsState(until_state)) {
			return true;
		}
		if (current_state.IsState(CSVState::INVALID)) {
			return false;
		}
	}
	return false;
}

bool StringValueScanner::CanDirectlyCast(const LogicalType &type, bool icu_loaded) {
	switch (type.id()) {
	case LogicalTypeId::TINYINT:
	case LogicalTypeId::SMALLINT:
	case LogicalTypeId::INTEGER:
	case LogicalTypeId::BIGINT:
	case LogicalTypeId::UTINYINT:
	case LogicalTypeId::USMALLINT:
	case LogicalTypeId::UINTEGER:
	case LogicalTypeId::UBIGINT:
	case LogicalTypeId::DOUBLE:
	case LogicalTypeId::FLOAT:
	case LogicalTypeId::DATE:
	case LogicalTypeId::TIMESTAMP:
	case LogicalTypeId::TIME:
	case LogicalTypeId::DECIMAL:
	case LogicalType::VARCHAR:
	case LogicalType::BOOLEAN:
		return true;
	case LogicalType::TIMESTAMP_TZ:
		// We only try to do direct cast of timestamp tz if the ICU extension is not loaded, otherwise, it needs to go
		// through string -> timestamp_tz casting
		return !icu_loaded;
	default:
		return false;
	}
}

bool StringValueScanner::IsRowValid(CSVIterator &current_iterator) const {
	if (iterator.pos.buffer_pos == cur_buffer_handle->actual_size) {
		return false;
	}
	constexpr idx_t result_size = 1;
	auto scan_finder =
	    make_uniq<StringValueScanner>(0U, buffer_manager, state_machine, make_shared_ptr<CSVErrorHandler>(),
	                                  csv_file_scan, false, current_iterator, result_size);
	auto &tuples = scan_finder->ParseChunk();
<<<<<<< HEAD
	current_iterator.pos = scan_finder->GetIteratorPosition();
	return (tuples.number_of_rows == 1 || tuples.first_line_is_comment) && tuples.borked_rows.empty();
=======
	return tuples.number_of_rows == 1 && tuples.borked_rows.empty() && !tuples.current_errors.HasError();
>>>>>>> 3801e663
}

ValidRowInfo StringValueScanner::TryRow(CSVState state, idx_t start_pos, idx_t end_pos) const {
	auto current_iterator = iterator;
	current_iterator.SetStart(start_pos);
	current_iterator.SetEnd(end_pos);
	bool quoted = false;
	if (SkipUntilState(state, CSVState::RECORD_SEPARATOR, current_iterator, quoted)) {
		idx_t current_pos = current_iterator.pos.buffer_pos;
		current_iterator.SetEnd(iterator.GetEndPos());
		if (iterator.GetEndPos() == current_pos) {
			return {false, current_pos, current_iterator.pos.buffer_idx, current_iterator.pos.buffer_pos, quoted};
		}
		if (IsRowValid(current_iterator)) {
			return {true, current_pos, current_iterator.pos.buffer_idx, current_iterator.pos.buffer_pos, quoted};
		}
	}
	return {false, current_iterator.pos.buffer_pos, current_iterator.pos.buffer_idx, current_iterator.pos.buffer_pos,
	        quoted};
}

void StringValueScanner::SetStart() {
	start_pos = iterator.GetGlobalCurrentPos();
	if (iterator.first_one) {
		if (result.store_line_size) {
			result.error_handler.NewMaxLineSize(iterator.pos.buffer_pos);
		}
		return;
	}
	// The result size of the data after skipping the row is one line
	// We have to look for a new line that fits our schema
	if (state_machine->options.null_padding) {
		// When Null Padding, we assume we start from the correct new-line
		start_pos = iterator.GetGlobalCurrentPos();
		return;
	}
	if (iterator.GetEndPos() > cur_buffer_handle->actual_size) {
		iterator.SetEnd(cur_buffer_handle->actual_size);
	}
	// At this point we have 3 options:
	// 1. We are at the start of a valid line
	ValidRowInfo best_row = TryRow(CSVState::STANDARD_NEWLINE, iterator.pos.buffer_pos, iterator.GetEndPos());
	// 2. We are in the middle of a quoted value
	if (state_machine->dialect_options.state_machine_options.quote.GetValue() != '\0') {
		idx_t end_pos = iterator.GetEndPos();
		if (best_row.is_valid && best_row.end_buffer_idx == iterator.pos.buffer_idx) {
			// If we got a valid row from the standard state, we limit our search up to that.
			end_pos = best_row.end_pos;
		}
		auto quoted_row = TryRow(CSVState::QUOTED, iterator.pos.buffer_pos, end_pos);
		if (quoted_row.is_valid) {
			if (best_row.is_valid) {
				// We prefer the one that ended in a quote
				if (quoted_row.last_state_quote && !best_row.last_state_quote) {
					best_row = quoted_row;
				}
			} else {
				best_row = quoted_row;
			}
		}
		if (!best_row.is_valid && !quoted_row.is_valid && best_row.start_pos < quoted_row.start_pos) {
			best_row = quoted_row;
		}
	}
	// 3. We are in an escaped value
<<<<<<< HEAD
	if (!best_row.is_valid && state_machine->dialect_options.state_machine_options.escape.GetValue() != '\0') {
		auto escape_row = TryRow(CSVState::ESCAPE, iterator.pos.buffer_pos, iterator.GetEndPos());
		if (escape_row.is_valid) {
			best_row = escape_row;
		} else {
			if (best_row.start_pos < escape_row.start_pos) {
				best_row = escape_row;
			}
		}
=======
	if (!any_valid_row && potential_start > next_new_line &&
	    state_machine->dialect_options.state_machine_options.quote.GetValue() != '\0' &&
	    state_machine->dialect_options.state_machine_options.escape.GetValue() != '\0') {
		TryRow(CSVState::ESCAPE, potential_start, largest_end_pos, any_valid_row);
>>>>>>> 3801e663
	}
	if (!best_row.is_valid) {
		bool is_this_the_end =
		    best_row.start_pos >= cur_buffer_handle->actual_size && cur_buffer_handle->is_last_buffer;
		if (is_this_the_end) {
			iterator.pos.buffer_pos = best_row.start_pos;
			iterator.done = true;
		} else {
			bool mock;
			SkipUntilState(CSVState::STANDARD_NEWLINE, CSVState::RECORD_SEPARATOR, iterator, mock);
		}
	} else {
		iterator.pos.buffer_pos = best_row.start_pos;
		iterator.done = iterator.pos.buffer_pos == cur_buffer_handle->actual_size;
	}
	// 4. We have an error, if we have an error, we let life go on, the scanner will either ignore it
	// or throw.
	result.last_position = {iterator.pos.buffer_idx, iterator.pos.buffer_pos, result.buffer_size};
	start_pos = iterator.GetGlobalCurrentPos();
}

void StringValueScanner::FinalizeChunkProcess() {
	if (result.number_of_rows >= result.result_size || iterator.done) {
		// We are done
		if (!sniffing) {
			if (csv_file_scan) {
				csv_file_scan->bytes_read += bytes_read;
				bytes_read = 0;
			}
		}
		return;
	}
	// If we are not done we have two options.
	// 1) If a boundary is set.
	if (iterator.IsBoundarySet()) {
		bool has_unterminated_quotes = false;
		if (!result.current_errors.HasErrorType(UNTERMINATED_QUOTES)) {
			iterator.done = true;
		} else {
			has_unterminated_quotes = true;
		}
		// We read until the next line or until we have nothing else to read.
		// Move to next buffer
		if (!cur_buffer_handle) {
			return;
		}
		bool moved = MoveToNextBuffer();
		if (cur_buffer_handle) {
			if (moved && result.cur_col_id > 0) {
				ProcessExtraRow();
			} else if (!moved) {
				ProcessExtraRow();
			}
			if (cur_buffer_handle->is_last_buffer && iterator.pos.buffer_pos >= cur_buffer_handle->actual_size) {
				MoveToNextBuffer();
			}
		} else {
			if (result.current_errors.HasErrorType(UNTERMINATED_QUOTES)) {
				has_unterminated_quotes = true;
			}
			result.current_errors.HandleErrors(result);
		}
		if (states.IsQuotedCurrent() && !has_unterminated_quotes) {
			// If we finish the execution of a buffer, and we end in a quoted state, it means we have unterminated
			// quotes
			result.current_errors.Insert(UNTERMINATED_QUOTES, result.cur_col_id, result.chunk_col_id,
			                             result.last_position);
			result.current_errors.HandleErrors(result);
		}
		if (!iterator.done) {
			if (iterator.pos.buffer_pos >= iterator.GetEndPos() || iterator.pos.buffer_idx > iterator.GetBufferIdx() ||
			    FinishedFile()) {
				iterator.done = true;
			}
		}
	} else {
		// 2) If a boundary is not set
		// We read until the chunk is complete, or we have nothing else to read.
		while (!FinishedFile() && result.number_of_rows < result.result_size) {
			MoveToNextBuffer();
			if (result.number_of_rows >= result.result_size) {
				return;
			}
			if (cur_buffer_handle) {
				Process(result);
			}
		}
		iterator.done = FinishedFile();
		if (result.null_padding && result.number_of_rows < STANDARD_VECTOR_SIZE && result.chunk_col_id > 0) {
			while (result.chunk_col_id < result.parse_chunk.ColumnCount()) {
				result.validity_mask[result.chunk_col_id++]->SetInvalid(result.number_of_rows);
				result.cur_col_id++;
			}
			result.number_of_rows++;
		}
	}
}

ValidatorLine StringValueScanner::GetValidationLine() {
	return {start_pos, result.iterator.GetGlobalCurrentPos()};
}

} // namespace duckdb<|MERGE_RESOLUTION|>--- conflicted
+++ resolved
@@ -1469,12 +1469,8 @@
 	    make_uniq<StringValueScanner>(0U, buffer_manager, state_machine, make_shared_ptr<CSVErrorHandler>(),
 	                                  csv_file_scan, false, current_iterator, result_size);
 	auto &tuples = scan_finder->ParseChunk();
-<<<<<<< HEAD
 	current_iterator.pos = scan_finder->GetIteratorPosition();
-	return (tuples.number_of_rows == 1 || tuples.first_line_is_comment) && tuples.borked_rows.empty();
-=======
-	return tuples.number_of_rows == 1 && tuples.borked_rows.empty() && !tuples.current_errors.HasError();
->>>>>>> 3801e663
+	return (tuples.number_of_rows == 1 || tuples.first_line_is_comment) && tuples.borked_rows.empty() && !tuples.current_errors.HasError();;
 }
 
 ValidRowInfo StringValueScanner::TryRow(CSVState state, idx_t start_pos, idx_t end_pos) const {
@@ -1540,8 +1536,7 @@
 		}
 	}
 	// 3. We are in an escaped value
-<<<<<<< HEAD
-	if (!best_row.is_valid && state_machine->dialect_options.state_machine_options.escape.GetValue() != '\0') {
+	if (!best_row.is_valid && state_machine->dialect_options.state_machine_options.escape.GetValue() != '\0'&& state_machine->dialect_options.state_machine_options.quote.GetValue() != '\0') {
 		auto escape_row = TryRow(CSVState::ESCAPE, iterator.pos.buffer_pos, iterator.GetEndPos());
 		if (escape_row.is_valid) {
 			best_row = escape_row;
@@ -1550,12 +1545,6 @@
 				best_row = escape_row;
 			}
 		}
-=======
-	if (!any_valid_row && potential_start > next_new_line &&
-	    state_machine->dialect_options.state_machine_options.quote.GetValue() != '\0' &&
-	    state_machine->dialect_options.state_machine_options.escape.GetValue() != '\0') {
-		TryRow(CSVState::ESCAPE, potential_start, largest_end_pos, any_valid_row);
->>>>>>> 3801e663
 	}
 	if (!best_row.is_valid) {
 		bool is_this_the_end =
