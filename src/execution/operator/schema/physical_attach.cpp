--- conflicted
+++ resolved
@@ -14,29 +14,8 @@
 //===--------------------------------------------------------------------===//
 // Source
 //===--------------------------------------------------------------------===//
-<<<<<<< HEAD
-class AttachSourceState : public GlobalSourceState {
-public:
-	AttachSourceState() : finished(false) {
-	}
-
-	bool finished;
-};
-
-unique_ptr<GlobalSourceState> PhysicalAttach::GetGlobalSourceState(ClientContext &context) const {
-	return make_uniq<AttachSourceState>();
-}
-
-void PhysicalAttach::GetData(ExecutionContext &context, DataChunk &chunk, GlobalSourceState &gstate,
-                             LocalSourceState &lstate) const {
-	auto &state = gstate.Cast<AttachSourceState>();
-	if (state.finished) {
-		return;
-	}
-=======
 SourceResultType PhysicalAttach::GetData(ExecutionContext &context, DataChunk &chunk,
                                          OperatorSourceInput &input) const {
->>>>>>> da69aeaa
 	// parse the options
 	auto &config = DBConfig::GetConfig(context.client);
 	AccessMode access_mode = config.options.access_mode;
