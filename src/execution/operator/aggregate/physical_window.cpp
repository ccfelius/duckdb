--- conflicted
+++ resolved
@@ -1990,13 +1990,8 @@
 
 unique_ptr<LocalSourceState> PhysicalWindow::GetLocalSourceState(ExecutionContext &context,
                                                                  GlobalSourceState &gstate_p) const {
-<<<<<<< HEAD
 	auto &gstate = gstate_p.Cast<WindowGlobalSourceState>();
-	return make_unique<WindowLocalSourceState>(*this, context, gstate);
-=======
-	auto &gstate = (WindowGlobalSourceState &)gstate_p;
 	return make_uniq<WindowLocalSourceState>(*this, context, gstate);
->>>>>>> d84e329b
 }
 
 unique_ptr<GlobalSourceState> PhysicalWindow::GetGlobalSourceState(ClientContext &context) const {
