#include "duckdb/execution/operator/helper/physical_transaction.hpp"
#include "duckdb/main/client_context.hpp"
#include "duckdb/main/valid_checker.hpp"
#include "duckdb/common/exception/transaction_exception.hpp"

namespace duckdb {

SourceResultType PhysicalTransaction::GetData(ExecutionContext &context, DataChunk &chunk,
                                              OperatorSourceInput &input) const {
	auto &client = context.client;

	auto type = info->type;
	if (type == TransactionType::COMMIT && ValidChecker::IsInvalidated(client.ActiveTransaction())) {
		// transaction is invalidated - turn COMMIT into ROLLBACK
		type = TransactionType::ROLLBACK;
	}
	switch (type) {
	case TransactionType::BEGIN_TRANSACTION: {
		if (client.transaction.IsAutoCommit()) {
			// start the active transaction
			// if autocommit is active, we have already called
			// BeginTransaction by setting autocommit to false we
			// prevent it from being closed after this query, hence
			// preserving the transaction context for the next query
			client.transaction.SetAutoCommit(false);
<<<<<<< HEAD
=======
			auto &config = DBConfig::GetConfig(context.client);
			if (config.options.immediate_transaction_mode) {
				// if immediate transaction mode is enabled then start all transactions immediately
				auto databases = DatabaseManager::Get(client).GetDatabases(client);
				for (auto db : databases) {
					context.client.transaction.ActiveTransaction().GetTransaction(db.get());
				}
			}
>>>>>>> 08ceb4fe
		} else {
			throw TransactionException("cannot start a transaction within a transaction");
		}
		break;
	}
	case TransactionType::COMMIT: {
		if (client.transaction.IsAutoCommit()) {
			throw TransactionException("cannot commit - no transaction is active");
		} else {
			// explicitly commit the current transaction
			client.transaction.Commit();
		}
		break;
	}
	case TransactionType::ROLLBACK: {
		if (client.transaction.IsAutoCommit()) {
			throw TransactionException("cannot rollback - no transaction is active");
		} else {
			// explicitly rollback the current transaction
			client.transaction.Rollback();
		}
		break;
	}
	default:
		throw NotImplementedException("Unrecognized transaction type!");
	}

	return SourceResultType::FINISHED;
}

} // namespace duckdb<|MERGE_RESOLUTION|>--- conflicted
+++ resolved
@@ -23,8 +23,6 @@
 			// prevent it from being closed after this query, hence
 			// preserving the transaction context for the next query
 			client.transaction.SetAutoCommit(false);
-<<<<<<< HEAD
-=======
 			auto &config = DBConfig::GetConfig(context.client);
 			if (config.options.immediate_transaction_mode) {
 				// if immediate transaction mode is enabled then start all transactions immediately
@@ -33,7 +31,6 @@
 					context.client.transaction.ActiveTransaction().GetTransaction(db.get());
 				}
 			}
->>>>>>> 08ceb4fe
 		} else {
 			throw TransactionException("cannot start a transaction within a transaction");
 		}
