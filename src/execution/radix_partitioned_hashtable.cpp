--- conflicted
+++ resolved
@@ -235,13 +235,8 @@
 		// schedule additional tasks to combine the partial HTs
 		gstate.finalized_hts.resize(gstate.partition_info.n_partitions);
 		for (idx_t r = 0; r < gstate.partition_info.n_partitions; r++) {
-<<<<<<< HEAD
-			gstate.finalized_hts[r] = make_unique<GroupedAggregateHashTable>(
+			gstate.finalized_hts[r] = make_shared<GroupedAggregateHashTable>(
 			    context, allocator, group_types, op.payload_types, op.bindings, HtEntryType::HT_WIDTH_64);
-=======
-			gstate.finalized_hts[r] = make_shared<GroupedAggregateHashTable>(
-			    allocator, buffer_manager, group_types, op.payload_types, op.bindings, HtEntryType::HT_WIDTH_64);
->>>>>>> c93caa0e
 		}
 		gstate.is_partitioned = true;
 		return true;
@@ -249,13 +244,8 @@
 		     // TODO possible optimization, if total count < limit for 32 bit ht, use that one
 		     // create this ht here so finalize needs no lock on gstate
 
-<<<<<<< HEAD
-		gstate.finalized_hts.push_back(make_unique<GroupedAggregateHashTable>(
+		gstate.finalized_hts.push_back(make_shared<GroupedAggregateHashTable>(
 		    context, allocator, group_types, op.payload_types, op.bindings, HtEntryType::HT_WIDTH_64));
-=======
-		gstate.finalized_hts.push_back(make_shared<GroupedAggregateHashTable>(
-		    allocator, buffer_manager, group_types, op.payload_types, op.bindings, HtEntryType::HT_WIDTH_64));
->>>>>>> c93caa0e
 		for (auto &pht : gstate.intermediate_hts) {
 			auto unpartitioned = pht->GetUnpartitioned();
 			for (auto &unpartitioned_ht : unpartitioned) {
