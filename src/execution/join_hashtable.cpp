--- conflicted
+++ resolved
@@ -21,13 +21,8 @@
 }
 
 JoinHashTable::ProbeState::ProbeState()
-<<<<<<< HEAD
-    : SharedState(), ht_offsets_v(LogicalType::UBIGINT), hashes_dense_v(LogicalType::HASH), lookup_results(STANDARD_VECTOR_SIZE),
-      non_empty_sel(STANDARD_VECTOR_SIZE), bf_found_sel(STANDARD_VECTOR_SIZE) {
-=======
     : SharedState(), ht_offsets_and_salts_v(LogicalType::UBIGINT), hashes_dense_v(LogicalType::HASH),
       non_empty_sel(STANDARD_VECTOR_SIZE) {
->>>>>>> 0269779f
 }
 
 JoinHashTable::InsertState::InsertState(const JoinHashTable &ht)
@@ -278,32 +273,11 @@
 		VectorOperations::Copy(hashes_v, state.hashes_dense_v, count, 0, 0);
 	}
 
-	// 1. Lookup the BloomFilter
-	ht.bloom_filter.LookupHashes(state.hashes_dense_v, count, state.lookup_results);
-
-	// 2. Fill results
-	idx_t bf_found_count = 0;
-	for (size_t flat_idx = 0; flat_idx < count; flat_idx++) {
-		const idx_t row_idx = row_sel->get_index(flat_idx);
-		state.bf_found_sel.set_index(bf_found_count, row_idx);
-		bf_found_count += state.lookup_results[flat_idx];
-	}
-	auto hashes_dense = FlatVector::GetData<idx_t>(state.hashes_dense_v);
-
-	// 3. Densify the hashes again!
-	for (idx_t i = 0; i < bf_found_count; i++) {
-		const auto found_idx = state.bf_found_sel.get_index(i);
-		hashes_dense[i] = hashes_dense[found_idx];
-	}
-
-	idx_t elements_to_probe_count = bf_found_count;
-	row_sel = &state.bf_found_sel;
-	has_row_sel = true;
-
 	// the number of keys that match for all iterations of the following loop
 	idx_t match_count = 0;
+
 	idx_t keys_no_match_count;
-
+	idx_t elements_to_probe_count = count;
 
 	do {
 		const idx_t keys_to_compare_count = ProbeForPointers<USE_SALTS>(state, ht, entries, pointers_result_v, row_sel,
@@ -741,10 +715,6 @@
 
 void JoinHashTable::InsertHashes(Vector &hashes_v, const idx_t count, TupleDataChunkState &chunk_state,
                                  InsertState &insert_state, bool parallel) {
-
-	// Insert Hashes into the BF
-	bloom_filter.InsertHashes(hashes_v, count);
-
 	auto atomic_entries = reinterpret_cast<atomic<ht_entry_t> *>(this->entries);
 	auto row_locations = chunk_state.row_locations;
 	if (parallel) {
@@ -758,14 +728,10 @@
 	capacity = PointerTableCapacity(Count());
 	D_ASSERT(IsPowerOfTwo(capacity));
 
-<<<<<<< HEAD
-	bloom_filter.Initialize(context, Count());
-=======
 	constexpr uint64_t MAX_HASHTABLE_CAPACITY = (1ULL << 48) - 1;
 	if (capacity >= MAX_HASHTABLE_CAPACITY) {
 		throw InternalException("Hashtable capacity exceeds 48-bit limit (2^48 - 1)");
 	}
->>>>>>> 0269779f
 
 	if (hash_map.get()) {
 		// There is already a hash map
@@ -837,9 +803,9 @@
 	scan_structure.count = PrepareKeys(keys, key_state.vector_data, current_sel, scan_structure.sel_vector, false);
 
 	if (scan_structure.count < keys.size()) {
-		scan_structure.filtered_probe_keys = true;
+		scan_structure.has_null_value_filter = true;
 	} else {
-		scan_structure.filtered_probe_keys = false;
+		scan_structure.has_null_value_filter = false;
 	}
 }
 
@@ -852,7 +818,7 @@
 	}
 	if (precomputed_hashes) {
 		GetRowPointers(keys, key_state, probe_state, *precomputed_hashes, current_sel, scan_structure.count,
-		               scan_structure.pointers, scan_structure.sel_vector, scan_structure.filtered_probe_keys);
+		               scan_structure.pointers, scan_structure.sel_vector, scan_structure.has_null_value_filter);
 	} else {
 		Vector hashes(LogicalType::HASH);
 		// hash all the keys
@@ -860,7 +826,7 @@
 
 		// now initialize the pointers of the scan structure based on the hashes
 		GetRowPointers(keys, key_state, probe_state, hashes, current_sel, scan_structure.count, scan_structure.pointers,
-		               scan_structure.sel_vector, scan_structure.filtered_probe_keys);
+		               scan_structure.sel_vector, scan_structure.has_null_value_filter);
 	}
 }
 
@@ -1705,7 +1671,7 @@
 
 	// now initialize the pointers of the scan structure based on the hashes
 	GetRowPointers(probe_keys, key_state, probe_state, hashes, current_sel, scan_structure.count,
-	               scan_structure.pointers, scan_structure.sel_vector, scan_structure.filtered_probe_keys);
+	               scan_structure.pointers, scan_structure.sel_vector, scan_structure.has_null_value_filter);
 }
 
 ProbeSpill::ProbeSpill(JoinHashTable &ht, ClientContext &context, const vector<LogicalType> &probe_types)
