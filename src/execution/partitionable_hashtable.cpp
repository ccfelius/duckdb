--- conflicted
+++ resolved
@@ -87,13 +87,8 @@
 			// early release first part of ht and prevent adding of more data
 			list.back()->Finalize();
 		}
-<<<<<<< HEAD
 		list.push_back(make_uniq<GroupedAggregateHashTable>(context, allocator, group_types, payload_types, bindings,
-		                                                    HtEntryType::HT_WIDTH_32));
-=======
-		list.push_back(make_unique<GroupedAggregateHashTable>(context, allocator, group_types, payload_types, bindings,
 		                                                      GetHTEntrySize(), new_capacity));
->>>>>>> 91074d13
 	}
 	return list.back()->AddChunk(append_state, groups, group_hashes, payload, filter);
 }
@@ -160,13 +155,8 @@
 	radix_partitioned_hts.resize(partition_info.n_partitions);
 	for (auto &unpartitioned_ht : unpartitioned_hts) {
 		for (idx_t r = 0; r < partition_info.n_partitions; r++) {
-<<<<<<< HEAD
 			radix_partitioned_hts[r].push_back(make_uniq<GroupedAggregateHashTable>(
-			    context, allocator, group_types, payload_types, bindings, HtEntryType::HT_WIDTH_32));
-=======
-			radix_partitioned_hts[r].push_back(make_unique<GroupedAggregateHashTable>(
 			    context, allocator, group_types, payload_types, bindings, GetHTEntrySize()));
->>>>>>> 91074d13
 			partition_hts[r] = radix_partitioned_hts[r].back().get();
 		}
 		unpartitioned_ht->Partition(partition_hts, partition_info.radix_mask, partition_info.RADIX_SHIFT);
