#include "duckdb/execution/partitionable_hashtable.hpp"

#include "duckdb/common/radix_partitioning.hpp"

namespace duckdb {

RadixPartitionInfo::RadixPartitionInfo(const idx_t n_partitions_upper_bound)
    : n_partitions(PreviousPowerOfTwo(n_partitions_upper_bound)),
      radix_bits(RadixPartitioning::RadixBits(n_partitions)), radix_mask(RadixPartitioning::Mask(radix_bits)),
      radix_shift(RadixPartitioning::Shift(radix_bits)) {

	D_ASSERT(n_partitions > 0);
	D_ASSERT(n_partitions <= 256);
	D_ASSERT(IsPowerOfTwo(n_partitions));
	D_ASSERT(radix_bits <= 8);
}

PartitionableHashTable::PartitionableHashTable(ClientContext &context, Allocator &allocator,
                                               RadixPartitionInfo &partition_info_p, vector<LogicalType> group_types_p,
                                               vector<LogicalType> payload_types_p,
                                               vector<BoundAggregateExpression *> bindings_p)
    : context(context), allocator(allocator), group_types(std::move(group_types_p)),
      payload_types(std::move(payload_types_p)), bindings(std::move(bindings_p)), is_partitioned(false),
      partition_info(partition_info_p), hashes(LogicalType::HASH), hashes_subset(LogicalType::HASH) {

	sel_vectors.resize(partition_info.n_partitions);
	sel_vector_sizes.resize(partition_info.n_partitions);
	group_subset.Initialize(allocator, group_types);
	if (!payload_types.empty()) {
		payload_subset.Initialize(allocator, payload_types);
	}

	for (hash_t r = 0; r < partition_info.n_partitions; r++) {
		sel_vectors[r].Initialize();
	}

	RowLayout layout;
	layout.Initialize(group_types, AggregateObject::CreateAggregateObjects(bindings));
	tuple_size = layout.GetRowWidth();
}

HtEntryType PartitionableHashTable::GetHTEntrySize() {
	// we need at least STANDARD_VECTOR_SIZE entries to fit in the hash table
	if (GroupedAggregateHashTable::GetMaxCapacity(HtEntryType::HT_WIDTH_32, tuple_size) < STANDARD_VECTOR_SIZE) {
		return HtEntryType::HT_WIDTH_64;
	}
	return HtEntryType::HT_WIDTH_32;
}

idx_t PartitionableHashTable::ListAddChunk(HashTableList &list, DataChunk &groups, Vector &group_hashes,
                                           DataChunk &payload, const unsafe_vector<idx_t> &filter) {
	// If this is false, a single AddChunk would overflow the max capacity
	D_ASSERT(list.empty() || groups.size() <= list.back()->MaxCapacity());
<<<<<<< HEAD
	if (list.empty() || list.back()->Size() + groups.size() >= list.back()->MaxCapacity()) {
=======
	if (list.empty() || list.back()->Count() + groups.size() >= list.back()->MaxCapacity()) {
>>>>>>> da69aeaa
		idx_t new_capacity = GroupedAggregateHashTable::InitialCapacity();
		if (!list.empty()) {
			new_capacity = list.back()->Capacity();
			// early release first part of ht and prevent adding of more data
			list.back()->Finalize();
		}
		list.push_back(make_uniq<GroupedAggregateHashTable>(context, allocator, group_types, payload_types, bindings,
		                                                    GetHTEntrySize(), new_capacity));
	}
	return list.back()->AddChunk(append_state, groups, group_hashes, payload, filter);
}

idx_t PartitionableHashTable::AddChunk(DataChunk &groups, DataChunk &payload, bool do_partition,
                                       const unsafe_vector<idx_t> &filter) {
	groups.Hash(hashes);

	// we partition when we are asked to or when the unpartitioned ht runs out of space
	if (!IsPartitioned() && do_partition) {
		Partition();
	}

	if (!IsPartitioned()) {
		return ListAddChunk(unpartitioned_hts, groups, hashes, payload, filter);
	}

	// makes no sense to do this with 1 partition
	D_ASSERT(partition_info.n_partitions > 0);

	for (hash_t r = 0; r < partition_info.n_partitions; r++) {
		sel_vector_sizes[r] = 0;
	}

	hashes.Flatten(groups.size());
	auto hashes_ptr = FlatVector::GetData<hash_t>(hashes);

	// Determine for every partition how much data will be sinked into it
	for (idx_t i = 0; i < groups.size(); i++) {
		auto partition = partition_info.GetHashPartition(hashes_ptr[i]);
		D_ASSERT(partition < partition_info.n_partitions);
		sel_vectors[partition].set_index(sel_vector_sizes[partition]++, i);
	}

#ifdef DEBUG
	// make sure we have lost no rows
	idx_t total_count = 0;
	for (idx_t r = 0; r < partition_info.n_partitions; r++) {
		total_count += sel_vector_sizes[r];
	}
	D_ASSERT(total_count == groups.size());
#endif
	idx_t group_count = 0;
	for (hash_t r = 0; r < partition_info.n_partitions; r++) {
		group_subset.Slice(groups, sel_vectors[r], sel_vector_sizes[r]);
		if (!payload_types.empty()) {
			payload_subset.Slice(payload, sel_vectors[r], sel_vector_sizes[r]);
		} else {
			payload_subset.SetCardinality(sel_vector_sizes[r]);
		}
		hashes_subset.Slice(hashes, sel_vectors[r], sel_vector_sizes[r]);

		group_count += ListAddChunk(radix_partitioned_hts[r], group_subset, hashes_subset, payload_subset, filter);
	}
	return group_count;
}

void PartitionableHashTable::Partition() {
	D_ASSERT(!IsPartitioned());
	D_ASSERT(radix_partitioned_hts.empty());
	D_ASSERT(partition_info.n_partitions > 1);

	vector<GroupedAggregateHashTable *> partition_hts(partition_info.n_partitions);
	radix_partitioned_hts.resize(partition_info.n_partitions);
	for (auto &unpartitioned_ht : unpartitioned_hts) {
		for (idx_t r = 0; r < partition_info.n_partitions; r++) {
			radix_partitioned_hts[r].push_back(make_uniq<GroupedAggregateHashTable>(
			    context, allocator, group_types, payload_types, bindings, GetHTEntrySize()));
			partition_hts[r] = radix_partitioned_hts[r].back().get();
		}
		unpartitioned_ht->Partition(partition_hts, partition_info.radix_bits);
		unpartitioned_ht.reset();
	}
	unpartitioned_hts.clear();
	is_partitioned = true;
}

bool PartitionableHashTable::IsPartitioned() {
	return is_partitioned;
}

HashTableList PartitionableHashTable::GetPartition(idx_t partition) {
	D_ASSERT(IsPartitioned());
	D_ASSERT(partition < partition_info.n_partitions);
	D_ASSERT(radix_partitioned_hts.size() > partition);
	return std::move(radix_partitioned_hts[partition]);
}

HashTableList PartitionableHashTable::GetUnpartitioned() {
	D_ASSERT(!IsPartitioned());
	return std::move(unpartitioned_hts);
}

void PartitionableHashTable::Finalize() {
	if (IsPartitioned()) {
		for (auto &ht_list : radix_partitioned_hts) {
			for (auto &ht : ht_list) {
				D_ASSERT(ht);
				ht->Finalize();
			}
		}
	} else {
		for (auto &ht : unpartitioned_hts) {
			D_ASSERT(ht);
			ht->Finalize();
		}
	}
}

} // namespace duckdb<|MERGE_RESOLUTION|>--- conflicted
+++ resolved
@@ -51,11 +51,7 @@
                                            DataChunk &payload, const unsafe_vector<idx_t> &filter) {
 	// If this is false, a single AddChunk would overflow the max capacity
 	D_ASSERT(list.empty() || groups.size() <= list.back()->MaxCapacity());
-<<<<<<< HEAD
-	if (list.empty() || list.back()->Size() + groups.size() >= list.back()->MaxCapacity()) {
-=======
 	if (list.empty() || list.back()->Count() + groups.size() >= list.back()->MaxCapacity()) {
->>>>>>> da69aeaa
 		idx_t new_capacity = GroupedAggregateHashTable::InitialCapacity();
 		if (!list.empty()) {
 			new_capacity = list.back()->Capacity();
