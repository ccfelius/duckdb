--- conflicted
+++ resolved
@@ -99,7 +99,6 @@
 	}
 }
 
-<<<<<<< HEAD
 namespace {
 
 static unordered_set<VariantLogicalType> GetVariantType(const LogicalType &type) {
@@ -204,18 +203,11 @@
 
 static idx_t AnalyzeValueData(const UnifiedVariantVectorData &variant, idx_t row, uint32_t values_index,
                               vector<uint32_t> &offsets, optional_ptr<ShreddingState> shredding_state) {
-=======
-static idx_t AnalyzeValueData(const UnifiedVariantVectorData &variant, idx_t row, uint32_t values_index,
-                              vector<uint32_t> &offsets) {
->>>>>>> cdf8957e
 	idx_t total_size = 0;
 	//! Every value has at least a value header
 	total_size++;
 
-<<<<<<< HEAD
-=======
 	idx_t offset_size = offsets.size();
->>>>>>> cdf8957e
 	VariantLogicalType type_id = VariantLogicalType::VARIANT_NULL;
 	if (variant.RowIsValid(row)) {
 		type_id = variant.GetTypeId(row, values_index);
@@ -227,7 +219,6 @@
 		//! Calculate value and key offsets for all children
 		idx_t total_offset = 0;
 		uint32_t highest_keys_index = 0;
-<<<<<<< HEAD
 
 		vector<idx_t> child_indices;
 		if (shredding_state && shredding_state->type.id() == LogicalTypeId::STRUCT) {
@@ -255,11 +246,11 @@
 			return 0;
 		}
 
-		for (auto &i : child_indices) {
-=======
-		offsets.resize(offset_size + nested_data.child_count + 1);
-		for (idx_t i = 0; i < nested_data.child_count; i++) {
->>>>>>> cdf8957e
+		auto num_elements = child_indices.size();
+		offsets.resize(offset_size + num_elements + 1);
+
+		for (idx_t entry = 0; entry < child_indices.size(); entry++) {
+			auto i = child_indices[entry];
 			auto keys_index = variant.GetKeysIndex(row, i + nested_data.children_idx);
 			auto values_index = variant.GetValuesIndex(row, i + nested_data.children_idx);
 			offsets[offset_size + i] = total_offset;
@@ -267,12 +258,11 @@
 			total_offset += AnalyzeValueData(variant, row, values_index, offsets, nullptr);
 			highest_keys_index = MaxValue(highest_keys_index, keys_index);
 		}
-		offsets[offset_size + nested_data.child_count] = total_offset;
+		offsets[offset_size + num_elements] = total_offset;
 
 		//! Calculate the sizes for the objects value data
 		auto field_id_size = CalculateByteLength(highest_keys_index);
 		auto field_offset_size = CalculateByteLength(total_offset);
-		auto num_elements = nested_data.child_count;
 		const bool is_large = num_elements > NumericLimits<uint8_t>::Maximum();
 
 		//! Now add the sizes for the objects value data
@@ -564,13 +554,9 @@
 }
 
 static void WriteValueData(const UnifiedVariantVectorData &variant, idx_t row, uint32_t values_index,
-<<<<<<< HEAD
                            data_ptr_t &value_data, const vector<uint32_t> &offsets, idx_t &offset_index,
                            optional_ptr<ShreddingState> shredding_state) {
 
-=======
-                           data_ptr_t &value_data, const vector<uint32_t> &offsets, idx_t &offset_index) {
->>>>>>> cdf8957e
 	VariantLogicalType type_id = VariantLogicalType::VARIANT_NULL;
 	if (variant.RowIsValid(row)) {
 		type_id = variant.GetTypeId(row, values_index);
@@ -616,17 +602,10 @@
 		auto field_id_size = CalculateByteLength(highest_keys_index);
 
 		uint32_t last_offset = 0;
-<<<<<<< HEAD
 		if (num_elements) {
-			last_offset = offsets[offset_index + num_elements - 1];
-		}
-		offset_index += num_elements;
-=======
-		if (nested_data.child_count) {
-			last_offset = offsets[offset_index + nested_data.child_count];
-		}
-		offset_index += nested_data.child_count + 1;
->>>>>>> cdf8957e
+			last_offset = offsets[offset_index + num_elements];
+		}
+		offset_index += num_elements + 1;
 		auto field_offset_size = CalculateByteLength(last_offset);
 
 		const bool is_large = num_elements > NumericLimits<uint8_t>::Maximum();
@@ -740,7 +719,6 @@
 	}
 }
 
-<<<<<<< HEAD
 static void CreateValues(UnifiedVariantVectorData &variant, Vector &value, optional_ptr<const SelectionVector> sel,
                          optional_ptr<const SelectionVector> value_index_sel,
                          optional_ptr<const SelectionVector> result_sel, optional_ptr<ShreddingState> shredding_state,
@@ -776,12 +754,6 @@
 			}
 		}
 
-=======
-static void CreateValues(UnifiedVariantVectorData &variant, Vector &value, idx_t count) {
-	auto value_data = FlatVector::GetData<string_t>(value);
-
-	for (idx_t row = 0; row < count; row++) {
->>>>>>> cdf8957e
 		//! The (relative) offsets for each value, in the case of nesting
 		vector<uint32_t> offsets;
 		//! Determine the size of this 'value' blob
@@ -799,12 +771,8 @@
 		auto value_blob_data = reinterpret_cast<data_ptr_t>(value_blob.GetDataWriteable());
 
 		idx_t offset_index = 0;
-<<<<<<< HEAD
 		WriteValueData(variant, row, value_index, value_blob_data, offsets, offset_index, shredding_state);
-=======
-		WriteValueData(variant, row, 0, value_blob_data, offsets, offset_index);
 		D_ASSERT(data_ptr_cast(value_blob.GetDataWriteable() + blob_length) == value_blob_data);
->>>>>>> cdf8957e
 		value_blob.SetSizeAndFinalize(blob_length, blob_length);
 	}
 }
@@ -1157,14 +1125,9 @@
 	UnifiedVariantVectorData variant(recursive_format);
 
 	auto &result_vectors = StructVector::GetEntries(result);
-<<<<<<< HEAD
 	auto &metadata = *result_vectors[0];
 	CreateMetadata(variant, metadata, count);
 	WriteVariantValues(variant, result, nullptr, nullptr, nullptr, count);
-=======
-	CreateMetadata(variant, *result_vectors[0], count);
-	CreateValues(variant, *result_vectors[1], count);
->>>>>>> cdf8957e
 }
 
 static LogicalType GetParquetVariantType(const LogicalType &type) {
