--- conflicted
+++ resolved
@@ -312,15 +312,7 @@
 				parquet_options.file_row_number = BooleanValue::Get(kv.second);
 			}
 		}
-<<<<<<< HEAD
-		if (parquet_options.file_options.auto_detect_hive_partitioning) {
-			auto &fs = FileSystem::GetFileSystem(context);
-			parquet_options.file_options.hive_partitioning =
-			    MultiFileReaderOptions::AutoDetectHivePartitioning(files, fs);
-		}
-=======
 		parquet_options.file_options.AutoDetectHivePartitioning(files, context);
->>>>>>> c27d0537
 		return ParquetScanBindInternal(context, std::move(files), return_types, names, parquet_options);
 	}
 
