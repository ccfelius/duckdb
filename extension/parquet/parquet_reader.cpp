--- conflicted
+++ resolved
@@ -90,24 +90,6 @@
 	}
 }
 
-<<<<<<< HEAD
-unique_ptr<AdditionalAuthenticatedData> ParquetReader::GetFooterAdditionalAuthenticatedData(const string& aad_prefix) {
-	auto prefix_size = aad_prefix.size();
-	if (prefix_size == 0) {
-		// DuckDB Encrypted Parquet File written before V1.5
-		return nullptr;
-	}
-
-	unique_ptr<AdditionalAuthenticatedData> aad = make_uniq<AdditionalAuthenticatedData>(prefix_size, sizeof(uint8_t));
-	memcpy(aad->data(), aad_prefix.data(), prefix_size);
-	auto current_offset = prefix_size;
-	// ParquetCrypto::Footer = 0
-	Store<uint8_t>(0, aad->data() + current_offset);
-	return aad;
-}
-
-=======
->>>>>>> 1846eaae
 static shared_ptr<ParquetFileMetadataCache>
 LoadMetadata(ClientContext &context, Allocator &allocator, CachingFileHandle &file_handle,
              const shared_ptr<const ParquetEncryptionConfig> &encryption_config, const EncryptionUtil &encryption_util,
