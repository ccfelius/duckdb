#include "parquet_file_metadata_cache.hpp"
#include "duckdb/storage/external_file_cache.hpp"
#include "duckdb/storage/caching_file_system.hpp"

namespace duckdb {

ParquetFileMetadataCache::ParquetFileMetadataCache(unique_ptr<duckdb_parquet::FileMetaData> file_metadata,
                                                   CachingFileHandle &handle,
                                                   unique_ptr<GeoParquetFileMetadata> geo_metadata, idx_t footer_size)
<<<<<<< HEAD
    : metadata(std::move(file_metadata)), geo_metadata(std::move(geo_metadata)), validate(handle.Validate()),
      last_modified(handle.GetLastModifiedTime()), version_tag(handle.GetVersionTag()), footer_size(footer_size) {
=======
    : metadata(std::move(file_metadata)), geo_metadata(std::move(geo_metadata)), footer_size(footer_size),
      validate(handle.Validate()), last_modified(handle.GetLastModifiedTime()), version_tag(handle.GetVersionTag()) {
>>>>>>> 926bd253
}

string ParquetFileMetadataCache::ObjectType() {
	return "parquet_metadata";
}

string ParquetFileMetadataCache::GetObjectType() {
	return ObjectType();
}

bool ParquetFileMetadataCache::IsValid(CachingFileHandle &new_handle) const {
	return ExternalFileCache::IsValid(validate, version_tag, last_modified, new_handle.GetVersionTag(),
	                                  new_handle.GetLastModifiedTime());
}

ParquetCacheValidity ParquetFileMetadataCache::IsValid(const OpenFileInfo &info) const {
	if (!info.extended_info) {
		return ParquetCacheValidity::UNKNOWN;
	}
	auto &open_options = info.extended_info->options;
	const auto validate_entry = open_options.find("validate_external_file_cache");
	if (validate_entry != open_options.end()) {
		// check if always valid - if so just return valid
		if (BooleanValue::Get(validate_entry->second)) {
			return ParquetCacheValidity::VALID;
		}
	}
	const auto lm_entry = open_options.find("last_modified");
	if (lm_entry == open_options.end()) {
		return ParquetCacheValidity::UNKNOWN;
	}
	time_t new_last_modified = Timestamp::ToTimeT(lm_entry->second.GetValue<timestamp_t>());
	string new_etag;
	const auto etag_entry = open_options.find("etag");
	if (etag_entry != open_options.end()) {
		new_etag = StringValue::Get(etag_entry->second);
	}
	if (ExternalFileCache::IsValid(false, version_tag, last_modified, new_etag, new_last_modified)) {
		return ParquetCacheValidity::VALID;
	}
	return ParquetCacheValidity::INVALID;
}

} // namespace duckdb<|MERGE_RESOLUTION|>--- conflicted
+++ resolved
@@ -7,13 +7,8 @@
 ParquetFileMetadataCache::ParquetFileMetadataCache(unique_ptr<duckdb_parquet::FileMetaData> file_metadata,
                                                    CachingFileHandle &handle,
                                                    unique_ptr<GeoParquetFileMetadata> geo_metadata, idx_t footer_size)
-<<<<<<< HEAD
-    : metadata(std::move(file_metadata)), geo_metadata(std::move(geo_metadata)), validate(handle.Validate()),
-      last_modified(handle.GetLastModifiedTime()), version_tag(handle.GetVersionTag()), footer_size(footer_size) {
-=======
     : metadata(std::move(file_metadata)), geo_metadata(std::move(geo_metadata)), footer_size(footer_size),
       validate(handle.Validate()), last_modified(handle.GetLastModifiedTime()), version_tag(handle.GetVersionTag()) {
->>>>>>> 926bd253
 }
 
 string ParquetFileMetadataCache::ObjectType() {
