#include "parquet_writer.hpp"

#include "duckdb.hpp"
#include "mbedtls_wrapper.hpp"
#include "parquet_crypto.hpp"
#include "parquet_shredding.hpp"
#include "parquet_timestamp.hpp"
#include "resizable_buffer.hpp"
#include "duckdb/common/file_system.hpp"
#include "duckdb/common/serializer/buffered_file_writer.hpp"
#include "duckdb/common/serializer/deserializer.hpp"
#include "duckdb/common/serializer/serializer.hpp"
#include "duckdb/common/serializer/write_stream.hpp"
#include "duckdb/common/string_util.hpp"
#include "duckdb/function/table_function.hpp"
#include "duckdb/main/client_context.hpp"
#include "duckdb/main/connection.hpp"
#include "duckdb/parser/parsed_data/create_copy_function_info.hpp"
#include "duckdb/parser/parsed_data/create_table_function_info.hpp"
#include "duckdb/common/types/blob.hpp"

namespace duckdb {

using namespace duckdb_apache::thrift;            // NOLINT
using namespace duckdb_apache::thrift::protocol;  // NOLINT
using namespace duckdb_apache::thrift::transport; // NOLINT

using duckdb_parquet::CompressionCodec;
using duckdb_parquet::ConvertedType;
using duckdb_parquet::Encoding;
using duckdb_parquet::FieldRepetitionType;
using duckdb_parquet::FileCryptoMetaData;
using duckdb_parquet::FileMetaData;
using duckdb_parquet::PageHeader;
using duckdb_parquet::PageType;
using ParquetRowGroup = duckdb_parquet::RowGroup;
using duckdb_parquet::Type;

class MyTransport : public TTransport {
public:
	explicit MyTransport(WriteStream &serializer) : serializer(serializer) {
	}

	bool isOpen() const override {
		return true;
	}

	void open() override {
	}

	void close() override {
	}

	void write_virt(const uint8_t *buf, uint32_t len) override {
		serializer.WriteData(const_data_ptr_cast(buf), len);
	}

private:
	WriteStream &serializer;
};

bool ParquetWriter::TryGetParquetType(const LogicalType &duckdb_type, optional_ptr<Type::type> parquet_type_ptr) {
	Type::type parquet_type;
	switch (duckdb_type.id()) {
	case LogicalTypeId::BOOLEAN:
		parquet_type = Type::BOOLEAN;
		break;
	case LogicalTypeId::TINYINT:
	case LogicalTypeId::SMALLINT:
	case LogicalTypeId::INTEGER:
	case LogicalTypeId::DATE:
		parquet_type = Type::INT32;
		break;
	case LogicalTypeId::BIGINT:
		parquet_type = Type::INT64;
		break;
	case LogicalTypeId::FLOAT:
		parquet_type = Type::FLOAT;
		break;
	case LogicalTypeId::DOUBLE:
		parquet_type = Type::DOUBLE;
		break;
	case LogicalTypeId::UHUGEINT:
	case LogicalTypeId::HUGEINT:
		parquet_type = Type::DOUBLE;
		break;
	case LogicalTypeId::ENUM:
	case LogicalTypeId::BLOB:
	case LogicalTypeId::VARCHAR:
		parquet_type = Type::BYTE_ARRAY;
		break;
	case LogicalTypeId::TIME:
	case LogicalTypeId::TIME_TZ:
	case LogicalTypeId::TIMESTAMP:
	case LogicalTypeId::TIMESTAMP_TZ:
	case LogicalTypeId::TIMESTAMP_MS:
	case LogicalTypeId::TIMESTAMP_NS:
	case LogicalTypeId::TIMESTAMP_SEC:
		parquet_type = Type::INT64;
		break;
	case LogicalTypeId::UTINYINT:
	case LogicalTypeId::USMALLINT:
	case LogicalTypeId::UINTEGER:
		parquet_type = Type::INT32;
		break;
	case LogicalTypeId::UBIGINT:
		parquet_type = Type::INT64;
		break;
	case LogicalTypeId::INTERVAL:
	case LogicalTypeId::UUID:
		parquet_type = Type::FIXED_LEN_BYTE_ARRAY;
		break;
	case LogicalTypeId::DECIMAL:
		switch (duckdb_type.InternalType()) {
		case PhysicalType::INT16:
		case PhysicalType::INT32:
			parquet_type = Type::INT32;
			break;
		case PhysicalType::INT64:
			parquet_type = Type::INT64;
			break;
		case PhysicalType::INT128:
			parquet_type = Type::FIXED_LEN_BYTE_ARRAY;
			break;
		default:
			throw InternalException("Unsupported internal decimal type");
		}
		break;
	default:
		// Anything that is not supported
		return false;
	}
	if (parquet_type_ptr) {
		*parquet_type_ptr = parquet_type;
	}
	return true;
}

Type::type ParquetWriter::DuckDBTypeToParquetType(const LogicalType &duckdb_type) {
	Type::type result;
	if (TryGetParquetType(duckdb_type, &result)) {
		return result;
	}
	throw NotImplementedException("Unimplemented type for Parquet \"%s\"", duckdb_type.ToString());
}

void ParquetWriter::SetSchemaProperties(const LogicalType &duckdb_type, duckdb_parquet::SchemaElement &schema_ele,
                                        bool allow_geometry) {
	if (duckdb_type.IsJSONType()) {
		schema_ele.converted_type = ConvertedType::JSON;
		schema_ele.__isset.converted_type = true;
		schema_ele.__isset.logicalType = true;
		schema_ele.logicalType.__set_JSON(duckdb_parquet::JsonType());
		return;
	}
	if (duckdb_type.GetAlias() == "WKB_BLOB" && allow_geometry) {
		schema_ele.__isset.logicalType = true;
		schema_ele.logicalType.__isset.GEOMETRY = true;
		// TODO: Set CRS in the future
		schema_ele.logicalType.GEOMETRY.__isset.crs = false;
		return;
	}
	switch (duckdb_type.id()) {
	case LogicalTypeId::TINYINT:
		schema_ele.converted_type = ConvertedType::INT_8;
		schema_ele.__isset.converted_type = true;
		break;
	case LogicalTypeId::SMALLINT:
		schema_ele.converted_type = ConvertedType::INT_16;
		schema_ele.__isset.converted_type = true;
		break;
	case LogicalTypeId::INTEGER:
		schema_ele.converted_type = ConvertedType::INT_32;
		schema_ele.__isset.converted_type = true;
		break;
	case LogicalTypeId::BIGINT:
		schema_ele.converted_type = ConvertedType::INT_64;
		schema_ele.__isset.converted_type = true;
		break;
	case LogicalTypeId::UTINYINT:
		schema_ele.converted_type = ConvertedType::UINT_8;
		schema_ele.__isset.converted_type = true;
		break;
	case LogicalTypeId::USMALLINT:
		schema_ele.converted_type = ConvertedType::UINT_16;
		schema_ele.__isset.converted_type = true;
		break;
	case LogicalTypeId::UINTEGER:
		schema_ele.converted_type = ConvertedType::UINT_32;
		schema_ele.__isset.converted_type = true;
		break;
	case LogicalTypeId::UBIGINT:
		schema_ele.converted_type = ConvertedType::UINT_64;
		schema_ele.__isset.converted_type = true;
		break;
	case LogicalTypeId::DATE:
		schema_ele.converted_type = ConvertedType::DATE;
		schema_ele.__isset.converted_type = true;
		break;
	case LogicalTypeId::TIME_TZ:
	case LogicalTypeId::TIME:
		schema_ele.converted_type = ConvertedType::TIME_MICROS;
		schema_ele.__isset.converted_type = true;
		schema_ele.__isset.logicalType = true;
		schema_ele.logicalType.__isset.TIME = true;
		schema_ele.logicalType.TIME.isAdjustedToUTC = (duckdb_type.id() == LogicalTypeId::TIME_TZ);
		schema_ele.logicalType.TIME.unit.__isset.MICROS = true;
		break;
	case LogicalTypeId::TIMESTAMP_TZ:
	case LogicalTypeId::TIMESTAMP:
	case LogicalTypeId::TIMESTAMP_SEC:
		schema_ele.converted_type = ConvertedType::TIMESTAMP_MICROS;
		schema_ele.__isset.converted_type = true;
		schema_ele.__isset.logicalType = true;
		schema_ele.logicalType.__isset.TIMESTAMP = true;
		schema_ele.logicalType.TIMESTAMP.isAdjustedToUTC = (duckdb_type.id() == LogicalTypeId::TIMESTAMP_TZ);
		schema_ele.logicalType.TIMESTAMP.unit.__isset.MICROS = true;
		break;
	case LogicalTypeId::TIMESTAMP_NS:
		schema_ele.__isset.converted_type = false;
		schema_ele.__isset.logicalType = true;
		schema_ele.logicalType.__isset.TIMESTAMP = true;
		schema_ele.logicalType.TIMESTAMP.isAdjustedToUTC = false;
		schema_ele.logicalType.TIMESTAMP.unit.__isset.NANOS = true;
		break;
	case LogicalTypeId::TIMESTAMP_MS:
		schema_ele.converted_type = ConvertedType::TIMESTAMP_MILLIS;
		schema_ele.__isset.converted_type = true;
		schema_ele.__isset.logicalType = true;
		schema_ele.logicalType.__isset.TIMESTAMP = true;
		schema_ele.logicalType.TIMESTAMP.isAdjustedToUTC = false;
		schema_ele.logicalType.TIMESTAMP.unit.__isset.MILLIS = true;
		break;
	case LogicalTypeId::ENUM:
	case LogicalTypeId::VARCHAR:
		schema_ele.converted_type = ConvertedType::UTF8;
		schema_ele.__isset.converted_type = true;
		break;
	case LogicalTypeId::INTERVAL:
		schema_ele.type_length = 12;
		schema_ele.converted_type = ConvertedType::INTERVAL;
		schema_ele.__isset.type_length = true;
		schema_ele.__isset.converted_type = true;
		break;
	case LogicalTypeId::UUID:
		schema_ele.type_length = 16;
		schema_ele.__isset.type_length = true;
		schema_ele.__isset.logicalType = true;
		schema_ele.logicalType.__isset.UUID = true;
		break;
	case LogicalTypeId::DECIMAL:
		schema_ele.converted_type = ConvertedType::DECIMAL;
		schema_ele.precision = DecimalType::GetWidth(duckdb_type);
		schema_ele.scale = DecimalType::GetScale(duckdb_type);
		schema_ele.__isset.converted_type = true;
		schema_ele.__isset.precision = true;
		schema_ele.__isset.scale = true;
		if (duckdb_type.InternalType() == PhysicalType::INT128) {
			schema_ele.type_length = 16;
			schema_ele.__isset.type_length = true;
		}
		schema_ele.__isset.logicalType = true;
		schema_ele.logicalType.__isset.DECIMAL = true;
		schema_ele.logicalType.DECIMAL.precision = schema_ele.precision;
		schema_ele.logicalType.DECIMAL.scale = schema_ele.scale;
		break;
	default:
		break;
	}
}

uint32_t ParquetWriter::Write(const duckdb_apache::thrift::TBase &object) {
	if (encryption_config) {
		return ParquetCrypto::Write(object, *protocol, encryption_config->GetFooterKey(), *encryption_util);
	} else {
		return object.write(protocol.get());
	}
}

uint32_t ParquetWriter::WriteData(const const_data_ptr_t buffer, const uint32_t buffer_size) {
	if (encryption_config) {
		return ParquetCrypto::WriteData(*protocol, buffer, buffer_size, encryption_config->GetFooterKey(),
		                                *encryption_util);
	} else {
		protocol->getTransport()->write(buffer, buffer_size);
		return buffer_size;
	}
}

static void VerifyUniqueNames(const vector<string> &names) {
#ifdef DEBUG
	unordered_set<string> name_set;
	name_set.reserve(names.size());
	for (auto &column : names) {
		auto res = name_set.insert(column);
		D_ASSERT(res.second == true);
	}
	// If there would be duplicates, these sizes would differ
	D_ASSERT(name_set.size() == names.size());
#endif
}

struct ColumnStatsUnifier {
	virtual ~ColumnStatsUnifier() = default;

	string column_name;
	string global_min;
	string global_max;
	idx_t null_count = 0;
	bool all_min_max_set = true;
	bool all_nulls_set = true;
	bool min_is_set = false;
	bool max_is_set = false;
	idx_t column_size_bytes = 0;
	bool can_have_nan = false;
	bool has_nan = false;

	unique_ptr<GeometryStatsData> geo_stats;

	virtual void UnifyGeoStats(const GeometryStatsData &other) {
	}

	virtual void UnifyMinMax(const string &new_min, const string &new_max) = 0;
	virtual string StatsToString(const string &stats) = 0;
};

class ParquetStatsAccumulator {
public:
	vector<unique_ptr<ColumnStatsUnifier>> stats_unifiers;
};

ParquetWriter::ParquetWriter(ClientContext &context, FileSystem &fs, string file_name_p, vector<LogicalType> types_p,
                             vector<string> names_p, CompressionCodec::type codec, ChildFieldIDs field_ids_p,
                             ShreddingType shredding_types_p, const vector<pair<string, string>> &kv_metadata,
                             shared_ptr<ParquetEncryptionConfig> encryption_config_p,
                             optional_idx dictionary_size_limit_p, idx_t string_dictionary_page_size_limit_p,
                             bool enable_bloom_filters_p, double bloom_filter_false_positive_ratio_p,
                             int64_t compression_level_p, bool debug_use_openssl_p, ParquetVersion parquet_version,
                             GeoParquetVersion geoparquet_version)
    : context(context), file_name(std::move(file_name_p)), sql_types(std::move(types_p)),
      column_names(std::move(names_p)), codec(codec), field_ids(std::move(field_ids_p)),
      shredding_types(std::move(shredding_types_p)), encryption_config(std::move(encryption_config_p)),
      dictionary_size_limit(dictionary_size_limit_p),
      string_dictionary_page_size_limit(string_dictionary_page_size_limit_p),
      enable_bloom_filters(enable_bloom_filters_p),
      bloom_filter_false_positive_ratio(bloom_filter_false_positive_ratio_p), compression_level(compression_level_p),
      debug_use_openssl(debug_use_openssl_p), parquet_version(parquet_version), geoparquet_version(geoparquet_version),
      total_written(0), num_row_groups(0) {

	// initialize the file writer
	writer = make_uniq<BufferedFileWriter>(fs, file_name.c_str(),
	                                       FileFlags::FILE_FLAGS_WRITE | FileFlags::FILE_FLAGS_FILE_CREATE_NEW);

	if (encryption_config) {
		auto &config = DBConfig::GetConfig(context);
		if (config.encryption_util && debug_use_openssl) {
			// Use OpenSSL
			encryption_util = config.encryption_util;
		} else {
			encryption_util = make_shared_ptr<duckdb_mbedtls::MbedTlsWrapper::AESStateMBEDTLSFactory>();
		}
		// encrypted parquet files start with the string "PARE"
		writer->WriteData(const_data_ptr_cast("PARE"), 4);
		// we only support this one for now, not "AES_GCM_CTR_V1"
		file_meta_data.encryption_algorithm.__isset.AES_GCM_V1 = true;
	} else {
		// parquet files start with the string "PAR1"
		writer->WriteData(const_data_ptr_cast("PAR1"), 4);
	}

	TCompactProtocolFactoryT<MyTransport> tproto_factory;
	protocol = tproto_factory.getProtocol(duckdb_base_std::make_shared<MyTransport>(*writer));

	file_meta_data.num_rows = 0;
	file_meta_data.version = 1;

	file_meta_data.__isset.created_by = true;
	file_meta_data.created_by =
	    StringUtil::Format("DuckDB version %s (build %s)", DuckDB::LibraryVersion(), DuckDB::SourceID());

	file_meta_data.schema.resize(1);

	for (auto &kv_pair : kv_metadata) {
		duckdb_parquet::KeyValue kv;
		kv.__set_key(kv_pair.first);
		kv.__set_value(kv_pair.second);
		file_meta_data.key_value_metadata.push_back(kv);
		file_meta_data.__isset.key_value_metadata = true;
	}

	// populate root schema object
	file_meta_data.schema[0].name = "duckdb_schema";
	file_meta_data.schema[0].num_children = NumericCast<int32_t>(sql_types.size());
	file_meta_data.schema[0].__isset.num_children = true;
	file_meta_data.schema[0].repetition_type = duckdb_parquet::FieldRepetitionType::REQUIRED;
	file_meta_data.schema[0].__isset.repetition_type = true;

	auto &unique_names = column_names;
	VerifyUniqueNames(unique_names);

	// V1 GeoParquet stores geometries as blobs, no logical type
	auto allow_geometry = geoparquet_version != GeoParquetVersion::V1;

	// construct the child schemas
	for (idx_t i = 0; i < sql_types.size(); i++) {
		auto child_schema = ColumnWriter::FillParquetSchema(file_meta_data.schema, sql_types[i], unique_names[i],
<<<<<<< HEAD
		                                                    allow_geometry, &field_ids);
=======
		                                                    &field_ids, &shredding_types);
>>>>>>> b83205f8
		column_schemas.push_back(std::move(child_schema));
	}
	// now construct the writers based on the schemas
	for (auto &child_schema : column_schemas) {
		vector<string> path_in_schema;
		column_writers.push_back(
		    ColumnWriter::CreateWriterRecursive(context, *this, file_meta_data.schema, child_schema, path_in_schema));
	}
}

ParquetWriter::~ParquetWriter() {
}

void ParquetWriter::PrepareRowGroup(ColumnDataCollection &buffer, PreparedRowGroup &result) {
	// We write 8 columns at a time so that iterating over ColumnDataCollection is more efficient
	static constexpr idx_t COLUMNS_PER_PASS = 8;

	// We want these to be buffer-managed
	D_ASSERT(buffer.GetAllocatorType() == ColumnDataAllocatorType::BUFFER_MANAGER_ALLOCATOR);

	// set up a new row group for this chunk collection
	auto &row_group = result.row_group;
	row_group.num_rows = NumericCast<int64_t>(buffer.Count());
	row_group.__isset.file_offset = true;

	auto &states = result.states;
	// iterate over each of the columns of the chunk collection and write them
	D_ASSERT(buffer.ColumnCount() == column_writers.size());
	for (idx_t col_idx = 0; col_idx < buffer.ColumnCount(); col_idx += COLUMNS_PER_PASS) {
		const auto next = MinValue<idx_t>(buffer.ColumnCount() - col_idx, COLUMNS_PER_PASS);
		vector<column_t> column_ids;
		vector<reference<ColumnWriter>> col_writers;
		vector<unique_ptr<ColumnWriterState>> write_states;
		for (idx_t i = 0; i < next; i++) {
			column_ids.emplace_back(col_idx + i);
			col_writers.emplace_back(*column_writers[column_ids.back()]);
			write_states.emplace_back(col_writers.back().get().InitializeWriteState(row_group));
		}

		for (auto &chunk : buffer.Chunks(column_ids)) {
			for (idx_t i = 0; i < next; i++) {
				if (col_writers[i].get().HasAnalyze()) {
					col_writers[i].get().Analyze(*write_states[i], nullptr, chunk.data[i], chunk.size());
				}
			}
		}

		for (idx_t i = 0; i < next; i++) {
			if (col_writers[i].get().HasAnalyze()) {
				col_writers[i].get().FinalizeAnalyze(*write_states[i]);
			}
		}

		// Reserving these once at the start really pays off
		for (auto &write_state : write_states) {
			write_state->definition_levels.reserve(buffer.Count());
		}

		for (auto &chunk : buffer.Chunks({column_ids})) {
			for (idx_t i = 0; i < next; i++) {
				col_writers[i].get().Prepare(*write_states[i], nullptr, chunk.data[i], chunk.size(), true);
			}
		}

		for (idx_t i = 0; i < next; i++) {
			col_writers[i].get().BeginWrite(*write_states[i]);
		}

		for (auto &chunk : buffer.Chunks({column_ids})) {
			for (idx_t i = 0; i < next; i++) {
				col_writers[i].get().Write(*write_states[i], chunk.data[i], chunk.size());
			}
		}

		for (auto &write_state : write_states) {
			states.push_back(std::move(write_state));
		}
	}
}

// Validation code adapted from Impala
static void ValidateOffsetInFile(const string &filename, idx_t col_idx, idx_t file_length, idx_t offset,
                                 const string &offset_name) {
	if (offset >= file_length) {
		throw IOException("File '%s': metadata is corrupt. Column %d has invalid "
		                  "%s (offset=%llu file_size=%llu).",
		                  filename, col_idx, offset_name, offset, file_length);
	}
}

static void ValidateColumnOffsets(const string &filename, idx_t file_length, const ParquetRowGroup &row_group) {
	for (idx_t i = 0; i < row_group.columns.size(); ++i) {
		const auto &col_chunk = row_group.columns[i];
		ValidateOffsetInFile(filename, i, file_length, col_chunk.meta_data.data_page_offset, "data page offset");
		auto col_start = NumericCast<idx_t>(col_chunk.meta_data.data_page_offset);
		// The file format requires that if a dictionary page exists, it be before data pages.
		if (col_chunk.meta_data.__isset.dictionary_page_offset) {
			ValidateOffsetInFile(filename, i, file_length, col_chunk.meta_data.dictionary_page_offset,
			                     "dictionary page offset");
			if (NumericCast<idx_t>(col_chunk.meta_data.dictionary_page_offset) >= col_start) {
				throw IOException("Parquet file '%s': metadata is corrupt. Dictionary "
				                  "page (offset=%llu) must come before any data pages (offset=%llu).",
				                  filename, col_chunk.meta_data.dictionary_page_offset, col_start);
			}
			col_start = col_chunk.meta_data.dictionary_page_offset;
		}
		auto col_len = NumericCast<idx_t>(col_chunk.meta_data.total_compressed_size);
		auto col_end = col_start + col_len;
		if (col_end <= 0 || col_end > file_length) {
			throw IOException("Parquet file '%s': metadata is corrupt. Column %llu has "
			                  "invalid column offsets (offset=%llu, size=%llu, file_size=%llu).",
			                  filename, i, col_start, col_len, file_length);
		}
	}
}

void ParquetWriter::FlushRowGroup(PreparedRowGroup &prepared) {
	lock_guard<mutex> glock(lock);
	auto &row_group = prepared.row_group;
	auto &states = prepared.states;
	if (states.empty()) {
		throw InternalException("Attempting to flush a row group with no rows");
	}
	row_group.file_offset = NumericCast<int64_t>(writer->GetTotalWritten());
	for (idx_t col_idx = 0; col_idx < states.size(); col_idx++) {
		const auto &col_writer = column_writers[col_idx];
		auto write_state = std::move(states[col_idx]);
		col_writer->FinalizeWrite(*write_state);
	}
	// let's make sure all offsets are ay-okay
	ValidateColumnOffsets(file_name, writer->GetTotalWritten(), row_group);

	row_group.total_compressed_size = NumericCast<int64_t>(writer->GetTotalWritten()) - row_group.file_offset;
	row_group.__isset.total_compressed_size = true;

	if (encryption_config) {
		auto row_group_ordinal = num_row_groups.load();
		if (row_group_ordinal > std::numeric_limits<int16_t>::max()) {
			throw InvalidInputException("RowGroup ordinal exceeds 32767 when encryption enabled");
		}
		row_group.ordinal = NumericCast<int16_t>(row_group_ordinal);
		row_group.__isset.ordinal = true;
	}

	// append the row group to the file metadata
	file_meta_data.row_groups.push_back(row_group);
	file_meta_data.num_rows += row_group.num_rows;

	total_written = writer->GetTotalWritten();
	++num_row_groups;
}

void ParquetWriter::Flush(ColumnDataCollection &buffer) {
	if (buffer.Count() == 0) {
		return;
	}

	PreparedRowGroup prepared_row_group;
	PrepareRowGroup(buffer, prepared_row_group);
	buffer.Reset();

	FlushRowGroup(prepared_row_group);
}

template <class T>
struct BaseNumericStatsUnifier : public ColumnStatsUnifier {
	void UnifyMinMax(const string &new_min, const string &new_max) override {
		if (new_min.size() != sizeof(T) || new_max.size() != sizeof(T)) {
			throw InternalException("Incorrect size for stats in UnifyMinMax");
		}
		if (!min_is_set) {
			global_min = new_min;
			min_is_set = true;
		} else {
			auto min_val = Load<T>(const_data_ptr_cast(new_min.data()));
			auto global_min_val = Load<T>(const_data_ptr_cast(global_min.data()));
			if (LessThan::Operation(min_val, global_min_val)) {
				global_min = new_min;
			}
		}
		if (!max_is_set) {
			global_max = new_max;
			max_is_set = true;
		} else {
			auto max_val = Load<T>(const_data_ptr_cast(new_max.data()));
			auto global_max_val = Load<T>(const_data_ptr_cast(global_max.data()));
			if (GreaterThan::Operation(max_val, global_max_val)) {
				global_max = new_max;
			}
		}
	}
};

template <class T>
struct NumericStatsUnifier : public BaseNumericStatsUnifier<T> {
	string StatsToString(const string &stats) override {
		if (stats.empty()) {
			return string();
		}
		return Value::CreateValue<T>(Load<T>(const_data_ptr_cast(stats.data()))).ToString();
	}
};

template <class T>
struct DecimalStatsUnifier : public NumericStatsUnifier<T> {
	DecimalStatsUnifier(uint8_t width, uint8_t scale) : width(width), scale(scale) {
	}

	uint8_t width;
	uint8_t scale;

	string StatsToString(const string &stats) override {
		if (stats.empty()) {
			return string();
		}
		auto numeric_val = Load<T>(const_data_ptr_cast(stats.data()));
		return Value::DECIMAL(numeric_val, width, scale).ToString();
	}
};

struct BaseStringStatsUnifier : public ColumnStatsUnifier {
	void UnifyMinMax(const string &new_min, const string &new_max) override {
		if (!min_is_set) {
			global_min = new_min;
			min_is_set = true;
		} else {
			if (LessThan::Operation(string_t(new_min), string_t(global_min))) {
				global_min = new_min;
			}
		}
		if (!max_is_set) {
			global_max = new_max;
			max_is_set = true;
		} else {
			if (GreaterThan::Operation(string_t(new_max), string_t(global_max))) {
				global_max = new_max;
			}
		}
	}
};

struct StringStatsUnifier : public BaseStringStatsUnifier {
	string StatsToString(const string &stats) override {
		return stats;
	}
};

struct BlobStatsUnifier : public BaseStringStatsUnifier {
	string StatsToString(const string &stats) override {
		// convert blobs to hexadecimal
		auto data = const_data_ptr_cast(stats.c_str());
		auto len = stats.size();
		string result;
		result.reserve(len * 2);
		for (idx_t i = 0; i < len; i++) {
			auto byte_a = data[i] >> 4;
			auto byte_b = data[i] & 0x0F;
			result += Blob::HEX_TABLE[byte_a];
			result += Blob::HEX_TABLE[byte_b];
		}
		return result;
	}
};

struct GeoStatsUnifier : public ColumnStatsUnifier {

	void UnifyGeoStats(const GeometryStatsData &other) override {
		if (geo_stats) {
			geo_stats->Merge(other);
		} else {
			// Make copy
			geo_stats = make_uniq<GeometryStatsData>();
			geo_stats->extent = other.extent;
			geo_stats->types = other.types;
		}
	}

	void UnifyMinMax(const string &new_min, const string &new_max) override {
		// Do nothing
	}

	string StatsToString(const string &stats) override {
		if (!geo_stats) {
			return string();
		}

		const auto &bbox = geo_stats->extent;
		const auto &types = geo_stats->types;

		const auto bbox_value = Value::STRUCT({{"xmin", bbox.x_min},
		                                       {"xmax", bbox.x_max},
		                                       {"ymin", bbox.y_min},
		                                       {"ymax", bbox.y_max},
		                                       {"zmin", bbox.z_min},
		                                       {"zmax", bbox.z_max},
		                                       {"mmin", bbox.m_min},
		                                       {"mmax", bbox.m_max}});

		vector<Value> type_strings;
		for (const auto &type : types.ToString(true)) {
			type_strings.push_back(Value(StringUtil::Lower(type)));
		}

		return Value::STRUCT({{"bbox", bbox_value}, {"types", Value::LIST(type_strings)}}).ToString();
	}
};

struct UUIDStatsUnifier : public BaseStringStatsUnifier {
	string StatsToString(const string &stats) override {
		if (stats.size() != 16) {
			return string();
		}
		auto data_ptr = const_data_ptr_cast(stats.c_str());
		static char const UUID_DIGITS[] = "0123456789abcdef";
		string result;
		// UUID format is XXXXXXXX-XXXX-XXXX-XXXX-XXXXXXXX
		// i.e. dashes are at bytes 4, 6, 8, 10
		for (idx_t i = 0; i < 16; i++) {
			if (i == 4 || i == 6 || i == 8 || i == 10) {
				result += "-";
			}
			result += UUID_DIGITS[data_ptr[i] >> 4];
			result += UUID_DIGITS[data_ptr[i] & 0xf];
		}
		return result;
	}
};
struct NullStatsUnifier : public ColumnStatsUnifier {
	void UnifyMinMax(const string &new_min, const string &new_max) override {
	}

	string StatsToString(const string &stats) override {
		return string();
	}
};

static unique_ptr<ColumnStatsUnifier> GetBaseStatsUnifier(const LogicalType &type) {
	switch (type.id()) {
	case LogicalTypeId::BOOLEAN:
		return make_uniq<NullStatsUnifier>();
	case LogicalTypeId::TINYINT:
	case LogicalTypeId::SMALLINT:
	case LogicalTypeId::INTEGER:
	case LogicalTypeId::UTINYINT:
	case LogicalTypeId::USMALLINT:
		return make_uniq<NumericStatsUnifier<int32_t>>();
	case LogicalTypeId::DATE:
		return make_uniq<NumericStatsUnifier<date_t>>();
	case LogicalTypeId::BIGINT:
		return make_uniq<NumericStatsUnifier<int64_t>>();
	case LogicalTypeId::TIME:
		return make_uniq<NumericStatsUnifier<dtime_t>>();
	case LogicalTypeId::TIME_NS:
		return make_uniq<NumericStatsUnifier<dtime_ns_t>>();
	case LogicalTypeId::TIMESTAMP_SEC:
	case LogicalTypeId::TIMESTAMP:
		return make_uniq<NumericStatsUnifier<timestamp_t>>();
	case LogicalTypeId::TIMESTAMP_TZ:
		return make_uniq<NumericStatsUnifier<timestamp_tz_t>>();
	case LogicalTypeId::TIMESTAMP_MS:
		return make_uniq<NumericStatsUnifier<timestamp_ms_t>>();
	case LogicalTypeId::TIMESTAMP_NS:
		return make_uniq<NumericStatsUnifier<timestamp_ns_t>>();
	case LogicalTypeId::TIME_TZ:
		return make_uniq<NumericStatsUnifier<dtime_tz_t>>();
	case LogicalTypeId::UINTEGER:
		return make_uniq<NumericStatsUnifier<uint32_t>>();
	case LogicalTypeId::UBIGINT:
		return make_uniq<NumericStatsUnifier<uint64_t>>();
	case LogicalTypeId::FLOAT:
		return make_uniq<NumericStatsUnifier<float>>();
	case LogicalTypeId::HUGEINT:
	case LogicalTypeId::UHUGEINT:
	case LogicalTypeId::DOUBLE:
		return make_uniq<NumericStatsUnifier<double>>();
	case LogicalTypeId::DECIMAL: {
		auto width = DecimalType::GetWidth(type);
		auto scale = DecimalType::GetScale(type);
		switch (type.InternalType()) {
		case PhysicalType::INT16:
		case PhysicalType::INT32:
			return make_uniq<DecimalStatsUnifier<int32_t>>(width, scale);
		case PhysicalType::INT64:
			return make_uniq<DecimalStatsUnifier<int64_t>>(width, scale);
		default:
			return make_uniq<NullStatsUnifier>();
		}
	}
	case LogicalTypeId::BLOB:
		if (type.GetAlias() == "WKB_BLOB") {
			return make_uniq<GeoStatsUnifier>();
		} else {
			return make_uniq<BlobStatsUnifier>();
		}
	case LogicalTypeId::VARCHAR:
		return make_uniq<StringStatsUnifier>();
	case LogicalTypeId::UUID:
		return make_uniq<UUIDStatsUnifier>();
	case LogicalTypeId::INTERVAL:;
	case LogicalTypeId::ENUM:
	default:
		return make_uniq<NullStatsUnifier>();
	}
}

static void GetStatsUnifier(const ParquetColumnSchema &schema, vector<unique_ptr<ColumnStatsUnifier>> &unifiers,
                            string base_name = string()) {
	if (!base_name.empty()) {
		base_name += ".";
	}
	base_name += KeywordHelper::WriteQuoted(schema.name, '\"');
	if (schema.children.empty()) {
		auto unifier = GetBaseStatsUnifier(schema.type);
		unifier->column_name = std::move(base_name);
		unifiers.push_back(std::move(unifier));
		return;
	}
	for (auto &child_schema : schema.children) {
		GetStatsUnifier(child_schema, unifiers, base_name);
	}
}

void ParquetWriter::FlushColumnStats(idx_t col_idx, duckdb_parquet::ColumnChunk &column,
                                     optional_ptr<ColumnWriterStatistics> writer_stats) {
	if (!written_stats) {
		return;
	}
	// push the stats of this column into the unifier
	auto &stats_unifier = stats_accumulator->stats_unifiers[col_idx];
	bool has_nan = false;
	if (writer_stats) {
		stats_unifier->can_have_nan = writer_stats->CanHaveNaN();
		has_nan = writer_stats->HasNaN();
		stats_unifier->has_nan = has_nan;
	}
	if (column.meta_data.__isset.statistics) {
		if (has_nan && writer_stats->HasStats()) {
			// if we have NaN values we have not written the min/max to the Parquet file
			// BUT we can return them as part of RETURN STATS by fetching them from the stats directly
			stats_unifier->UnifyMinMax(writer_stats->GetMin(), writer_stats->GetMax());
		} else if (column.meta_data.statistics.__isset.min_value && column.meta_data.statistics.__isset.max_value) {
			stats_unifier->UnifyMinMax(column.meta_data.statistics.min_value, column.meta_data.statistics.max_value);
		} else {
			stats_unifier->all_min_max_set = false;
		}
		if (column.meta_data.statistics.__isset.null_count) {
			stats_unifier->null_count += column.meta_data.statistics.null_count;
		} else {
			stats_unifier->all_nulls_set = false;
		}
		if (writer_stats && writer_stats->HasGeoStats()) {
			stats_unifier->UnifyGeoStats(*writer_stats->GetGeoStats());
		}
		stats_unifier->column_size_bytes += column.meta_data.total_compressed_size;
	}
}

void ParquetWriter::GatherWrittenStatistics() {
	written_stats->row_count = file_meta_data.num_rows;

	// finalize the min/max values and write to column stats
	for (idx_t c = 0; c < stats_accumulator->stats_unifiers.size(); c++) {
		auto &stats_unifier = stats_accumulator->stats_unifiers[c];
		case_insensitive_map_t<Value> column_stats;
		column_stats["column_size_bytes"] = Value::UBIGINT(stats_unifier->column_size_bytes);
		if (stats_unifier->all_min_max_set) {
			auto min_value = stats_unifier->StatsToString(stats_unifier->global_min);
			auto max_value = stats_unifier->StatsToString(stats_unifier->global_max);
			if (stats_unifier->min_is_set) {
				column_stats["min"] = min_value;
			}
			if (stats_unifier->max_is_set) {
				column_stats["max"] = max_value;
			}
		}
		if (stats_unifier->all_nulls_set) {
			column_stats["null_count"] = Value::UBIGINT(stats_unifier->null_count);
		}
		if (stats_unifier->can_have_nan) {
			column_stats["has_nan"] = Value::BOOLEAN(stats_unifier->has_nan);
		}
		if (stats_unifier->geo_stats) {
			const auto &bbox = stats_unifier->geo_stats->extent;
			const auto &types = stats_unifier->geo_stats->types;

			if (bbox.HasXY()) {

				column_stats["bbox_xmin"] = Value::DOUBLE(bbox.x_min);
				column_stats["bbox_xmax"] = Value::DOUBLE(bbox.x_max);
				column_stats["bbox_ymin"] = Value::DOUBLE(bbox.y_min);
				column_stats["bbox_ymax"] = Value::DOUBLE(bbox.y_max);

				if (bbox.HasZ()) {
					column_stats["bbox_zmin"] = Value::DOUBLE(bbox.z_min);
					column_stats["bbox_zmax"] = Value::DOUBLE(bbox.z_max);
				}

				if (bbox.HasM()) {
					column_stats["bbox_mmin"] = Value::DOUBLE(bbox.m_min);
					column_stats["bbox_mmax"] = Value::DOUBLE(bbox.m_max);
				}
			}

			if (!types.IsEmpty()) {
				vector<Value> type_strings;
				for (const auto &type : types.ToString(true)) {
					type_strings.push_back(Value(StringUtil::Lower(type)));
				}
				column_stats["geo_types"] = Value::LIST(type_strings);
			}
		}
		written_stats->column_statistics.insert(make_pair(stats_unifier->column_name, std::move(column_stats)));
	}
}

void ParquetWriter::Finalize() {

	// dump the bloom filters right before footer, not if stuff is encrypted

	for (auto &bloom_filter_entry : bloom_filters) {
		D_ASSERT(!encryption_config);
		// write nonsense bloom filter header
		duckdb_parquet::BloomFilterHeader filter_header;
		auto bloom_filter_bytes = bloom_filter_entry.bloom_filter->Get();
		filter_header.numBytes = NumericCast<int32_t>(bloom_filter_bytes->len);
		filter_header.algorithm.__set_BLOCK(duckdb_parquet::SplitBlockAlgorithm());
		filter_header.compression.__set_UNCOMPRESSED(duckdb_parquet::Uncompressed());
		filter_header.hash.__set_XXHASH(duckdb_parquet::XxHash());

		// set metadata flags
		auto &column_chunk =
		    file_meta_data.row_groups[bloom_filter_entry.row_group_idx].columns[bloom_filter_entry.column_idx];

		column_chunk.meta_data.__isset.bloom_filter_offset = true;
		column_chunk.meta_data.bloom_filter_offset = NumericCast<int64_t>(writer->GetTotalWritten());

		auto bloom_filter_header_size = Write(filter_header);
		// write actual data
		WriteData(bloom_filter_bytes->ptr, bloom_filter_bytes->len);

		column_chunk.meta_data.__isset.bloom_filter_length = true;
		column_chunk.meta_data.bloom_filter_length =
		    NumericCast<int32_t>(bloom_filter_header_size + bloom_filter_bytes->len);
	}

	const auto metadata_start_offset = writer->GetTotalWritten();
	if (encryption_config) {
		// Crypto metadata is written unencrypted
		FileCryptoMetaData crypto_metadata;
		duckdb_parquet::AesGcmV1 aes_gcm_v1;
		duckdb_parquet::EncryptionAlgorithm alg;
		alg.__set_AES_GCM_V1(aes_gcm_v1);
		crypto_metadata.__set_encryption_algorithm(alg);
		crypto_metadata.write(protocol.get());
	}

	// Add geoparquet metadata to the file metadata
	if (geoparquet_data && GeoParquetFileMetadata::IsGeoParquetConversionEnabled(context) &&
	    geoparquet_version != GeoParquetVersion::NONE) {
		geoparquet_data->Write(file_meta_data);
	}

	Write(file_meta_data);

	uint32_t footer_size = writer->GetTotalWritten() - metadata_start_offset;
	writer->Write<uint32_t>(footer_size);

	if (encryption_config) {
		// encrypted parquet files also end with the string "PARE"
		writer->WriteData(const_data_ptr_cast("PARE"), 4);
	} else {
		// parquet files also end with the string "PAR1"
		writer->WriteData(const_data_ptr_cast("PAR1"), 4);
	}
	if (written_stats) {
		// gather written statistics from the metadata
		GatherWrittenStatistics();
		written_stats->file_size_bytes = writer->GetTotalWritten();
		written_stats->footer_size_bytes = Value::UBIGINT(footer_size);
	}

	// flush to disk
	writer->Close();
	writer.reset();
}

GeoParquetFileMetadata &ParquetWriter::GetGeoParquetData() {
	if (!geoparquet_data) {
		geoparquet_data = make_uniq<GeoParquetFileMetadata>(geoparquet_version);
	}
	return *geoparquet_data;
}

void ParquetWriter::BufferBloomFilter(idx_t col_idx, unique_ptr<ParquetBloomFilter> bloom_filter) {
	if (encryption_config) {
		return;
	}
	ParquetBloomFilterEntry new_entry;
	new_entry.bloom_filter = std::move(bloom_filter);
	new_entry.column_idx = col_idx;
	new_entry.row_group_idx = file_meta_data.row_groups.size();
	bloom_filters.push_back(std::move(new_entry));
}

void ParquetWriter::SetWrittenStatistics(CopyFunctionFileStatistics &written_stats_p) {
	written_stats = written_stats_p;
	stats_accumulator = make_uniq<ParquetStatsAccumulator>();
	// create the per-column stats unifiers
	for (auto &column_writer : column_writers) {
		GetStatsUnifier(column_writer->Schema(), stats_accumulator->stats_unifiers);
	}
}

} // namespace duckdb<|MERGE_RESOLUTION|>--- conflicted
+++ resolved
@@ -404,11 +404,7 @@
 	// construct the child schemas
 	for (idx_t i = 0; i < sql_types.size(); i++) {
 		auto child_schema = ColumnWriter::FillParquetSchema(file_meta_data.schema, sql_types[i], unique_names[i],
-<<<<<<< HEAD
-		                                                    allow_geometry, &field_ids);
-=======
-		                                                    &field_ids, &shredding_types);
->>>>>>> b83205f8
+		                                                    allow_geometry, &field_ids, &shredding_types);
 		column_schemas.push_back(std::move(child_schema));
 	}
 	// now construct the writers based on the schemas
