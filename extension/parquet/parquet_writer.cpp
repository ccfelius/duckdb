#include "parquet_writer.hpp"

#include "duckdb.hpp"
#include "mbedtls_wrapper.hpp"
#include "parquet_crypto.hpp"
#include "parquet_shredding.hpp"
#include "parquet_timestamp.hpp"
#include "resizable_buffer.hpp"
#include <duckdb/parser/keyword_helper.hpp>
#include "duckdb/common/file_system.hpp"
#include "duckdb/common/serializer/buffered_file_writer.hpp"
#include "duckdb/common/serializer/deserializer.hpp"
#include "duckdb/common/serializer/serializer.hpp"
#include "duckdb/common/serializer/write_stream.hpp"
#include "duckdb/common/string_util.hpp"
#include "duckdb/function/table_function.hpp"
#include "duckdb/main/client_context.hpp"
#include "duckdb/main/connection.hpp"
#include "duckdb/parser/parsed_data/create_copy_function_info.hpp"
#include "duckdb/parser/parsed_data/create_table_function_info.hpp"
#include "duckdb/common/types/blob.hpp"

namespace duckdb {

using namespace duckdb_apache::thrift;            // NOLINT
using namespace duckdb_apache::thrift::protocol;  // NOLINT
using namespace duckdb_apache::thrift::transport; // NOLINT

using duckdb_parquet::CompressionCodec;
using duckdb_parquet::ConvertedType;
using duckdb_parquet::Encoding;
using duckdb_parquet::FieldRepetitionType;
using duckdb_parquet::FileCryptoMetaData;
using duckdb_parquet::FileMetaData;
using duckdb_parquet::PageHeader;
using duckdb_parquet::PageType;
using ParquetRowGroup = duckdb_parquet::RowGroup;
using duckdb_parquet::Type;

class MyTransport : public TTransport {
public:
	explicit MyTransport(WriteStream &serializer) : serializer(serializer) {
	}

	bool isOpen() const override {
		return true;
	}

	void open() override {
	}

	void close() override {
	}

	void write_virt(const uint8_t *buf, uint32_t len) override {
		serializer.WriteData(const_data_ptr_cast(buf), len);
	}

private:
	WriteStream &serializer;
};

bool ParquetWriter::TryGetParquetType(const LogicalType &duckdb_type, optional_ptr<Type::type> parquet_type_ptr) {
	Type::type parquet_type;
	switch (duckdb_type.id()) {
	case LogicalTypeId::BOOLEAN:
		parquet_type = Type::BOOLEAN;
		break;
	case LogicalTypeId::TINYINT:
	case LogicalTypeId::SMALLINT:
	case LogicalTypeId::INTEGER:
	case LogicalTypeId::DATE:
		parquet_type = Type::INT32;
		break;
	case LogicalTypeId::BIGINT:
		parquet_type = Type::INT64;
		break;
	case LogicalTypeId::FLOAT:
		parquet_type = Type::FLOAT;
		break;
	case LogicalTypeId::DOUBLE:
		parquet_type = Type::DOUBLE;
		break;
	case LogicalTypeId::UHUGEINT:
	case LogicalTypeId::HUGEINT:
		parquet_type = Type::DOUBLE;
		break;
	case LogicalTypeId::ENUM:
	case LogicalTypeId::BLOB:
	case LogicalTypeId::VARCHAR:
	case LogicalTypeId::GEOMETRY:
		parquet_type = Type::BYTE_ARRAY;
		break;
	case LogicalTypeId::TIME:
	case LogicalTypeId::TIME_TZ:
	case LogicalTypeId::TIMESTAMP:
	case LogicalTypeId::TIMESTAMP_TZ:
	case LogicalTypeId::TIMESTAMP_MS:
	case LogicalTypeId::TIMESTAMP_NS:
	case LogicalTypeId::TIMESTAMP_SEC:
		parquet_type = Type::INT64;
		break;
	case LogicalTypeId::UTINYINT:
	case LogicalTypeId::USMALLINT:
	case LogicalTypeId::UINTEGER:
		parquet_type = Type::INT32;
		break;
	case LogicalTypeId::UBIGINT:
		parquet_type = Type::INT64;
		break;
	case LogicalTypeId::INTERVAL:
	case LogicalTypeId::UUID:
		parquet_type = Type::FIXED_LEN_BYTE_ARRAY;
		break;
	case LogicalTypeId::DECIMAL:
		switch (duckdb_type.InternalType()) {
		case PhysicalType::INT16:
		case PhysicalType::INT32:
			parquet_type = Type::INT32;
			break;
		case PhysicalType::INT64:
			parquet_type = Type::INT64;
			break;
		case PhysicalType::INT128:
			parquet_type = Type::FIXED_LEN_BYTE_ARRAY;
			break;
		default:
			throw InternalException("Unsupported internal decimal type");
		}
		break;
	default:
		// Anything that is not supported
		return false;
	}
	if (parquet_type_ptr) {
		*parquet_type_ptr = parquet_type;
	}
	return true;
}

Type::type ParquetWriter::DuckDBTypeToParquetType(const LogicalType &duckdb_type) {
	Type::type result;
	if (TryGetParquetType(duckdb_type, &result)) {
		return result;
	}
	throw NotImplementedException("Unimplemented type for Parquet \"%s\"", duckdb_type.ToString());
}

void ParquetWriter::SetSchemaProperties(const LogicalType &duckdb_type, duckdb_parquet::SchemaElement &schema_ele,
                                        bool allow_geometry) {
	if (duckdb_type.IsJSONType()) {
		schema_ele.converted_type = ConvertedType::JSON;
		schema_ele.__isset.converted_type = true;
		schema_ele.__isset.logicalType = true;
		schema_ele.logicalType.__set_JSON(duckdb_parquet::JsonType());
		return;
	}
	switch (duckdb_type.id()) {
	case LogicalTypeId::TINYINT:
		schema_ele.converted_type = ConvertedType::INT_8;
		schema_ele.__isset.converted_type = true;
		break;
	case LogicalTypeId::SMALLINT:
		schema_ele.converted_type = ConvertedType::INT_16;
		schema_ele.__isset.converted_type = true;
		break;
	case LogicalTypeId::INTEGER:
		schema_ele.converted_type = ConvertedType::INT_32;
		schema_ele.__isset.converted_type = true;
		break;
	case LogicalTypeId::BIGINT:
		schema_ele.converted_type = ConvertedType::INT_64;
		schema_ele.__isset.converted_type = true;
		break;
	case LogicalTypeId::UTINYINT:
		schema_ele.converted_type = ConvertedType::UINT_8;
		schema_ele.__isset.converted_type = true;
		break;
	case LogicalTypeId::USMALLINT:
		schema_ele.converted_type = ConvertedType::UINT_16;
		schema_ele.__isset.converted_type = true;
		break;
	case LogicalTypeId::UINTEGER:
		schema_ele.converted_type = ConvertedType::UINT_32;
		schema_ele.__isset.converted_type = true;
		break;
	case LogicalTypeId::UBIGINT:
		schema_ele.converted_type = ConvertedType::UINT_64;
		schema_ele.__isset.converted_type = true;
		break;
	case LogicalTypeId::DATE:
		schema_ele.converted_type = ConvertedType::DATE;
		schema_ele.__isset.converted_type = true;
		break;
	case LogicalTypeId::TIME_TZ:
	case LogicalTypeId::TIME:
		schema_ele.converted_type = ConvertedType::TIME_MICROS;
		schema_ele.__isset.converted_type = true;
		schema_ele.__isset.logicalType = true;
		schema_ele.logicalType.__isset.TIME = true;
		schema_ele.logicalType.TIME.isAdjustedToUTC = (duckdb_type.id() == LogicalTypeId::TIME_TZ);
		schema_ele.logicalType.TIME.unit.__isset.MICROS = true;
		break;
	case LogicalTypeId::TIMESTAMP_TZ:
	case LogicalTypeId::TIMESTAMP:
	case LogicalTypeId::TIMESTAMP_SEC:
		schema_ele.converted_type = ConvertedType::TIMESTAMP_MICROS;
		schema_ele.__isset.converted_type = true;
		schema_ele.__isset.logicalType = true;
		schema_ele.logicalType.__isset.TIMESTAMP = true;
		schema_ele.logicalType.TIMESTAMP.isAdjustedToUTC = (duckdb_type.id() == LogicalTypeId::TIMESTAMP_TZ);
		schema_ele.logicalType.TIMESTAMP.unit.__isset.MICROS = true;
		break;
	case LogicalTypeId::TIMESTAMP_NS:
		schema_ele.__isset.converted_type = false;
		schema_ele.__isset.logicalType = true;
		schema_ele.logicalType.__isset.TIMESTAMP = true;
		schema_ele.logicalType.TIMESTAMP.isAdjustedToUTC = false;
		schema_ele.logicalType.TIMESTAMP.unit.__isset.NANOS = true;
		break;
	case LogicalTypeId::TIMESTAMP_MS:
		schema_ele.converted_type = ConvertedType::TIMESTAMP_MILLIS;
		schema_ele.__isset.converted_type = true;
		schema_ele.__isset.logicalType = true;
		schema_ele.logicalType.__isset.TIMESTAMP = true;
		schema_ele.logicalType.TIMESTAMP.isAdjustedToUTC = false;
		schema_ele.logicalType.TIMESTAMP.unit.__isset.MILLIS = true;
		break;
	case LogicalTypeId::ENUM:
	case LogicalTypeId::VARCHAR:
		schema_ele.converted_type = ConvertedType::UTF8;
		schema_ele.__isset.converted_type = true;
		break;
	case LogicalTypeId::INTERVAL:
		schema_ele.type_length = 12;
		schema_ele.converted_type = ConvertedType::INTERVAL;
		schema_ele.__isset.type_length = true;
		schema_ele.__isset.converted_type = true;
		break;
	case LogicalTypeId::UUID:
		schema_ele.type_length = 16;
		schema_ele.__isset.type_length = true;
		schema_ele.__isset.logicalType = true;
		schema_ele.logicalType.__isset.UUID = true;
		break;
	case LogicalTypeId::DECIMAL:
		schema_ele.converted_type = ConvertedType::DECIMAL;
		schema_ele.precision = DecimalType::GetWidth(duckdb_type);
		schema_ele.scale = DecimalType::GetScale(duckdb_type);
		schema_ele.__isset.converted_type = true;
		schema_ele.__isset.precision = true;
		schema_ele.__isset.scale = true;
		if (duckdb_type.InternalType() == PhysicalType::INT128) {
			schema_ele.type_length = 16;
			schema_ele.__isset.type_length = true;
		}
		schema_ele.__isset.logicalType = true;
		schema_ele.logicalType.__isset.DECIMAL = true;
		schema_ele.logicalType.DECIMAL.precision = schema_ele.precision;
		schema_ele.logicalType.DECIMAL.scale = schema_ele.scale;
		break;
	case LogicalTypeId::GEOMETRY:
		if (allow_geometry) { // Don't set this if we write GeoParquet V1
			schema_ele.__isset.logicalType = true;
			schema_ele.logicalType.__isset.GEOMETRY = true;
			// TODO: Set CRS in the future
			schema_ele.logicalType.GEOMETRY.__isset.crs = false;
		}
	default:
		break;
	}
}

uint32_t ParquetWriter::Write(const duckdb_apache::thrift::TBase &object) {
	if (encryption_config) {
		return ParquetCrypto::Write(object, *protocol, encryption_config->GetFooterKey(), *encryption_util);
	} else {
		return object.write(protocol.get());
	}
}

uint32_t ParquetWriter::WriteData(const const_data_ptr_t buffer, const uint32_t buffer_size) {
	if (encryption_config) {
		return ParquetCrypto::WriteData(*protocol, buffer, buffer_size, encryption_config->GetFooterKey(),
		                                *encryption_util);
	} else {
		protocol->getTransport()->write(buffer, buffer_size);
		return buffer_size;
	}
}

static void VerifyUniqueNames(const vector<string> &names) {
#ifdef DEBUG
	unordered_set<string> name_set;
	name_set.reserve(names.size());
	for (auto &column : names) {
		auto res = name_set.insert(column);
		D_ASSERT(res.second == true);
	}
	// If there would be duplicates, these sizes would differ
	D_ASSERT(name_set.size() == names.size());
#endif
}

struct ColumnStatsUnifier {
	virtual ~ColumnStatsUnifier() = default;

	string column_name;
	string global_min;
	string global_max;
	idx_t null_count = 0;
	bool all_min_max_set = true;
	bool all_nulls_set = true;
	bool min_is_set = false;
	bool max_is_set = false;
	idx_t column_size_bytes = 0;
	bool can_have_nan = false;
	bool has_nan = false;

<<<<<<< HEAD
=======
	unique_ptr<GeometryStatsData> geo_stats;

	virtual void UnifyGeoStats(const GeometryStatsData &other) {
	}

>>>>>>> ecc3cc9f
	virtual void UnifyMinMax(const string &new_min, const string &new_max) = 0;
	virtual string StatsToString(const string &stats) = 0;
};

class ParquetStatsAccumulator {
public:
	vector<unique_ptr<ColumnStatsUnifier>> stats_unifiers;
};

ParquetWriter::ParquetWriter(ClientContext &context, FileSystem &fs, string file_name_p, vector<LogicalType> types_p,
                             vector<string> names_p, CompressionCodec::type codec, ChildFieldIDs field_ids_p,
<<<<<<< HEAD
                             const vector<pair<string, string>> &kv_metadata,
                             shared_ptr<ParquetEncryptionConfig> encryption_config_p, optional_idx dictionary_size_limit_p,
                             idx_t string_dictionary_page_size_limit_p, bool enable_bloom_filters_p,
                             double bloom_filter_false_positive_ratio_p, int64_t compression_level_p,
                             bool debug_use_openssl_p, ParquetVersion parquet_version)
=======
                             ShreddingType shredding_types_p, const vector<pair<string, string>> &kv_metadata,
                             shared_ptr<ParquetEncryptionConfig> encryption_config_p,
                             optional_idx dictionary_size_limit_p, idx_t string_dictionary_page_size_limit_p,
                             bool enable_bloom_filters_p, double bloom_filter_false_positive_ratio_p,
                             int64_t compression_level_p, bool debug_use_openssl_p, ParquetVersion parquet_version,
                             GeoParquetVersion geoparquet_version)
>>>>>>> ecc3cc9f
    : context(context), file_name(std::move(file_name_p)), sql_types(std::move(types_p)),
      column_names(std::move(names_p)), codec(codec), field_ids(std::move(field_ids_p)),
      shredding_types(std::move(shredding_types_p)), encryption_config(std::move(encryption_config_p)),
      dictionary_size_limit(dictionary_size_limit_p),
      string_dictionary_page_size_limit(string_dictionary_page_size_limit_p),
      enable_bloom_filters(enable_bloom_filters_p),
      bloom_filter_false_positive_ratio(bloom_filter_false_positive_ratio_p), compression_level(compression_level_p),
      debug_use_openssl(debug_use_openssl_p), parquet_version(parquet_version), geoparquet_version(geoparquet_version),
      total_written(0), num_row_groups(0) {
	// initialize the file writer
	writer = make_uniq<BufferedFileWriter>(fs, file_name.c_str(),
	                                       FileFlags::FILE_FLAGS_WRITE | FileFlags::FILE_FLAGS_FILE_CREATE_NEW);

	if (encryption_config) {
		auto &config = DBConfig::GetConfig(context);
		if (config.encryption_util && debug_use_openssl) {
			// Use OpenSSL
			encryption_util = config.encryption_util;
		} else {
			encryption_util = make_shared_ptr<duckdb_mbedtls::MbedTlsWrapper::AESStateMBEDTLSFactory>();
		}
		// encrypted parquet files start with the string "PARE"
		writer->WriteData(const_data_ptr_cast("PARE"), 4);
		// we only support this one for now, not "AES_GCM_CTR_V1"
		file_meta_data.encryption_algorithm.__isset.AES_GCM_V1 = true;
	} else {
		// parquet files start with the string "PAR1"
		writer->WriteData(const_data_ptr_cast("PAR1"), 4);
	}

	TCompactProtocolFactoryT<MyTransport> tproto_factory;
	protocol = tproto_factory.getProtocol(duckdb_base_std::make_shared<MyTransport>(*writer));

	file_meta_data.num_rows = 0;
	file_meta_data.version = UnsafeNumericCast<int32_t>(parquet_version);

	file_meta_data.__isset.created_by = true;
	file_meta_data.created_by =
	    StringUtil::Format("DuckDB version %s (build %s)", DuckDB::LibraryVersion(), DuckDB::SourceID());

	file_meta_data.schema.resize(1);

	for (auto &kv_pair : kv_metadata) {
		duckdb_parquet::KeyValue kv;
		kv.__set_key(kv_pair.first);
		kv.__set_value(kv_pair.second);
		file_meta_data.key_value_metadata.push_back(kv);
		file_meta_data.__isset.key_value_metadata = true;
	}

	// populate root schema object
	file_meta_data.schema[0].name = "duckdb_schema";
	file_meta_data.schema[0].num_children = NumericCast<int32_t>(sql_types.size());
	file_meta_data.schema[0].__isset.num_children = true;
	file_meta_data.schema[0].repetition_type = duckdb_parquet::FieldRepetitionType::REQUIRED;
	file_meta_data.schema[0].__isset.repetition_type = true;

	auto &unique_names = column_names;
	VerifyUniqueNames(unique_names);

	// V1 GeoParquet stores geometries as blobs, no logical type
	auto allow_geometry = geoparquet_version != GeoParquetVersion::V1;

	// construct the child schemas
	for (idx_t i = 0; i < sql_types.size(); i++) {
		auto child_schema = ColumnWriter::FillParquetSchema(file_meta_data.schema, sql_types[i], unique_names[i],
		                                                    allow_geometry, &field_ids, &shredding_types);
		column_schemas.push_back(std::move(child_schema));
	}
	// now construct the writers based on the schemas
	for (auto &child_schema : column_schemas) {
		vector<string> path_in_schema;
		column_writers.push_back(
		    ColumnWriter::CreateWriterRecursive(context, *this, file_meta_data.schema, child_schema, path_in_schema));
	}
}

ParquetWriter::~ParquetWriter() {
}

void ParquetWriter::PrepareRowGroup(ColumnDataCollection &buffer, PreparedRowGroup &result) {
	// We write 8 columns at a time so that iterating over ColumnDataCollection is more efficient
	static constexpr idx_t COLUMNS_PER_PASS = 8;

	// We want these to be buffer-managed
	D_ASSERT(buffer.GetAllocatorType() == ColumnDataAllocatorType::BUFFER_MANAGER_ALLOCATOR);

	// set up a new row group for this chunk collection
	auto &row_group = result.row_group;
	row_group.num_rows = NumericCast<int64_t>(buffer.Count());
	row_group.__isset.file_offset = true;

	auto &states = result.states;
	// iterate over each of the columns of the chunk collection and write them
	D_ASSERT(buffer.ColumnCount() == column_writers.size());
	for (idx_t col_idx = 0; col_idx < buffer.ColumnCount(); col_idx += COLUMNS_PER_PASS) {
		const auto next = MinValue<idx_t>(buffer.ColumnCount() - col_idx, COLUMNS_PER_PASS);
		vector<column_t> column_ids;
		vector<reference<ColumnWriter>> col_writers;
		vector<unique_ptr<ColumnWriterState>> write_states;
		for (idx_t i = 0; i < next; i++) {
			column_ids.emplace_back(col_idx + i);
			col_writers.emplace_back(*column_writers[column_ids.back()]);
			write_states.emplace_back(col_writers.back().get().InitializeWriteState(row_group));
		}

		for (auto &chunk : buffer.Chunks({column_ids})) {
			for (idx_t i = 0; i < next; i++) {
				if (col_writers[i].get().HasAnalyze()) {
					col_writers[i].get().Analyze(*write_states[i], nullptr, chunk.data[i], chunk.size());
				}
			}
		}

		for (idx_t i = 0; i < next; i++) {
			if (col_writers[i].get().HasAnalyze()) {
				col_writers[i].get().FinalizeAnalyze(*write_states[i]);
			}
		}

		// Reserving these once at the start really pays off
		for (auto &write_state : write_states) {
			write_state->definition_levels.reserve(buffer.Count());
		}

		for (auto &chunk : buffer.Chunks({column_ids})) {
			for (idx_t i = 0; i < next; i++) {
				col_writers[i].get().Prepare(*write_states[i], nullptr, chunk.data[i], chunk.size(), true);
			}
		}

		for (idx_t i = 0; i < next; i++) {
			col_writers[i].get().BeginWrite(*write_states[i]);
		}

		for (auto &chunk : buffer.Chunks({column_ids})) {
			for (idx_t i = 0; i < next; i++) {
				col_writers[i].get().Write(*write_states[i], chunk.data[i], chunk.size());
			}
		}

		for (auto &write_state : write_states) {
			states.push_back(std::move(write_state));
		}
	}
}

// Validation code adapted from Impala
static void ValidateOffsetInFile(const string &filename, idx_t col_idx, idx_t file_length, idx_t offset,
                                 const string &offset_name) {
	if (offset >= file_length) {
		throw IOException("File '%s': metadata is corrupt. Column %d has invalid "
		                  "%s (offset=%llu file_size=%llu).",
		                  filename, col_idx, offset_name, offset, file_length);
	}
}

static void ValidateColumnOffsets(const string &filename, idx_t file_length, const ParquetRowGroup &row_group) {
	for (idx_t i = 0; i < row_group.columns.size(); ++i) {
		const auto &col_chunk = row_group.columns[i];
		ValidateOffsetInFile(filename, i, file_length, col_chunk.meta_data.data_page_offset, "data page offset");
		auto col_start = NumericCast<idx_t>(col_chunk.meta_data.data_page_offset);
		// The file format requires that if a dictionary page exists, it be before data pages.
		if (col_chunk.meta_data.__isset.dictionary_page_offset) {
			ValidateOffsetInFile(filename, i, file_length, col_chunk.meta_data.dictionary_page_offset,
			                     "dictionary page offset");
			if (NumericCast<idx_t>(col_chunk.meta_data.dictionary_page_offset) >= col_start) {
				throw IOException("Parquet file '%s': metadata is corrupt. Dictionary "
				                  "page (offset=%llu) must come before any data pages (offset=%llu).",
				                  filename, col_chunk.meta_data.dictionary_page_offset, col_start);
			}
			col_start = col_chunk.meta_data.dictionary_page_offset;
		}
		auto col_len = NumericCast<idx_t>(col_chunk.meta_data.total_compressed_size);
		auto col_end = col_start + col_len;
		if (col_end <= 0 || col_end > file_length) {
			throw IOException("Parquet file '%s': metadata is corrupt. Column %llu has "
			                  "invalid column offsets (offset=%llu, size=%llu, file_size=%llu).",
			                  filename, i, col_start, col_len, file_length);
		}
	}
}

void ParquetWriter::FlushRowGroup(PreparedRowGroup &prepared) {
	lock_guard<mutex> glock(lock);
	auto &row_group = prepared.row_group;
	auto &states = prepared.states;
	if (states.empty()) {
		throw InternalException("Attempting to flush a row group with no rows");
	}
	row_group.file_offset = NumericCast<int64_t>(writer->GetTotalWritten());
	for (idx_t col_idx = 0; col_idx < states.size(); col_idx++) {
		const auto &col_writer = column_writers[col_idx];
		auto write_state = std::move(states[col_idx]);
		col_writer->FinalizeWrite(*write_state);
	}
	// let's make sure all offsets are ay-okay
	ValidateColumnOffsets(file_name, writer->GetTotalWritten(), row_group);

	row_group.total_compressed_size = NumericCast<int64_t>(writer->GetTotalWritten()) - row_group.file_offset;
	row_group.__isset.total_compressed_size = true;

	if (encryption_config) {
		const auto row_group_ordinal = file_meta_data.row_groups.size();
		if (row_group_ordinal > std::numeric_limits<int16_t>::max()) {
			throw InvalidInputException("RowGroup ordinal exceeds 32767 when encryption enabled");
		}
		row_group.ordinal = NumericCast<int16_t>(row_group_ordinal);
		row_group.__isset.ordinal = true;
	}

	// append the row group to the file metadata
	file_meta_data.row_groups.push_back(row_group);
	file_meta_data.num_rows += row_group.num_rows;

	total_written = writer->GetTotalWritten();
	++num_row_groups;
}

void ParquetWriter::Flush(ColumnDataCollection &buffer) {
	if (buffer.Count() == 0) {
		return;
	}

	// "total_written" is only used for the FILE_SIZE_BYTES flag, and only when threads are writing in parallel.
	// We pre-emptively increase it here to try to reduce overshooting when many threads are writing in parallel.
	// However, waiting for the exact value (PrepareRowGroup) takes too long, and would cause overshoots to happen.
	// So, we guess the compression ratio. We guess 3x, but this will be off depending on the data.
	// "total_written" is restored to the exact number of written bytes at the end of FlushRowGroup.
	// PhysicalCopyToFile should be reworked to use prepare/flush batch separately for better accuracy.
	total_written += buffer.SizeInBytes() / 2;

	PreparedRowGroup prepared_row_group;
	PrepareRowGroup(buffer, prepared_row_group);
	buffer.Reset();

	FlushRowGroup(prepared_row_group);
}

template <class T>
struct BaseNumericStatsUnifier : public ColumnStatsUnifier {
	void UnifyMinMax(const string &new_min, const string &new_max) override {
		if (new_min.size() != sizeof(T) || new_max.size() != sizeof(T)) {
			throw InternalException("Incorrect size for stats in UnifyMinMax");
		}
		if (!min_is_set) {
			global_min = new_min;
			min_is_set = true;
		} else {
			auto min_val = Load<T>(const_data_ptr_cast(new_min.data()));
			auto global_min_val = Load<T>(const_data_ptr_cast(global_min.data()));
			if (LessThan::Operation(min_val, global_min_val)) {
				global_min = new_min;
			}
		}
		if (!max_is_set) {
			global_max = new_max;
			max_is_set = true;
		} else {
			auto max_val = Load<T>(const_data_ptr_cast(new_max.data()));
			auto global_max_val = Load<T>(const_data_ptr_cast(global_max.data()));
			if (GreaterThan::Operation(max_val, global_max_val)) {
				global_max = new_max;
			}
		}
	}
};

template <class T>
struct NumericStatsUnifier : public BaseNumericStatsUnifier<T> {
	string StatsToString(const string &stats) override {
		if (stats.empty()) {
			return string();
		}
		return Value::CreateValue<T>(Load<T>(const_data_ptr_cast(stats.data()))).ToString();
	}
};

template <class T>
struct DecimalStatsUnifier : public NumericStatsUnifier<T> {
	DecimalStatsUnifier(uint8_t width, uint8_t scale) : width(width), scale(scale) {
	}

	uint8_t width;
	uint8_t scale;

	string StatsToString(const string &stats) override {
		if (stats.empty()) {
			return string();
		}
		auto numeric_val = Load<T>(const_data_ptr_cast(stats.data()));
		return Value::DECIMAL(numeric_val, width, scale).ToString();
	}
};

struct BaseStringStatsUnifier : public ColumnStatsUnifier {
	void UnifyMinMax(const string &new_min, const string &new_max) override {
		if (!min_is_set) {
			global_min = new_min;
			min_is_set = true;
		} else {
			if (LessThan::Operation(string_t(new_min), string_t(global_min))) {
				global_min = new_min;
			}
		}
		if (!max_is_set) {
			global_max = new_max;
			max_is_set = true;
		} else {
			if (GreaterThan::Operation(string_t(new_max), string_t(global_max))) {
				global_max = new_max;
			}
		}
	}
};

struct StringStatsUnifier : public BaseStringStatsUnifier {
	string StatsToString(const string &stats) override {
		return stats;
	}
};

struct BlobStatsUnifier : public BaseStringStatsUnifier {
	string StatsToString(const string &stats) override {
		// convert blobs to hexadecimal
		auto data = const_data_ptr_cast(stats.c_str());
		auto len = stats.size();
		string result;
		result.reserve(len * 2);
		for (idx_t i = 0; i < len; i++) {
			auto byte_a = data[i] >> 4;
			auto byte_b = data[i] & 0x0F;
			result += Blob::HEX_TABLE[byte_a];
			result += Blob::HEX_TABLE[byte_b];
		}
		return result;
	}
};

<<<<<<< HEAD
=======
struct GeoStatsUnifier : public ColumnStatsUnifier {
	void UnifyGeoStats(const GeometryStatsData &other) override {
		if (geo_stats) {
			geo_stats->Merge(other);
		} else {
			// Make copy
			geo_stats = make_uniq<GeometryStatsData>();
			geo_stats->extent = other.extent;
			geo_stats->types = other.types;
		}
	}

	void UnifyMinMax(const string &new_min, const string &new_max) override {
		// Do nothing
	}

	string StatsToString(const string &stats) override {
		if (!geo_stats) {
			return string();
		}

		const auto &bbox = geo_stats->extent;
		const auto &types = geo_stats->types;

		const auto bbox_value = Value::STRUCT({{"xmin", bbox.x_min},
		                                       {"xmax", bbox.x_max},
		                                       {"ymin", bbox.y_min},
		                                       {"ymax", bbox.y_max},
		                                       {"zmin", bbox.z_min},
		                                       {"zmax", bbox.z_max},
		                                       {"mmin", bbox.m_min},
		                                       {"mmax", bbox.m_max}});

		vector<Value> type_strings;
		for (const auto &type : types.ToString(true)) {
			type_strings.push_back(Value(StringUtil::Lower(type)));
		}

		return Value::STRUCT({{"bbox", bbox_value}, {"types", Value::LIST(type_strings)}}).ToString();
	}
};

>>>>>>> ecc3cc9f
struct UUIDStatsUnifier : public BaseStringStatsUnifier {
	string StatsToString(const string &stats) override {
		if (stats.size() != 16) {
			return string();
		}
		auto data_ptr = const_data_ptr_cast(stats.c_str());
		static char const UUID_DIGITS[] = "0123456789abcdef";
		string result;
		// UUID format is XXXXXXXX-XXXX-XXXX-XXXX-XXXXXXXX
		// i.e. dashes are at bytes 4, 6, 8, 10
		for (idx_t i = 0; i < 16; i++) {
			if (i == 4 || i == 6 || i == 8 || i == 10) {
				result += "-";
			}
			result += UUID_DIGITS[data_ptr[i] >> 4];
			result += UUID_DIGITS[data_ptr[i] & 0xf];
		}
		return result;
	}
};
struct NullStatsUnifier : public ColumnStatsUnifier {
	void UnifyMinMax(const string &new_min, const string &new_max) override {
	}

	string StatsToString(const string &stats) override {
		return string();
	}
};

static unique_ptr<ColumnStatsUnifier> GetBaseStatsUnifier(const LogicalType &type) {
	switch (type.id()) {
	case LogicalTypeId::BOOLEAN:
		return make_uniq<NullStatsUnifier>();
	case LogicalTypeId::TINYINT:
	case LogicalTypeId::SMALLINT:
	case LogicalTypeId::INTEGER:
	case LogicalTypeId::UTINYINT:
	case LogicalTypeId::USMALLINT:
		return make_uniq<NumericStatsUnifier<int32_t>>();
	case LogicalTypeId::DATE:
		return make_uniq<NumericStatsUnifier<date_t>>();
	case LogicalTypeId::BIGINT:
		return make_uniq<NumericStatsUnifier<int64_t>>();
	case LogicalTypeId::TIME:
		return make_uniq<NumericStatsUnifier<dtime_t>>();
	case LogicalTypeId::TIME_NS:
		return make_uniq<NumericStatsUnifier<dtime_ns_t>>();
	case LogicalTypeId::TIMESTAMP_SEC:
	case LogicalTypeId::TIMESTAMP:
		return make_uniq<NumericStatsUnifier<timestamp_t>>();
	case LogicalTypeId::TIMESTAMP_TZ:
		return make_uniq<NumericStatsUnifier<timestamp_tz_t>>();
	case LogicalTypeId::TIMESTAMP_MS:
		return make_uniq<NumericStatsUnifier<timestamp_ms_t>>();
	case LogicalTypeId::TIMESTAMP_NS:
		return make_uniq<NumericStatsUnifier<timestamp_ns_t>>();
	case LogicalTypeId::TIME_TZ:
		return make_uniq<NumericStatsUnifier<dtime_tz_t>>();
	case LogicalTypeId::UINTEGER:
		return make_uniq<NumericStatsUnifier<uint32_t>>();
	case LogicalTypeId::UBIGINT:
		return make_uniq<NumericStatsUnifier<uint64_t>>();
	case LogicalTypeId::FLOAT:
		return make_uniq<NumericStatsUnifier<float>>();
	case LogicalTypeId::HUGEINT:
	case LogicalTypeId::UHUGEINT:
	case LogicalTypeId::DOUBLE:
		return make_uniq<NumericStatsUnifier<double>>();
	case LogicalTypeId::DECIMAL: {
		auto width = DecimalType::GetWidth(type);
		auto scale = DecimalType::GetScale(type);
		switch (type.InternalType()) {
		case PhysicalType::INT16:
		case PhysicalType::INT32:
			return make_uniq<DecimalStatsUnifier<int32_t>>(width, scale);
		case PhysicalType::INT64:
			return make_uniq<DecimalStatsUnifier<int64_t>>(width, scale);
		default:
			return make_uniq<NullStatsUnifier>();
		}
	}
	case LogicalTypeId::BLOB:
		return make_uniq<BlobStatsUnifier>();
<<<<<<< HEAD
=======
	case LogicalTypeId::GEOMETRY:
		return make_uniq<GeoStatsUnifier>();
>>>>>>> ecc3cc9f
	case LogicalTypeId::VARCHAR:
		return make_uniq<StringStatsUnifier>();
	case LogicalTypeId::UUID:
		return make_uniq<UUIDStatsUnifier>();
	case LogicalTypeId::INTERVAL:;
	case LogicalTypeId::ENUM:
	default:
		return make_uniq<NullStatsUnifier>();
	}
}

static void GetStatsUnifier(const ParquetColumnSchema &schema, vector<unique_ptr<ColumnStatsUnifier>> &unifiers,
                            string base_name = string()) {
	if (!base_name.empty()) {
		base_name += ".";
	}
	base_name += KeywordHelper::WriteQuoted(schema.name, '\"');
	if (schema.children.empty()) {
		auto unifier = GetBaseStatsUnifier(schema.type);
		unifier->column_name = std::move(base_name);
		unifiers.push_back(std::move(unifier));
		return;
	}
	for (auto &child_schema : schema.children) {
		GetStatsUnifier(child_schema, unifiers, base_name);
	}
}

void ParquetWriter::FlushColumnStats(idx_t col_idx, duckdb_parquet::ColumnChunk &column,
                                     optional_ptr<ColumnWriterStatistics> writer_stats) {
	if (!written_stats) {
		return;
	}
	// push the stats of this column into the unifier
	auto &stats_unifier = stats_accumulator->stats_unifiers[col_idx];
	bool has_nan = false;
	if (writer_stats) {
		stats_unifier->can_have_nan = writer_stats->CanHaveNaN();
		has_nan = writer_stats->HasNaN();
		stats_unifier->has_nan = has_nan;
	}
	if (column.meta_data.__isset.statistics) {
		if (has_nan && writer_stats->HasStats()) {
			// if we have NaN values we have not written the min/max to the Parquet file
			// BUT we can return them as part of RETURN STATS by fetching them from the stats directly
			stats_unifier->UnifyMinMax(writer_stats->GetMin(), writer_stats->GetMax());
		} else if (column.meta_data.statistics.__isset.min_value && column.meta_data.statistics.__isset.max_value) {
			stats_unifier->UnifyMinMax(column.meta_data.statistics.min_value, column.meta_data.statistics.max_value);
		} else {
			stats_unifier->all_min_max_set = false;
		}
		if (column.meta_data.statistics.__isset.null_count) {
			stats_unifier->null_count += column.meta_data.statistics.null_count;
		} else {
			stats_unifier->all_nulls_set = false;
		}
		stats_unifier->column_size_bytes += column.meta_data.total_compressed_size;
	}
}

void ParquetWriter::GatherWrittenStatistics() {
	written_stats->row_count = file_meta_data.num_rows;

	// finalize the min/max values and write to column stats
	for (idx_t c = 0; c < stats_accumulator->stats_unifiers.size(); c++) {
		auto &stats_unifier = stats_accumulator->stats_unifiers[c];
		case_insensitive_map_t<Value> column_stats;
		column_stats["column_size_bytes"] = Value::UBIGINT(stats_unifier->column_size_bytes);
		if (stats_unifier->all_min_max_set) {
			auto min_value = stats_unifier->StatsToString(stats_unifier->global_min);
			auto max_value = stats_unifier->StatsToString(stats_unifier->global_max);
			if (stats_unifier->min_is_set) {
				column_stats["min"] = min_value;
			}
			if (stats_unifier->max_is_set) {
				column_stats["max"] = max_value;
			}
		}
		if (stats_unifier->all_nulls_set) {
			column_stats["null_count"] = Value::UBIGINT(stats_unifier->null_count);
		}
		if (stats_unifier->can_have_nan) {
			column_stats["has_nan"] = Value::BOOLEAN(stats_unifier->has_nan);
		}
<<<<<<< HEAD
=======
		if (stats_unifier->geo_stats) {
			const auto &bbox = stats_unifier->geo_stats->extent;
			const auto &types = stats_unifier->geo_stats->types;

			if (bbox.HasXY()) {
				column_stats["bbox_xmin"] = Value::DOUBLE(bbox.x_min);
				column_stats["bbox_xmax"] = Value::DOUBLE(bbox.x_max);
				column_stats["bbox_ymin"] = Value::DOUBLE(bbox.y_min);
				column_stats["bbox_ymax"] = Value::DOUBLE(bbox.y_max);

				if (bbox.HasZ()) {
					column_stats["bbox_zmin"] = Value::DOUBLE(bbox.z_min);
					column_stats["bbox_zmax"] = Value::DOUBLE(bbox.z_max);
				}

				if (bbox.HasM()) {
					column_stats["bbox_mmin"] = Value::DOUBLE(bbox.m_min);
					column_stats["bbox_mmax"] = Value::DOUBLE(bbox.m_max);
				}
			}

			if (!types.IsEmpty()) {
				vector<Value> type_strings;
				for (const auto &type : types.ToString(true)) {
					type_strings.push_back(Value(StringUtil::Lower(type)));
				}
				column_stats["geo_types"] = Value::LIST(type_strings);
			}
		}
>>>>>>> ecc3cc9f
		written_stats->column_statistics.insert(make_pair(stats_unifier->column_name, std::move(column_stats)));
	}
}

void ParquetWriter::Finalize() {
	// dump the bloom filters right before footer, not if stuff is encrypted

	for (auto &bloom_filter_entry : bloom_filters) {
		D_ASSERT(!encryption_config);
		// write nonsense bloom filter header
		duckdb_parquet::BloomFilterHeader filter_header;
		auto bloom_filter_bytes = bloom_filter_entry.bloom_filter->Get();
		filter_header.numBytes = NumericCast<int32_t>(bloom_filter_bytes->len);
		filter_header.algorithm.__set_BLOCK(duckdb_parquet::SplitBlockAlgorithm());
		filter_header.compression.__set_UNCOMPRESSED(duckdb_parquet::Uncompressed());
		filter_header.hash.__set_XXHASH(duckdb_parquet::XxHash());

		// set metadata flags
		auto &column_chunk =
		    file_meta_data.row_groups[bloom_filter_entry.row_group_idx].columns[bloom_filter_entry.column_idx];

		column_chunk.meta_data.__isset.bloom_filter_offset = true;
		column_chunk.meta_data.bloom_filter_offset = NumericCast<int64_t>(writer->GetTotalWritten());

		auto bloom_filter_header_size = Write(filter_header);
		// write actual data
		WriteData(bloom_filter_bytes->ptr, bloom_filter_bytes->len);

		column_chunk.meta_data.__isset.bloom_filter_length = true;
		column_chunk.meta_data.bloom_filter_length =
		    NumericCast<int32_t>(bloom_filter_header_size + bloom_filter_bytes->len);
	}

	const auto metadata_start_offset = writer->GetTotalWritten();
	if (encryption_config) {
		// Crypto metadata is written unencrypted
		FileCryptoMetaData crypto_metadata;
		duckdb_parquet::AesGcmV1 aes_gcm_v1;
		duckdb_parquet::EncryptionAlgorithm alg;
		alg.__set_AES_GCM_V1(aes_gcm_v1);
		crypto_metadata.__set_encryption_algorithm(alg);
		crypto_metadata.write(protocol.get());
	}

	// Add geoparquet metadata to the file metadata
<<<<<<< HEAD
	if (geoparquet_data) {
=======
	if (geoparquet_data && GeoParquetFileMetadata::IsGeoParquetConversionEnabled(context) &&
	    geoparquet_version != GeoParquetVersion::NONE) {
>>>>>>> ecc3cc9f
		geoparquet_data->Write(file_meta_data);
	}

	Write(file_meta_data);

	uint32_t footer_size = writer->GetTotalWritten() - metadata_start_offset;
	writer->Write<uint32_t>(footer_size);

	if (encryption_config) {
		// encrypted parquet files also end with the string "PARE"
		writer->WriteData(const_data_ptr_cast("PARE"), 4);
	} else {
		// parquet files also end with the string "PAR1"
		writer->WriteData(const_data_ptr_cast("PAR1"), 4);
	}
	if (written_stats) {
		// gather written statistics from the metadata
		GatherWrittenStatistics();
		written_stats->file_size_bytes = writer->GetTotalWritten();
		written_stats->footer_size_bytes = Value::UBIGINT(footer_size);
	}

	// flush to disk
	writer->Close();
	writer.reset();
}

GeoParquetFileMetadata &ParquetWriter::GetGeoParquetData() {
	if (!geoparquet_data) {
		geoparquet_data = make_uniq<GeoParquetFileMetadata>(geoparquet_version);
	}
	return *geoparquet_data;
}

void ParquetWriter::BufferBloomFilter(idx_t col_idx, unique_ptr<ParquetBloomFilter> bloom_filter) {
	if (encryption_config) {
		return;
	}
	ParquetBloomFilterEntry new_entry;
	new_entry.bloom_filter = std::move(bloom_filter);
	new_entry.column_idx = col_idx;
	new_entry.row_group_idx = file_meta_data.row_groups.size();
	bloom_filters.push_back(std::move(new_entry));
}

void ParquetWriter::SetWrittenStatistics(CopyFunctionFileStatistics &written_stats_p) {
	written_stats = written_stats_p;
	stats_accumulator = make_uniq<ParquetStatsAccumulator>();
	// create the per-column stats unifiers
	for (auto &column_writer : column_writers) {
		GetStatsUnifier(column_writer->Schema(), stats_accumulator->stats_unifiers);
	}
}

} // namespace duckdb<|MERGE_RESOLUTION|>--- conflicted
+++ resolved
@@ -6,7 +6,7 @@
 #include "parquet_shredding.hpp"
 #include "parquet_timestamp.hpp"
 #include "resizable_buffer.hpp"
-#include <duckdb/parser/keyword_helper.hpp>
+#include "duckdb/parser/keyword_helper.hpp"
 #include "duckdb/common/file_system.hpp"
 #include "duckdb/common/serializer/buffered_file_writer.hpp"
 #include "duckdb/common/serializer/deserializer.hpp"
@@ -317,14 +317,11 @@
 	bool can_have_nan = false;
 	bool has_nan = false;
 
-<<<<<<< HEAD
-=======
 	unique_ptr<GeometryStatsData> geo_stats;
 
 	virtual void UnifyGeoStats(const GeometryStatsData &other) {
 	}
 
->>>>>>> ecc3cc9f
 	virtual void UnifyMinMax(const string &new_min, const string &new_max) = 0;
 	virtual string StatsToString(const string &stats) = 0;
 };
@@ -336,20 +333,12 @@
 
 ParquetWriter::ParquetWriter(ClientContext &context, FileSystem &fs, string file_name_p, vector<LogicalType> types_p,
                              vector<string> names_p, CompressionCodec::type codec, ChildFieldIDs field_ids_p,
-<<<<<<< HEAD
-                             const vector<pair<string, string>> &kv_metadata,
-                             shared_ptr<ParquetEncryptionConfig> encryption_config_p, optional_idx dictionary_size_limit_p,
-                             idx_t string_dictionary_page_size_limit_p, bool enable_bloom_filters_p,
-                             double bloom_filter_false_positive_ratio_p, int64_t compression_level_p,
-                             bool debug_use_openssl_p, ParquetVersion parquet_version)
-=======
                              ShreddingType shredding_types_p, const vector<pair<string, string>> &kv_metadata,
                              shared_ptr<ParquetEncryptionConfig> encryption_config_p,
                              optional_idx dictionary_size_limit_p, idx_t string_dictionary_page_size_limit_p,
                              bool enable_bloom_filters_p, double bloom_filter_false_positive_ratio_p,
                              int64_t compression_level_p, bool debug_use_openssl_p, ParquetVersion parquet_version,
                              GeoParquetVersion geoparquet_version)
->>>>>>> ecc3cc9f
     : context(context), file_name(std::move(file_name_p)), sql_types(std::move(types_p)),
       column_names(std::move(names_p)), codec(codec), field_ids(std::move(field_ids_p)),
       shredding_types(std::move(shredding_types_p)), encryption_config(std::move(encryption_config_p)),
@@ -456,7 +445,7 @@
 			write_states.emplace_back(col_writers.back().get().InitializeWriteState(row_group));
 		}
 
-		for (auto &chunk : buffer.Chunks({column_ids})) {
+		for (auto &chunk : buffer.Chunks(column_ids)) {
 			for (idx_t i = 0; i < next; i++) {
 				if (col_writers[i].get().HasAnalyze()) {
 					col_writers[i].get().Analyze(*write_states[i], nullptr, chunk.data[i], chunk.size());
@@ -689,8 +678,6 @@
 	}
 };
 
-<<<<<<< HEAD
-=======
 struct GeoStatsUnifier : public ColumnStatsUnifier {
 	void UnifyGeoStats(const GeometryStatsData &other) override {
 		if (geo_stats) {
@@ -733,7 +720,6 @@
 	}
 };
 
->>>>>>> ecc3cc9f
 struct UUIDStatsUnifier : public BaseStringStatsUnifier {
 	string StatsToString(const string &stats) override {
 		if (stats.size() != 16) {
@@ -817,11 +803,8 @@
 	}
 	case LogicalTypeId::BLOB:
 		return make_uniq<BlobStatsUnifier>();
-<<<<<<< HEAD
-=======
 	case LogicalTypeId::GEOMETRY:
 		return make_uniq<GeoStatsUnifier>();
->>>>>>> ecc3cc9f
 	case LogicalTypeId::VARCHAR:
 		return make_uniq<StringStatsUnifier>();
 	case LogicalTypeId::UUID:
@@ -877,6 +860,9 @@
 			stats_unifier->null_count += column.meta_data.statistics.null_count;
 		} else {
 			stats_unifier->all_nulls_set = false;
+		}
+		if (writer_stats && writer_stats->HasGeoStats()) {
+			stats_unifier->UnifyGeoStats(*writer_stats->GetGeoStats());
 		}
 		stats_unifier->column_size_bytes += column.meta_data.total_compressed_size;
 	}
@@ -906,8 +892,6 @@
 		if (stats_unifier->can_have_nan) {
 			column_stats["has_nan"] = Value::BOOLEAN(stats_unifier->has_nan);
 		}
-<<<<<<< HEAD
-=======
 		if (stats_unifier->geo_stats) {
 			const auto &bbox = stats_unifier->geo_stats->extent;
 			const auto &types = stats_unifier->geo_stats->types;
@@ -937,7 +921,6 @@
 				column_stats["geo_types"] = Value::LIST(type_strings);
 			}
 		}
->>>>>>> ecc3cc9f
 		written_stats->column_statistics.insert(make_pair(stats_unifier->column_name, std::move(column_stats)));
 	}
 }
@@ -983,12 +966,8 @@
 	}
 
 	// Add geoparquet metadata to the file metadata
-<<<<<<< HEAD
-	if (geoparquet_data) {
-=======
 	if (geoparquet_data && GeoParquetFileMetadata::IsGeoParquetConversionEnabled(context) &&
 	    geoparquet_version != GeoParquetVersion::NONE) {
->>>>>>> ecc3cc9f
 		geoparquet_data->Write(file_meta_data);
 	}
 
