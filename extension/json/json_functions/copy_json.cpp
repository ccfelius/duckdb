--- conflicted
+++ resolved
@@ -65,41 +65,24 @@
 	new_select_node.from_table = std::move(subquery_ref);
 
 	// Create new select list
-	vector<duckdb::unique_ptr<ParsedExpression>> select_list;
+	vector<unique_ptr<ParsedExpression>> select_list;
 	select_list.reserve(bound_original.types.size());
 
 	// strftime if the user specified a format (loop also gives columns a name, needed for struct_pack)
 	// TODO: deal with date/timestamp within nested types
-<<<<<<< HEAD
-	const auto date_it = info.options.find("dateformat");
-	const auto timestamp_it = info.options.find("timestampformat");
-	vector<duckdb::unique_ptr<ParsedExpression>> strftime_children;
-	for (idx_t col_idx = 0; col_idx < bound_original.types.size(); col_idx++) {
-		auto column = make_uniq_base<ParsedExpression, PositionalReferenceExpression>(col_idx + 1);
-		strftime_children.clear();
-=======
 	vector<unique_ptr<ParsedExpression>> strftime_children;
 	for (idx_t col_idx = 0; col_idx < bound_original.types.size(); col_idx++) {
 		auto column = make_uniq_base<ParsedExpression, PositionalReferenceExpression>(col_idx + 1);
 		strftime_children = vector<unique_ptr<ParsedExpression>>();
->>>>>>> 9fb91aac
 		const auto &type = bound_original.types[col_idx];
 		const auto &name = bound_original.names[col_idx];
 		if (!date_format.empty() && type == LogicalTypeId::DATE) {
 			strftime_children.emplace_back(std::move(column));
-<<<<<<< HEAD
-			strftime_children.emplace_back(make_uniq<ConstantExpression>(date_it->second.back()));
-			column = make_uniq<FunctionExpression>("strftime", std::move(strftime_children));
-		} else if (timestamp_it != info.options.end() && type == LogicalTypeId::TIMESTAMP) {
-			strftime_children.emplace_back(std::move(column));
-			strftime_children.emplace_back(make_uniq<ConstantExpression>(timestamp_it->second.back()));
-=======
 			strftime_children.emplace_back(make_uniq<ConstantExpression>(date_format));
 			column = make_uniq<FunctionExpression>("strftime", std::move(strftime_children));
 		} else if (!timestamp_format.empty() && type == LogicalTypeId::TIMESTAMP) {
 			strftime_children.emplace_back(std::move(column));
 			strftime_children.emplace_back(make_uniq<ConstantExpression>(timestamp_format));
->>>>>>> 9fb91aac
 			column = make_uniq<FunctionExpression>("strftime", std::move(strftime_children));
 		}
 		column->alias = name;
@@ -123,19 +106,12 @@
 	return binder.Bind(*stmt_copy);
 }
 
-<<<<<<< HEAD
-static duckdb::unique_ptr<FunctionData> CopyFromJSONBind(ClientContext &context, CopyInfo &info,
-                                                         vector<string> &expected_names,
-                                                         vector<LogicalType> &expected_types) {
-	auto bind_data = make_uniq<JSONScanData>();
-=======
 static unique_ptr<FunctionData> CopyFromJSONBind(ClientContext &context, CopyInfo &info, vector<string> &expected_names,
                                                  vector<LogicalType> &expected_types) {
 	auto bind_data = make_uniq<JSONScanData>();
 	bind_data->type = JSONScanType::READ_JSON;
 	bind_data->options.record_type = JSONRecordType::RECORDS;
 	bind_data->options.format = JSONFormat::NEWLINE_DELIMITED;
->>>>>>> 9fb91aac
 
 	bind_data->files.emplace_back(info.file_path);
 	bind_data->names = expected_names;
@@ -204,13 +180,8 @@
 	function.plan = CopyToJSONPlan;
 
 	function.copy_from_bind = CopyFromJSONBind;
-<<<<<<< HEAD
-	function.copy_from_function = JSONFunctions::GetReadJSONTableFunction(
-	    make_shared<JSONScanInfo>(JSONScanType::READ_JSON, JSONFormat::AUTO_DETECT, JSONRecordType::RECORDS, false));
-=======
 	function.copy_from_function = JSONFunctions::GetReadJSONTableFunction(make_shared<JSONScanInfo>(
 	    JSONScanType::READ_JSON, JSONFormat::NEWLINE_DELIMITED, JSONRecordType::RECORDS, false));
->>>>>>> 9fb91aac
 
 	return function;
 }
