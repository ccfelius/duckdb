cmake_minimum_required(VERSION 2.8.12)

project(JSONExtension)

include_directories(yyjson/include)
include_directories(include)
add_subdirectory(yyjson)
add_subdirectory(json_functions)

set(JSON_EXTENSION_FILES
    buffered_json_reader.cpp
    json_extension.cpp
    json_common.cpp
    json_functions.cpp
    json_scan.cpp
    json_serializer.cpp
<<<<<<< HEAD
=======
    json_deserializer.cpp
>>>>>>> 9fb91aac
    json_functions/copy_json.cpp
    json_functions/json_array_length.cpp
    json_functions/json_contains.cpp
    json_functions/json_extract.cpp
    json_functions/json_keys.cpp
    json_functions/json_merge_patch.cpp
    json_functions/json_structure.cpp
    json_functions/json_transform.cpp
    json_functions/json_create.cpp
    json_functions/json_type.cpp
    json_functions/json_valid.cpp
    json_functions/json_serialize_sql.cpp
    json_functions/read_json.cpp
    json_functions/read_json_objects.cpp
    ${YYJSON_OBJECT_FILES})

add_library(json_extension STATIC ${JSON_EXTENSION_FILES})
set(PARAMETERS "-warnings")
build_loadable_extension(json ${PARAMETERS} ${JSON_EXTENSION_FILES})

install(
  TARGETS json_extension
  EXPORT "${DUCKDB_EXPORT_SET}"
  LIBRARY DESTINATION "${INSTALL_LIB_DIR}"
  ARCHIVE DESTINATION "${INSTALL_LIB_DIR}")<|MERGE_RESOLUTION|>--- conflicted
+++ resolved
@@ -14,10 +14,7 @@
     json_functions.cpp
     json_scan.cpp
     json_serializer.cpp
-<<<<<<< HEAD
-=======
     json_deserializer.cpp
->>>>>>> 9fb91aac
     json_functions/copy_json.cpp
     json_functions/json_array_length.cpp
     json_functions/json_contains.cpp
