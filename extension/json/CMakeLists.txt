--- conflicted
+++ resolved
@@ -14,10 +14,7 @@
     json_functions.cpp
     json_scan.cpp
     json_serializer.cpp
-<<<<<<< HEAD
-=======
     json_deserializer.cpp
->>>>>>> da69aeaa
     json_functions/copy_json.cpp
     json_functions/json_array_length.cpp
     json_functions/json_contains.cpp
