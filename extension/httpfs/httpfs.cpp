#include "httpfs.hpp"

#include "duckdb/common/atomic.hpp"
#include "duckdb/common/file_opener.hpp"
#include "duckdb/common/http_state.hpp"
#include "duckdb/common/thread.hpp"
#include "duckdb/common/types/hash.hpp"
#include "duckdb/function/scalar/strftime.hpp"
#include "duckdb/main/client_context.hpp"
#include "duckdb/main/database.hpp"

#include <chrono>
#include <string>
#include <thread>

#define CPPHTTPLIB_OPENSSL_SUPPORT
#include "httplib.hpp"

#include <map>

namespace duckdb {

static unique_ptr<duckdb_httplib_openssl::Headers> initialize_http_headers(HeaderMap &header_map) {
	auto headers = make_unique<duckdb_httplib_openssl::Headers>();
	for (auto &entry : header_map) {
		headers->insert(entry);
	}
	return headers;
}

HTTPParams HTTPParams::ReadFrom(FileOpener *opener) {
	uint64_t timeout = DEFAULT_TIMEOUT;
	uint64_t retries = DEFAULT_RETRIES;
	uint64_t retry_wait_ms = DEFAULT_RETRY_WAIT_MS;
	float retry_backoff = DEFAULT_RETRY_BACKOFF;
	bool force_download = DEFAULT_FORCE_DOWNLOAD;
	Value value;
	if (FileOpener::TryGetCurrentSetting(opener, "http_timeout", value)) {
		timeout = value.GetValue<uint64_t>();
	}
	if (FileOpener::TryGetCurrentSetting(opener, "force_download", value)) {
		force_download = value.GetValue<bool>();
	}
	if (FileOpener::TryGetCurrentSetting(opener, "http_retries", value)) {
		retries = value.GetValue<uint64_t>();
	}
	if (FileOpener::TryGetCurrentSetting(opener, "http_retry_wait_ms", value)) {
		retry_wait_ms = value.GetValue<uint64_t>();
	}
	if (FileOpener::TryGetCurrentSetting(opener, "http_retry_backoff", value)) {
		retry_backoff = value.GetValue<float>();
	}

	return {timeout, retries, retry_wait_ms, retry_backoff, force_download};
}

void HTTPFileSystem::ParseUrl(string &url, string &path_out, string &proto_host_port_out) {
	if (url.rfind("http://", 0) != 0 && url.rfind("https://", 0) != 0) {
		throw IOException("URL needs to start with http:// or https://");
	}
	auto slash_pos = url.find('/', 8);
	if (slash_pos == string::npos) {
		throw IOException("URL needs to contain a '/' after the host");
	}
	proto_host_port_out = url.substr(0, slash_pos);

	path_out = url.substr(slash_pos);

	if (path_out.empty()) {
		throw IOException("URL needs to contain a path");
	}
}

// Retry the request performed by fun using the exponential backoff strategy defined in params. Before retry, the
// retry callback is called
static unique_ptr<ResponseWrapper>
RunRequestWithRetry(const std::function<duckdb_httplib_openssl::Result(void)> &request, string &url, string method,
                    const HTTPParams &params, const std::function<void(void)> &retry_cb = {}) {
	idx_t tries = 0;
	while (true) {
		std::exception_ptr caught_e = nullptr;
		duckdb_httplib_openssl::Error err;
		duckdb_httplib_openssl::Response response;
		int status;

		try {
			auto res = request();
			err = res.error();
			if (err == duckdb_httplib_openssl::Error::Success) {
				status = res->status;
				response = res.value();
			}
		} catch (IOException &e) {
			caught_e = std::current_exception();
		}

		// Note: all duckdb_httplib_openssl::Error types will be retried.
		if (err == duckdb_httplib_openssl::Error::Success) {
			switch (status) {
			case 408: // Request Timeout
			case 418: // Server is pretending to be a teapot
			case 429: // Rate limiter hit
			case 503: // Server has error
			case 504: // Server has error
				break;
			default:
				return make_unique<ResponseWrapper>(response, url);
			}
		}

		tries += 1;

		if (tries <= params.retries) {
			if (tries > 1) {
				uint64_t sleep_amount = (uint64_t)((float)params.retry_wait_ms * pow(params.retry_backoff, tries - 2));
				std::this_thread::sleep_for(std::chrono::milliseconds(sleep_amount));
			}
			if (retry_cb) {
				retry_cb();
			}
		} else {
			if (caught_e) {
				std::rethrow_exception(caught_e);
			} else if (err == duckdb_httplib_openssl::Error::Success) {
				throw HTTPException(response, "Request returned HTTP %d for HTTP %s to '%s'", status, method, url);
			} else {
				throw IOException("%s error for HTTP %s to '%s'", to_string(err), method, url);
			}
		}
	}
}

unique_ptr<ResponseWrapper> HTTPFileSystem::PostRequest(FileHandle &handle, string url, HeaderMap header_map,
                                                        unique_ptr<char[]> &buffer_out, idx_t &buffer_out_len,
                                                        char *buffer_in, idx_t buffer_in_len, string params) {
	auto &hfs = (HTTPFileHandle &)handle;
	string path, proto_host_port;
	ParseUrl(url, path, proto_host_port);
	auto headers = initialize_http_headers(header_map);
	idx_t out_offset = 0;

	std::function<duckdb_httplib_openssl::Result(void)> request([&]() {
		auto client = GetClient(hfs.http_params, proto_host_port.c_str());

		if (hfs.state) {
			hfs.state->post_count++;
			hfs.state->total_bytes_sent += buffer_in_len;
		}

		// We use a custom Request method here, because there is no Post call with a contentreceiver in httplib
		duckdb_httplib_openssl::Request req;
		req.method = "POST";
		req.path = path;
		req.headers = *headers;
		req.headers.emplace("Content-Type", "application/octet-stream");
		req.content_receiver = [&](const char *data, size_t data_length, uint64_t /*offset*/,
		                           uint64_t /*total_length*/) {
			if (hfs.state) {
				hfs.state->total_bytes_received += data_length;
			}
			if (out_offset + data_length > buffer_out_len) {
				// Buffer too small, increase its size by at least 2x to fit the new value
				auto new_size = MaxValue<idx_t>(out_offset + data_length, buffer_out_len * 2);
				auto tmp = unique_ptr<char[]> {new char[new_size]};
				memcpy(tmp.get(), buffer_out.get(), buffer_out_len);
				buffer_out = std::move(tmp);
				buffer_out_len = new_size;
			}
			memcpy(buffer_out.get() + out_offset, data, data_length);
			out_offset += data_length;
			return true;
		};
		req.body.assign(buffer_in, buffer_in_len);
		return client->send(req);
	});

	return RunRequestWithRetry(request, url, "POST", hfs.http_params);
}

unique_ptr<duckdb_httplib_openssl::Client> HTTPFileSystem::GetClient(const HTTPParams &http_params,
                                                                     const char *proto_host_port) {
	auto client = make_unique<duckdb_httplib_openssl::Client>(proto_host_port);
	client->set_follow_location(true);
	client->set_keep_alive(true);
	client->enable_server_certificate_verification(false);
	client->set_write_timeout(http_params.timeout);
	client->set_read_timeout(http_params.timeout);
	client->set_connection_timeout(http_params.timeout);
	return client;
}

unique_ptr<ResponseWrapper> HTTPFileSystem::PutRequest(FileHandle &handle, string url, HeaderMap header_map,
                                                       char *buffer_in, idx_t buffer_in_len, string params) {
	auto &hfs = (HTTPFileHandle &)handle;
	string path, proto_host_port;
	ParseUrl(url, path, proto_host_port);
	auto headers = initialize_http_headers(header_map);

	std::function<duckdb_httplib_openssl::Result(void)> request([&]() {
		auto client = GetClient(hfs.http_params, proto_host_port.c_str());
		if (hfs.state) {
			hfs.state->put_count++;
			hfs.state->total_bytes_sent += buffer_in_len;
		}
		return client->Put(path.c_str(), *headers, buffer_in, buffer_in_len, "application/octet-stream");
	});

	return RunRequestWithRetry(request, url, "PUT", hfs.http_params);
}

unique_ptr<ResponseWrapper> HTTPFileSystem::HeadRequest(FileHandle &handle, string url, HeaderMap header_map) {
	auto &hfs = (HTTPFileHandle &)handle;
	string path, proto_host_port;
	ParseUrl(url, path, proto_host_port);
	auto headers = initialize_http_headers(header_map);

	std::function<duckdb_httplib_openssl::Result(void)> request([&]() {
		if (hfs.state) {
			hfs.state->head_count++;
		}
		return hfs.http_client->Head(path.c_str(), *headers);
	});

	std::function<void(void)> on_retry(
	    [&]() { hfs.http_client = GetClient(hfs.http_params, proto_host_port.c_str()); });

	return RunRequestWithRetry(request, url, "HEAD", hfs.http_params, on_retry);
}

unique_ptr<ResponseWrapper> HTTPFileSystem::GetRequest(FileHandle &handle, string url, HeaderMap header_map) {
	auto &hfs = (HTTPFileHandle &)handle;
	string path, proto_host_port;
	ParseUrl(url, path, proto_host_port);
	auto headers = initialize_http_headers(header_map);
	std::function<duckdb_httplib_openssl::Result(void)> request([&]() {
		D_ASSERT(hfs.state);
		auto &cached_file = hfs.state->cached_files[hfs.path];
		if (!cached_file.finished) {
			hfs.state->get_count++;
		}
		return hfs.http_client->Get(
		    path.c_str(), *headers,
		    [&](const duckdb_httplib_openssl::Response &response) {
			    if (response.status >= 400) {
				    string error = "HTTP GET error on '" + url + "' (HTTP " + to_string(response.status) + ")";
				    if (response.status == 416) {
					    error += " This could mean the file was changed. Try disabling the duckdb http metadata cache "
					             "if enabled, and confirm the server supports range requests.";
				    }
				    throw IOException(error);
			    }
			    return true;
		    },
		    [&](const char *data, size_t data_length) {
			    D_ASSERT(hfs.state);
			    auto &cached_file = hfs.state->cached_files[hfs.path];
			    if (cached_file.finished) {
				    return true;
			    }
			    if (hfs.state) {
				    hfs.state->total_bytes_received += data_length;
			    }
			    if (!cached_file.data) {
				    cached_file.data = std::shared_ptr<char>(new char[data_length], std::default_delete<char[]>());
				    hfs.length = data_length;
				    cached_file.capacity = data_length;
				    memcpy(cached_file.data.get(), data, data_length);
			    } else {
				    auto new_capacity = cached_file.capacity;
				    while (new_capacity < hfs.length + data_length) {
					    new_capacity *= 2;
				    }
				    // Gotta eat your beans
				    if (new_capacity != cached_file.capacity) {
					    auto new_hfs_data =
					        std::shared_ptr<char>(new char[new_capacity], std::default_delete<char[]>());
					    // copy the old data
					    memcpy(new_hfs_data.get(), cached_file.data.get(), hfs.length);
					    cached_file.capacity = new_capacity;
					    cached_file.data = new_hfs_data;
				    }
				    // We can just copy stuff
				    memcpy(cached_file.data.get() + hfs.length, data, data_length);
				    hfs.length += data_length;
			    }
			    return true;
		    });
	});

	std::function<void(void)> on_retry(
	    [&]() { hfs.http_client = GetClient(hfs.http_params, proto_host_port.c_str()); });

	return RunRequestWithRetry(request, url, "GET", hfs.http_params, on_retry);
}

unique_ptr<ResponseWrapper> HTTPFileSystem::GetRangeRequest(FileHandle &handle, string url, HeaderMap header_map,
                                                            idx_t file_offset, char *buffer_out, idx_t buffer_out_len) {
	auto &hfs = (HTTPFileHandle &)handle;
	string path, proto_host_port;
	ParseUrl(url, path, proto_host_port);
	auto headers = initialize_http_headers(header_map);

	// send the Range header to read only subset of file
	string range_expr = "bytes=" + to_string(file_offset) + "-" + to_string(file_offset + buffer_out_len - 1);
	headers->insert(pair<string, string>("Range", range_expr));

	idx_t out_offset = 0;

	std::function<duckdb_httplib_openssl::Result(void)> request([&]() {
		if (hfs.state) {
			hfs.state->get_count++;
		}
		return hfs.http_client->Get(
		    path.c_str(), *headers,
		    [&](const duckdb_httplib_openssl::Response &response) {
			    if (response.status >= 400) {
				    string error = "HTTP GET error on '" + url + "' (HTTP " + to_string(response.status) + ")";
				    if (response.status == 416) {
					    error += " This could mean the file was changed. Try disabling the duckdb http metadata cache "
					             "if enabled, and confirm the server supports range requests.";
				    }
				    throw HTTPException(response, error);
			    }
			    if (response.status < 300) { // done redirecting
				    out_offset = 0;
				    if (response.has_header("Content-Length")) {
					    auto content_length = stoll(response.get_header_value("Content-Length", 0));
					    if ((idx_t)content_length != buffer_out_len) {
						    throw IOException("HTTP GET error: Content-Length from server mismatches requested "
						                      "range, server may not support range requests.");
					    }
				    }
			    }
			    return true;
		    },
		    [&](const char *data, size_t data_length) {
			    if (hfs.state) {
				    hfs.state->total_bytes_received += data_length;
			    }
			    if (buffer_out != nullptr) {
				    memcpy(buffer_out + out_offset, data, data_length);
				    out_offset += data_length;
			    }
			    return true;
		    });
	});

	std::function<void(void)> on_retry(
	    [&]() { hfs.http_client = GetClient(hfs.http_params, proto_host_port.c_str()); });

	return RunRequestWithRetry(request, url, "GET Range", hfs.http_params, on_retry);
}

HTTPFileHandle::HTTPFileHandle(FileSystem &fs, string path, uint8_t flags, const HTTPParams &http_params)
    : FileHandle(fs, path), http_params(http_params), flags(flags), length(0), buffer_available(0), buffer_idx(0),
      file_offset(0), buffer_start(0), buffer_end(0) {
}

unique_ptr<HTTPFileHandle> HTTPFileSystem::CreateHandle(const string &path, uint8_t flags, FileLockType lock,
                                                        FileCompressionType compression, FileOpener *opener) {
	D_ASSERT(compression == FileCompressionType::UNCOMPRESSED);
	return duckdb::make_unique<HTTPFileHandle>(*this, path, flags, HTTPParams::ReadFrom(opener));
}

unique_ptr<FileHandle> HTTPFileSystem::OpenFile(const string &path, uint8_t flags, FileLockType lock,
                                                FileCompressionType compression, FileOpener *opener) {
	D_ASSERT(compression == FileCompressionType::UNCOMPRESSED);

	auto handle = CreateHandle(path, flags, lock, compression, opener);
	handle->Initialize(opener);
	return std::move(handle);
}

// Buffered read from http file.
// Note that buffering is disabled when FileFlags::FILE_FLAGS_DIRECT_IO is set
void HTTPFileSystem::Read(FileHandle &handle, void *buffer, int64_t nr_bytes, idx_t location) {
	auto &hfh = (HTTPFileHandle &)handle;

	D_ASSERT(hfh.state);
	auto &cached_file = hfh.state->cached_files[hfh.path];
	if (cached_file.data) {
		memcpy(buffer, cached_file.data.get() + location, nr_bytes);
		hfh.file_offset = location + nr_bytes;
		return;
	}

	idx_t to_read = nr_bytes;
	idx_t buffer_offset = 0;

	// Don't buffer when DirectIO is set.
	if (hfh.flags & FileFlags::FILE_FLAGS_DIRECT_IO && to_read > 0) {
		GetRangeRequest(hfh, hfh.path, {}, location, (char *)buffer, to_read);
		hfh.buffer_available = 0;
		hfh.buffer_idx = 0;
		hfh.file_offset = location + nr_bytes;
		return;
	}

	if (location >= hfh.buffer_start && location < hfh.buffer_end) {
		hfh.file_offset = location;
		hfh.buffer_idx = location - hfh.buffer_start;
		hfh.buffer_available = (hfh.buffer_end - hfh.buffer_start) - hfh.buffer_idx;
	} else {
		// reset buffer
		hfh.buffer_available = 0;
		hfh.buffer_idx = 0;
		hfh.file_offset = location;
	}
	while (to_read > 0) {
		auto buffer_read_len = MinValue<idx_t>(hfh.buffer_available, to_read);
		if (buffer_read_len > 0) {
			D_ASSERT(hfh.buffer_start + hfh.buffer_idx + buffer_read_len <= hfh.buffer_end);
			memcpy((char *)buffer + buffer_offset, hfh.read_buffer.get() + hfh.buffer_idx, buffer_read_len);

			buffer_offset += buffer_read_len;
			to_read -= buffer_read_len;

			hfh.buffer_idx += buffer_read_len;
			hfh.buffer_available -= buffer_read_len;
			hfh.file_offset += buffer_read_len;
		}

		if (to_read > 0 && hfh.buffer_available == 0) {
			auto new_buffer_available = MinValue<idx_t>(hfh.READ_BUFFER_LEN, hfh.length - hfh.file_offset);

			// Bypass buffer if we read more than buffer size
			if (to_read > new_buffer_available) {
				GetRangeRequest(hfh, hfh.path, {}, location + buffer_offset, (char *)buffer + buffer_offset, to_read);
				hfh.buffer_available = 0;
				hfh.buffer_idx = 0;
				hfh.file_offset += to_read;
				break;
			} else {
				GetRangeRequest(hfh, hfh.path, {}, hfh.file_offset, (char *)hfh.read_buffer.get(),
				                new_buffer_available);
				hfh.buffer_available = new_buffer_available;
				hfh.buffer_idx = 0;
				hfh.buffer_start = hfh.file_offset;
				hfh.buffer_end = hfh.buffer_start + new_buffer_available;
			}
		}
	}
}

int64_t HTTPFileSystem::Read(FileHandle &handle, void *buffer, int64_t nr_bytes) {
	auto &hfh = (HTTPFileHandle &)handle;
	idx_t max_read = hfh.length - hfh.file_offset;
	nr_bytes = MinValue<idx_t>(max_read, nr_bytes);
	Read(handle, buffer, nr_bytes, hfh.file_offset);
	return nr_bytes;
}

void HTTPFileSystem::Write(FileHandle &handle, void *buffer, int64_t nr_bytes, idx_t location) {
	throw NotImplementedException("Writing to HTTP files not implemented");
}

int64_t HTTPFileSystem::Write(FileHandle &handle, void *buffer, int64_t nr_bytes) {
	auto &hfh = (HTTPFileHandle &)handle;
	Write(handle, buffer, nr_bytes, hfh.file_offset);
	return nr_bytes;
}

void HTTPFileSystem::FileSync(FileHandle &handle) {
	throw NotImplementedException("FileSync for HTTP files not implemented");
}

int64_t HTTPFileSystem::GetFileSize(FileHandle &handle) {
	auto &sfh = (HTTPFileHandle &)handle;
	return sfh.length;
}

time_t HTTPFileSystem::GetLastModifiedTime(FileHandle &handle) {
	auto &sfh = (HTTPFileHandle &)handle;
	return sfh.last_modified;
}

bool HTTPFileSystem::FileExists(const string &filename) {
	try {
		auto handle = OpenFile(filename.c_str(), FileFlags::FILE_FLAGS_READ);
		auto &sfh = (HTTPFileHandle &)*handle;
		if (sfh.length == 0) {
			return false;
		}
		return true;
	} catch (...) {
		return false;
	};
}

bool HTTPFileSystem::CanHandleFile(const string &fpath) {
	return fpath.rfind("https://", 0) == 0 || fpath.rfind("http://", 0) == 0;
}

void HTTPFileSystem::Seek(FileHandle &handle, idx_t location) {
	auto &sfh = (HTTPFileHandle &)handle;
	sfh.file_offset = location;
}

// Get either the local, global, or no cache depending on settings
static HTTPMetadataCache *TryGetMetadataCache(FileOpener *opener, HTTPFileSystem &httpfs) {
	auto client_context = FileOpener::TryGetClientContext(opener);
	if (!client_context) {
		return nullptr;
	}

	bool use_shared_cache = client_context->db->config.options.http_metadata_cache_enable;

	if (use_shared_cache) {
		if (!httpfs.global_metadata_cache) {
			httpfs.global_metadata_cache = make_unique<HTTPMetadataCache>(false, true);
		}
		return httpfs.global_metadata_cache.get();
	} else {
		auto lookup = client_context->registered_state.find("http_cache");
		if (lookup == client_context->registered_state.end()) {
			auto cache = make_shared<HTTPMetadataCache>(true, false);
			client_context->registered_state["http_cache"] = cache;
			return cache.get();
		} else {
			return (HTTPMetadataCache *)lookup->second.get();
		}
	}
}

void HTTPFileHandle::Initialize(FileOpener *opener) {
	InitializeClient();
	auto &hfs = (HTTPFileSystem &)file_system;
	state = HTTPState::TryGetState(opener);
	if (!state) {
		throw InternalException("State was not defined in this HTTP File Handle");
	}

	HTTPMetadataCache *current_cache = TryGetMetadataCache(opener, hfs);

	bool should_write_cache = false;
	if (!http_params.force_download && current_cache && !(flags & FileFlags::FILE_FLAGS_WRITE)) {

		HTTPMetadataCacheEntry value;
		bool found = current_cache->Find(path, value);

		if (found) {
			last_modified = value.last_modified;
			length = value.length;

			if (flags & FileFlags::FILE_FLAGS_READ) {
				read_buffer = unique_ptr<data_t[]>(new data_t[READ_BUFFER_LEN]);
			}
			return;
		}

		should_write_cache = true;
	}

	// If we're writing to a file, we might as well remove it from the cache
	if (current_cache && flags & FileFlags::FILE_FLAGS_WRITE) {
		current_cache->Erase(path);
	}

	auto res = hfs.HeadRequest(*this, path, {});
	string range_length;

	if (res->code != 200) {
		if ((flags & FileFlags::FILE_FLAGS_WRITE) && res->code == 404) {
			if (!(flags & FileFlags::FILE_FLAGS_FILE_CREATE) && !(flags & FileFlags::FILE_FLAGS_FILE_CREATE_NEW)) {
				throw IOException("Unable to open URL \"" + path +
				                  "\" for writing: file does not exist and CREATE flag is not set");
			}
			length = 0;
			return;
		} else {
<<<<<<< HEAD
			throw HTTPException(*res, "Unable to connect to URL \"%s\": %s (%s)", res->http_url, to_string(res->code),
			                    res->error);
=======
			// HEAD request fail, use Range request for another try (read only one byte)
			if ((flags & FileFlags::FILE_FLAGS_READ) && res->code != 404) {
				auto range_res = hfs.GetRangeRequest(*this, path, {}, 0, nullptr, 2);
				if (range_res->code != 206) {
					throw IOException("Unable to connect to URL \"%s\": %d (%s)", path, res->code, res->error);
				}
				auto range_find = range_res->headers["Content-Range"].find("/");

				if (range_find == std::string::npos || range_res->headers["Content-Range"].size() < range_find + 1) {
					throw IOException("Unknown Content-Range Header \"The value of Content-Range Header\":  (%s)",
					                  range_res->headers["Content-Range"]);
				}

				range_length = range_res->headers["Content-Range"].substr(range_find + 1);
				if (range_length == "*") {
					throw IOException("Unknown total length of the document \"%s\": %d (%s)", path, res->code,
					                  res->error);
				}
				res = std::move(range_res);
			} else {
				throw HTTPException(res->code, res->error,
				                    Exception::ConstructMessage("Unable to connect to URL \"%s\": %s (%s)",
				                                                res->http_url, to_string(res->code), res->error));
			}
>>>>>>> 5ba7f82a
		}
	}

	// Initialize the read buffer now that we know the file exists
	if (flags & FileFlags::FILE_FLAGS_READ) {
		read_buffer = unique_ptr<data_t[]>(new data_t[READ_BUFFER_LEN]);
	}

	if (res->headers.find("Content-Length") == res->headers.end() || res->headers["Content-Length"].empty()) {
		// There was no content-length header, we can not do range requests here, so we set the length to 0
		length = 0;
	} else {
		try {
			if (res->headers.find("Content-Range") == res->headers.end() || res->headers["Content-Range"].empty()) {
				length = std::stoll(res->headers["Content-Length"]);
			} else {
				length = std::stoll(range_length);
			}
		} catch (std::invalid_argument &e) {
			throw IOException("Invalid Content-Length header received: %s", res->headers["Content-Length"]);
		} catch (std::out_of_range &e) {
			throw IOException("Invalid Content-Length header received: %s", res->headers["Content-Length"]);
		}
	}
	if (length == 0 || http_params.force_download) {
		lock_guard<mutex> lock(state->cached_files_mutex);
		auto &cached_file = state->cached_files[path];

		if (!cached_file.finished) {
			// Try to fully download the file first
			hfs.GetRequest(*this, path, {});
			cached_file.finished = true;
		}
	}

	if (!res->headers["Last-Modified"].empty()) {
		auto result = StrpTimeFormat::Parse("%a, %d %h %Y %T %Z", res->headers["Last-Modified"]);

		struct tm tm {};
		tm.tm_year = result.data[0] - 1900;
		tm.tm_mon = result.data[1] - 1;
		tm.tm_mday = result.data[2];
		tm.tm_hour = result.data[3];
		tm.tm_min = result.data[4];
		tm.tm_sec = result.data[5];
		tm.tm_isdst = 0;
		last_modified = mktime(&tm);
	}

	if (should_write_cache) {
		current_cache->Insert(path, {length, last_modified});
	}
}

void HTTPFileHandle::InitializeClient() {
	string path_out, proto_host_port;
	HTTPFileSystem::ParseUrl(path, path_out, proto_host_port);
	http_client = HTTPFileSystem::GetClient(this->http_params, proto_host_port.c_str());
}

ResponseWrapper::ResponseWrapper(duckdb_httplib_openssl::Response &res, string &original_url) {
	code = res.status;
	error = res.reason;
	for (auto &h : res.headers) {
		headers[h.first] = h.second;
	}
	http_url = original_url;
	body = res.body;
}

HTTPFileHandle::~HTTPFileHandle() = default;
} // namespace duckdb<|MERGE_RESOLUTION|>--- conflicted
+++ resolved
@@ -568,10 +568,6 @@
 			length = 0;
 			return;
 		} else {
-<<<<<<< HEAD
-			throw HTTPException(*res, "Unable to connect to URL \"%s\": %s (%s)", res->http_url, to_string(res->code),
-			                    res->error);
-=======
 			// HEAD request fail, use Range request for another try (read only one byte)
 			if ((flags & FileFlags::FILE_FLAGS_READ) && res->code != 404) {
 				auto range_res = hfs.GetRangeRequest(*this, path, {}, 0, nullptr, 2);
@@ -592,11 +588,9 @@
 				}
 				res = std::move(range_res);
 			} else {
-				throw HTTPException(res->code, res->error,
-				                    Exception::ConstructMessage("Unable to connect to URL \"%s\": %s (%s)",
-				                                                res->http_url, to_string(res->code), res->error));
-			}
->>>>>>> 5ba7f82a
+				throw HTTPException(*res, "Unable to connect to URL \"%s\": %s (%s)", res->http_url, to_string(res->code),
+			                    res->error);
+			}
 		}
 	}
 
