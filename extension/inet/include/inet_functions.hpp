//===----------------------------------------------------------------------===//
//                         DuckDB
//
// inet_functions.hpp
//
//
//===----------------------------------------------------------------------===//

#pragma once

#include "duckdb/function/scalar_function.hpp"
#include "duckdb/function/cast/cast_function_set.hpp"
#include "ipaddress.hpp"

namespace duckdb {

struct INetFunctions {
	static bool CastVarcharToINET(Vector &source, Vector &result, idx_t count, CastParameters &parameters);
	static bool CastINETToVarchar(Vector &source, Vector &result, idx_t count, CastParameters &parameters);

	static void Host(DataChunk &args, ExpressionState &state, Vector &result);
	static void Family(DataChunk &args, ExpressionState &state, Vector &result);
<<<<<<< HEAD
	static void Escape(DataChunk &args, ExpressionState &state, Vector &result);
	static void Unescape(DataChunk &args, ExpressionState &state, Vector &result);
=======
	static void Netmask(DataChunk &args, ExpressionState &state, Vector &result);
	static void Network(DataChunk &args, ExpressionState &state, Vector &result);
	static void Broadcast(DataChunk &args, ExpressionState &state, Vector &result);
>>>>>>> 2b9eec13
	static void Subtract(DataChunk &args, ExpressionState &state, Vector &result);
	static void Add(DataChunk &args, ExpressionState &state, Vector &result);
	static void ContainsLeft(DataChunk &args, ExpressionState &state, Vector &result);
	static void ContainsRight(DataChunk &args, ExpressionState &state, Vector &result);
};

} // namespace duckdb<|MERGE_RESOLUTION|>--- conflicted
+++ resolved
@@ -20,14 +20,11 @@
 
 	static void Host(DataChunk &args, ExpressionState &state, Vector &result);
 	static void Family(DataChunk &args, ExpressionState &state, Vector &result);
-<<<<<<< HEAD
-	static void Escape(DataChunk &args, ExpressionState &state, Vector &result);
-	static void Unescape(DataChunk &args, ExpressionState &state, Vector &result);
-=======
 	static void Netmask(DataChunk &args, ExpressionState &state, Vector &result);
 	static void Network(DataChunk &args, ExpressionState &state, Vector &result);
 	static void Broadcast(DataChunk &args, ExpressionState &state, Vector &result);
->>>>>>> 2b9eec13
+	static void Escape(DataChunk &args, ExpressionState &state, Vector &result);
+	static void Unescape(DataChunk &args, ExpressionState &state, Vector &result);
 	static void Subtract(DataChunk &args, ExpressionState &state, Vector &result);
 	static void Add(DataChunk &args, ExpressionState &state, Vector &result);
 	static void ContainsLeft(DataChunk &args, ExpressionState &state, Vector &result);
